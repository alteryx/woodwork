--- conflicted
+++ resolved
@@ -9,22 +9,18 @@
 from woodwork.datacolumn import DataColumn
 from woodwork.exceptions import ColumnNameMismatchWarning
 from woodwork.indexers import _iLocIndexer
-<<<<<<< HEAD
-from woodwork.logical_types import Boolean, Datetime, Double
-from woodwork.type_sys.utils import (
-    _get_ltype_class,
-    _is_numeric_series,
-    col_is_datetime,
-=======
 from woodwork.logical_types import (
     Boolean,
     Datetime,
     Double,
     LatLong,
     LogicalType,
->>>>>>> 07482226
     str_to_logical_type
 )
+from woodwork.type_sys.utils import (
+    _get_ltype_class,
+    _is_numeric_series,
+    col_is_datetime,
 from woodwork.utils import (
     _convert_input_to_set,
     _get_mode,
