import warnings
from datetime import datetime

import pandas as pd
import pandas.api.types as pdtypes

from woodwork.logical_types import (
    Boolean,
    Categorical,
    Datetime,
    Double,
    Integer,
    LogicalType,
    NaturalLanguage,
    Timedelta,
    WholeNumber,
    str_to_logical_type
)
from woodwork.utils import _convert_input_to_set


class DataColumn(object):
    def __init__(self, series,
                 logical_type=None,
                 semantic_tags=None,
                 add_standard_tags=True):
        """Create DataColumn

        Args:
            series (pd.Series): Series containing the data associated with the column.
            logical_type (LogicalType, optional): The logical type that should be assigned
                to the column. If no value is provided, the LogicalType for the series will
                be inferred.
            semantic_tags (str or list or set, optional): Semantic tags to assign to the column.
                Defaults to an empty set if not specified. There are two options for
                specifying the semantic tags:
                    (str) If only one semantic tag is being set, a single string can be passed.
                    (list or set) If muliple tags are being set, a list or set of strings can be passed.
            add_standard_tags (bool, optional): If True, will add standard semantic tags to columns based
                on the inferred or specified logical type for the column. Defaults to True.
        """
        self.series = series
        self.add_standard_tags = add_standard_tags
        self._logical_type = self._parse_logical_type(logical_type)
        self.set_semantic_tags(semantic_tags)

    def __repr__(self):
        msg = u"<DataColumn: {} ".format(self.name)
        msg += u"(Physical Type = {}) ".format(self.dtype)
        msg += u"(Logical Type = {}) ".format(self.logical_type)
        msg += u"(Semantic Tags = {})>".format(self.semantic_tags)
        return msg

    def set_logical_type(self, logical_type):
        new_logical_type = self._parse_logical_type(logical_type)
        return DataColumn(series=self.series,
                          logical_type=new_logical_type,
                          add_standard_tags=self.add_standard_tags)

    def _parse_logical_type(self, logical_type):
        if logical_type:
            if logical_type in LogicalType.__subclasses__():
                return logical_type
            elif isinstance(logical_type, str):
                return str_to_logical_type(logical_type)
            else:
                raise TypeError(f"Invalid logical type specified for '{self.series.name}'")
        else:
            return infer_logical_type(self.series)

    def set_semantic_tags(self, semantic_tags):
        """Replace semantic tags with passed values"""
        self._semantic_tags = _convert_input_to_set(semantic_tags)
        if self.add_standard_tags:
            self._semantic_tags = self._semantic_tags.union(self._logical_type.standard_tags)

    def add_semantic_tags(self, semantic_tags):
        new_tags = _convert_input_to_set(semantic_tags)
        duplicate_tags = sorted(list(self._semantic_tags.intersection(new_tags)))
        if duplicate_tags:
            warnings.warn(f"Semantic tag(s) '{', '.join(duplicate_tags)}' already present on column '{self.name}'", UserWarning)
        self._semantic_tags = self._semantic_tags.union(new_tags)

<<<<<<< HEAD
    def reset_semantic_tags(self):
        return DataColumn(series=self.series,
                          logical_type=self.logical_type,
                          semantic_tags=None,
                          add_standard_tags=self.add_standard_tags)
=======
    def remove_semantic_tags(self, semantic_tags):
        """Removes specified semantic tags from column and returns a new column"""
        tags_to_remove = _parse_semantic_tags(semantic_tags)
        invalid_tags = sorted(list(tags_to_remove.difference(self._semantic_tags)))
        if invalid_tags:
            raise LookupError(f"Semantic tag(s) '{', '.join(invalid_tags)}' not present on column '{self.name}'")
        standard_tags_to_remove = sorted(list(tags_to_remove.intersection(self._logical_type.standard_tags)))
        if standard_tags_to_remove and self.add_standard_tags:
            warnings.warn(f"Removing standard semantic tag(s) '{', '.join(standard_tags_to_remove)}' from column '{self.name}'",
                          UserWarning)
        new_tags = self._semantic_tags.difference(tags_to_remove)
        return DataColumn(series=self.series,
                          logical_type=self.logical_type,
                          semantic_tags=new_tags,
                          add_standard_tags=False)
>>>>>>> bdae06b7

    @property
    def logical_type(self):
        return self._logical_type

    @property
    def semantic_tags(self):
        return self._semantic_tags

    @property
    def name(self):
        return self.series.name

    @property
    def dtype(self):
        return self.series.dtype


def infer_logical_type(series):
    """Infer logical type for a dataframe column
    Args:
        series (pd.Series): Input Series
    """
    inferred_type = NaturalLanguage

    if pdtypes.is_string_dtype(series.dtype):
        if col_is_datetime(series):
            inferred_type = Datetime
        else:
            inferred_type = Categorical

            # heuristics to predict this some other than categorical
            sample = series.sample(min(10000, len(series)))

            # catch cases where object dtype cannot be interpreted as a string
            try:
                avg_length = sample.str.len().mean()
                if avg_length > 10:
                    inferred_type = NaturalLanguage
            except AttributeError:
                pass

    elif pdtypes.is_bool_dtype(series.dtype):
        inferred_type = Boolean

    elif pdtypes.is_categorical_dtype(series.dtype):
        inferred_type = Categorical

    elif pdtypes.is_integer_dtype(series.dtype):
        if any(series < 0):
            inferred_type = Integer
        else:
            inferred_type = WholeNumber

    elif pdtypes.is_float_dtype(series.dtype):
        inferred_type = Double

    elif col_is_datetime(series):
        inferred_type = Datetime

    elif pdtypes.is_timedelta64_dtype(series.dtype):
        inferred_type = Timedelta

    return inferred_type


def col_is_datetime(col):
    """Determine if a dataframe column contains datetime values or not. Returns True if column
    contains datetimes, False if not."""
    if (col.dtype.name.find('datetime') > -1 or
            (len(col) and isinstance(col.iloc[0], datetime))):
        return True

    # if it can be casted to numeric, it's not a datetime
    dropped_na = col.dropna()
    try:
        pd.to_numeric(dropped_na, errors='raise')
    except (ValueError, TypeError):
        # finally, try to cast to datetime
        if col.dtype.name.find('str') > -1 or col.dtype.name.find('object') > -1:
            try:
                pd.to_datetime(dropped_na, errors='raise')
            except Exception:
                return False
            else:
                return True

    return False<|MERGE_RESOLUTION|>--- conflicted
+++ resolved
@@ -81,16 +81,15 @@
             warnings.warn(f"Semantic tag(s) '{', '.join(duplicate_tags)}' already present on column '{self.name}'", UserWarning)
         self._semantic_tags = self._semantic_tags.union(new_tags)
 
-<<<<<<< HEAD
     def reset_semantic_tags(self):
         return DataColumn(series=self.series,
                           logical_type=self.logical_type,
                           semantic_tags=None,
                           add_standard_tags=self.add_standard_tags)
-=======
+
     def remove_semantic_tags(self, semantic_tags):
         """Removes specified semantic tags from column and returns a new column"""
-        tags_to_remove = _parse_semantic_tags(semantic_tags)
+        tags_to_remove = _convert_input_to_set(semantic_tags)
         invalid_tags = sorted(list(tags_to_remove.difference(self._semantic_tags)))
         if invalid_tags:
             raise LookupError(f"Semantic tag(s) '{', '.join(invalid_tags)}' not present on column '{self.name}'")
@@ -103,7 +102,6 @@
                           logical_type=self.logical_type,
                           semantic_tags=new_tags,
                           add_standard_tags=False)
->>>>>>> bdae06b7
 
     @property
     def logical_type(self):
