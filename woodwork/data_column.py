--- conflicted
+++ resolved
@@ -1,10 +1,7 @@
 import warnings
 
-<<<<<<< HEAD
-import dask.dataframe as dd
+
 import databricks.koalas as ks
-=======
->>>>>>> 86cc2698
 import pandas as pd
 import pandas.api.types as pdtypes
 
@@ -147,15 +144,10 @@
         return new_col
 
     def _set_series(self, series):
-<<<<<<< HEAD
-        if not (isinstance(series, (pd.Series, dd.Series, ks.Series)) or isinstance(series, pd.api.extensions.ExtensionArray)):
-            raise TypeError('Series must be one of: pandas.Series, dask.Series, koalas.Series, or pandas.ExtensionArray')
-=======
-        if not (isinstance(series, pd.Series) or
+        if not (isinstance(series, (pd.Series, ks.Series) or
                 (dd and isinstance(series, dd.Series)) or
                 isinstance(series, pd.api.extensions.ExtensionArray)):
-            raise TypeError('Series must be a pandas Series, Dask Series, or a pandas ExtensionArray')
->>>>>>> 86cc2698
+            raise TypeError('Series must be one of: pandas.Series, dask.Series, koalas.Series, or pandas.ExtensionArray')
 
         # pandas ExtensionArrays should be converted to pandas.Series
         if isinstance(series, pd.api.extensions.ExtensionArray):
