import pandas as pd

from woodwork.accessor_utils import _is_cudf_series, _is_dask_series, _is_spark_series
from woodwork.logical_types import (
    URL,
    Address,
    Age,
    AgeFractional,
    AgeNullable,
    Boolean,
    BooleanNullable,
    Categorical,
    CountryCode,
    CurrencyCode,
    Datetime,
    Double,
    EmailAddress,
    Filepath,
    Integer,
    IntegerNullable,
    IPAddress,
    LatLong,
    LogicalType,
    NaturalLanguage,
    Ordinal,
    PersonFullName,
    PhoneNumber,
    PostalCode,
    SubRegionCode,
    Timedelta,
    Unknown,
    _replace_nans,
)
from woodwork.type_sys.inference_functions import (
    boolean_func,
    boolean_nullable_func,
    categorical_func,
    datetime_func,
    double_func,
    email_address_func,
    integer_func,
    integer_nullable_func,
    ip_address_func,
    natural_language_func,
    phone_number_func,
    postal_code_func,
    timedelta_func,
    url_func,
)

DEFAULT_INFERENCE_FUNCTIONS = {
    Address: None,
    Age: None,
    AgeFractional: None,
    AgeNullable: None,
    Boolean: boolean_func,
    BooleanNullable: boolean_nullable_func,
    Categorical: categorical_func,
    CountryCode: None,
    CurrencyCode: None,
    Datetime: datetime_func,
    Double: double_func,
    EmailAddress: email_address_func,
    Filepath: None,
    PersonFullName: None,
    Integer: integer_func,
    IntegerNullable: integer_nullable_func,
    IPAddress: ip_address_func,
    LatLong: None,
    NaturalLanguage: natural_language_func,
    Ordinal: None,
    PhoneNumber: phone_number_func,
    PostalCode: postal_code_func,
    SubRegionCode: None,
    Timedelta: timedelta_func,
    URL: url_func,
    Unknown: None,
}

# (ParentType, ChildType)
DEFAULT_RELATIONSHIPS = [
    (BooleanNullable, Boolean),
    (Categorical, CountryCode),
    (Categorical, CurrencyCode),
    (Categorical, Ordinal),
    (Categorical, PostalCode),
    (Categorical, SubRegionCode),
    (Double, AgeFractional),
    (Integer, Age),
    (IntegerNullable, AgeNullable),
    (IntegerNullable, Integer),
]

DEFAULT_TYPE = Unknown

INFERENCE_SAMPLE_SIZE = 100000


class TypeSystem(object):
    def __init__(
        self,
        inference_functions=None,
        relationships=None,
        default_type=DEFAULT_TYPE,
    ):
        """Create a new TypeSystem object. LogicalTypes that are present in the keys of
        the inference_functions dictionary will be considered registered LogicalTypes.

        Args:
            inference_functions (dict[LogicalType->func], optional): Dictionary mapping LogicalTypes
                to their corresponding type inference functions. If None, only the default LogicalType
                will be registered without an inference function.
            relationships (list, optional): List of tuples, each with two elements, specifying parent-child
                relationships between logical types. The first element should be the parent LogicalType. The
                second element should be the child LogicalType. If not specified, will default to an empty list
                indicating all types should be considered root types with no children.
            default_type (LogicalType, optional): The default LogicalType to use if no inference matches are
                found. If not specified, will default to the built-in Unknown LogicalType.
        """
        self.default_type = default_type
        if inference_functions:
            self.inference_functions = inference_functions.copy()
            if self.default_type not in self.inference_functions:
                self.inference_functions[self.default_type] = None
        else:
            self.inference_functions = {self.default_type: None}

        if relationships:
            self.relationships = relationships.copy()
        else:
            self.relationships = []

        # Store initial values for resetting
        self._default_inference_functions = self.inference_functions.copy()
        self._default_relationships = self.relationships.copy()
        self._default_type = self.default_type

    def add_type(self, logical_type, inference_function=None, parent=None):
        """Add a new LogicalType to the TypeSystem, optionally specifying the corresponding inference function and a
        parent type.

        Args:
            logical_type (LogicalType): The new LogicalType to add.
            inference_function (func, optional): The inference function to use for inferring the given LogicalType.
                Defaults to None. If not specified, this LogicalType will never be inferred.
            parent (LogicalType, optional): The parent LogicalType, if applicable. Defaults to None. If not specified,
                this type will be considered a root type with no parent.
        """
        if isinstance(parent, str):
            parent = self.str_to_logical_type(parent)
        self._validate_type_input(
            logical_type=logical_type,
            inference_function=inference_function,
            parent=parent,
        )

        registered_ltype_names = [ltype.__name__ for ltype in self.registered_types]
        if logical_type.__name__ in registered_ltype_names:
            raise ValueError(
                f"Logical Type with name {logical_type.__name__} already present in the Type System. Please rename the LogicalType or remove existing one.",
            )
        self.update_inference_function(logical_type, inference_function)
        if parent:
            self.update_relationship(logical_type, parent)

    def remove_type(self, logical_type):
        """Remove a logical type from the TypeSystem. Any children of the remove type will have their parent
        set to the parent of the removed type.

        Args:
            logical_type (LogicalType): The LogicalType to remove.
        """
        if isinstance(logical_type, str):
            logical_type = self.str_to_logical_type(logical_type)
        self._validate_type_input(logical_type=logical_type)
        # Remove the inference function
        if logical_type == self.default_type:
            raise ValueError("Default LogicalType cannot be removed")
        self.inference_functions.pop(logical_type)

        # If the removed type had children we need to update them
        children = self._get_children(logical_type)
        if children:
            parent = self._get_parent(logical_type)
            for child in children:
                self.update_relationship(child, parent)

        # Rebuild the relationships list to remove any reference to the removed type
        self.relationships = [
            rel for rel in self.relationships if logical_type not in rel
        ]

    def update_inference_function(self, logical_type, inference_function):
        """Update the inference function for the specified LogicalType.

        Args:
            logical_type (LogicalType): The LogicalType for which to update the inference function.
            inference_function (func): The new inference function to use. Can be set to None to skip
                type inference for the specified LogicalType.
        """
        if isinstance(logical_type, str):
            logical_type = self.str_to_logical_type(logical_type)
        self._validate_type_input(
            logical_type=logical_type,
            inference_function=inference_function,
        )
        self.inference_functions[logical_type] = inference_function

    def update_relationship(self, logical_type, parent):
        """Add or update a relationship. If the specified LogicalType exists in the relationship graph,
        its parent will be updated. If the specified LogicalType does not exist in relationships, the
        relationship will be added.

        Args:
            logical_type (LogicalType): The LogicalType for which to update the parent value.
            parent (LogicalType): The new parent to set for the specified LogicalType.
        """
        if isinstance(logical_type, str):
            logical_type = self.str_to_logical_type(logical_type)
        if isinstance(parent, str):
            parent = self.str_to_logical_type(parent)
        self._validate_type_input(logical_type=logical_type, parent=parent)
        # If the logical_type already has a parent, remove that from the list
        self.relationships = [
            rel for rel in self.relationships if rel[1] != logical_type
        ]
        # Add the new/updated relationship
        self.relationships.append((parent, logical_type))

    def reset_defaults(self):
        """Reset type system to the default settings that were specified at initialization.

        Args:
            None
        """
        self.inference_functions = self._default_inference_functions.copy()
        self.relationships = self._default_relationships.copy()
        self.default_type = self._default_type

    @property
    def registered_types(self):
        """Returns a list of all registered types"""
        return list(self.inference_functions.keys())

    @property
    def root_types(self):
        """Returns a list of all registered types that do not have a parent type"""
        return [
            ltype for ltype in self.registered_types if self._get_parent(ltype) is None
        ]

    def _get_children(self, logical_type):
        """List of all the child types for the given logical type"""
        return [child for parent, child in self.relationships if parent == logical_type]

    def _get_parent(self, logical_type):
        """Get the parent type for the given logical type"""
        for parent, child in self.relationships:
            if child == logical_type:
                return parent
        return None

    def _get_depth(self, logical_type):
        """Get the depth of a type in the relationship graph"""
        depth = 0
        parent = self._get_parent(logical_type)
        while parent:
            depth = depth + 1
            parent = self._get_parent(parent)
        return depth

    def _validate_type_input(
        self,
        logical_type=None,
        inference_function=None,
        parent=None,
    ):
        if logical_type and logical_type not in LogicalType.__subclasses__():
            raise TypeError("logical_type must be a valid LogicalType")

        if inference_function and not callable(inference_function):
            raise TypeError("inference_function must be a function")

        if parent and parent not in self.registered_types:
            raise ValueError("parent must be a valid LogicalType")

    def infer_logical_type(self, series):
        """Infer the logical type for the given series

        Args:
            series (pandas.Series): The series for which to infer the LogicalType.
        """

        def get_random_sample(series_, **kwargs):
            if len(series_) > INFERENCE_SAMPLE_SIZE:
                sampled_series = series_.sample(**kwargs)
                return sampled_series
            else:
                return series_

        kw_args_sampling = {
            "replace": False,
            "random_state": 42,
        }
        if isinstance(series, pd.Series):
            # Special case for series with no valid values
            if series.count() == 0:
                return Unknown()
            kw_args_sampling["n"] = INFERENCE_SAMPLE_SIZE
            series = get_random_sample(series, **kw_args_sampling)
        else:
            # Dask and Spark don't accept the n argument

            # prevent division by zero error
            series_len = len(series)
            if not series_len:
                return Unknown()
            kw_args_sampling["frac"] = INFERENCE_SAMPLE_SIZE / series_len
            if _is_dask_series(series):
                series = get_random_sample(
                    series.head(series_len, npartitions=-1), **kw_args_sampling
                )
            elif _is_spark_series(series):
<<<<<<< HEAD
                series = series.head(INFERENCE_SAMPLE_SIZE).to_pandas()
            elif _is_cudf_series(series):
                series = series.head(INFERENCE_SAMPLE_SIZE)
=======
                series = get_random_sample(series, **kw_args_sampling)
                series = series.to_pandas()
>>>>>>> c9f94018
            else:

                raise ValueError(
                    f"Unsupported series type `{type(series)}`",
                )  # pragma: no cover

            # For dask or spark collections, unknown type special case comes
            # *after* head calls to avoid evaluating a potentially large
            # dataset
            if series.count() == 0:
                return Unknown()

        def get_inference_matches(types_to_check, series, type_matches=[]):
            # Since NaturalLanguage isn't inferred by default, make sure to check
            # any children of NaturalLanguage, otherwise they never get evaluated
            check_next = []
            for logical_type in types_to_check:
                inference_func = self.inference_functions.get(logical_type)
                if inference_func and inference_func(series):
                    type_matches.append(logical_type)
                    check_next.extend(self._get_children(logical_type))
                elif not inference_func:
                    check_next.extend(self._get_children(logical_type))
            if len(check_next) > 0:
                get_inference_matches(check_next, series, type_matches)
            return type_matches

        # Don't include NaturalLanguage as we only want to check that if
        # no other matches are found
        types_to_check = [
            ltype for ltype in self.root_types if ltype != NaturalLanguage
        ]
        series_nan_cast = _replace_nans(series)  # Will change dtype
        if series_nan_cast.count() == 0:
            return Unknown()

        type_matches = get_inference_matches(types_to_check, series_nan_cast)
        if len(type_matches) == 0:
            # Check if this is NaturalLanguage, otherwise set
            # type to default type (Unknown). Assume that a column
            # can only be natural language if it is not already a
            # match for another type. Also improves performance by
            # limiting the times the natural language inference function
            # is called.
            if self.inference_functions.get(
                NaturalLanguage,
            ) and self.inference_functions[NaturalLanguage](series):
                logical_type = NaturalLanguage
            else:
                logical_type = self.default_type
        elif len(type_matches) == 1:
            # If we match only one type, return it
            logical_type = type_matches[0]
        else:
            # If multiple matches, get the most specific one. If multiple
            # matches have the same level of specificity, the first
            # match found at that level will be returned
            if (
                Categorical in type_matches or Double in type_matches
            ) and IntegerNullable in type_matches:
                best_match = IntegerNullable
            else:
                best_match = type_matches[0]
            best_depth = self._get_depth(best_match)
            for logical_type in type_matches[1:]:
                ltype_depth = self._get_depth(logical_type)
                if ltype_depth > best_depth:
                    best_match = logical_type
                    best_depth = ltype_depth
            logical_type = best_match

        return logical_type()

    def _get_logical_types(self):
        """Returns a dictionary of logical type name strings and logical type classes"""
        # Get snake case strings
        logical_types = {
            logical_type.type_string: logical_type
            for logical_type in self.registered_types
        }
        # Add class name strings
        class_name_dict = {
            logical_type.__name__: logical_type
            for logical_type in self.registered_types
        }
        logical_types.update(class_name_dict)

        return logical_types

    def str_to_logical_type(self, logical_str, params=None, raise_error=True):
        """Helper function for converting a string value to the corresponding logical type object.
        If a dictionary of params for the logical type is provided, apply them."""
        logical_str_lower = logical_str.lower()
        logical_types_dict = {
            ltype_name.lower(): ltype
            for ltype_name, ltype in self._get_logical_types().items()
        }

        if logical_str_lower in logical_types_dict:
            ltype = logical_types_dict[logical_str_lower]
            if params:
                return ltype(**params)
            else:
                return ltype
        elif raise_error:
            raise ValueError("String %s is not a valid logical type" % logical_str)


type_system = TypeSystem(
    inference_functions=DEFAULT_INFERENCE_FUNCTIONS,
    relationships=DEFAULT_RELATIONSHIPS,
    default_type=DEFAULT_TYPE,
)<|MERGE_RESOLUTION|>--- conflicted
+++ resolved
@@ -321,16 +321,11 @@
                     series.head(series_len, npartitions=-1), **kw_args_sampling
                 )
             elif _is_spark_series(series):
-<<<<<<< HEAD
-                series = series.head(INFERENCE_SAMPLE_SIZE).to_pandas()
+                series = get_random_sample(series, **kw_args_sampling)
+                series = series.to_pandas()
             elif _is_cudf_series(series):
                 series = series.head(INFERENCE_SAMPLE_SIZE)
-=======
-                series = get_random_sample(series, **kw_args_sampling)
-                series = series.to_pandas()
->>>>>>> c9f94018
             else:
-
                 raise ValueError(
                     f"Unsupported series type `{type(series)}`",
                 )  # pragma: no cover
