from importlib import resources as pkg_resources
from typing import Any, Callable, Iterable, Union

import numpy as np
import pandas as pd
from pandas.api import types as pdtypes

import woodwork as ww
from woodwork import data
<<<<<<< HEAD
from woodwork.type_sys.utils import (
    _is_categorical_series,
    _is_cudf_series,
    col_is_datetime,
)
from woodwork.utils import import_or_none
=======
from woodwork.config import config
from woodwork.type_sys.utils import _is_categorical_series, col_is_datetime
>>>>>>> 36327137

Tokens = Iterable[str]

COMMON_WORDS_SET = set(
    line.strip().lower() for line in pkg_resources.open_text(data, "1-1000.txt")
)

NL_delimiters = r"[- \[\].,!\?;\n]"
cudf = import_or_none("cudf")


def categorical_func(series):
    if pdtypes.is_categorical_dtype(series.dtype):
        return True

    if pdtypes.is_string_dtype(series.dtype) and not col_is_datetime(series):
        categorical_threshold = ww.config.get_option("categorical_threshold")

        return _is_categorical_series(series, categorical_threshold)

    if pdtypes.is_float_dtype(series.dtype) or pdtypes.is_integer_dtype(series.dtype):
        numeric_categorical_threshold = ww.config.get_option(
            "numeric_categorical_threshold",
        )
        if numeric_categorical_threshold is not None:
            return _is_categorical_series(series, numeric_categorical_threshold)
        else:
            return False

    return False


def integer_func(series):
    if integer_nullable_func(series) and not series.isnull().any():
        if _is_cudf_series(series):
            return series.mod(1).eq(0).all()
        return all(series.mod(1).eq(0))
    return False


def integer_nullable_func(series):
    if pdtypes.is_integer_dtype(series.dtype):
        threshold = ww.config.get_option("numeric_categorical_threshold")
        if threshold is not None:
            return not _is_categorical_series(series, threshold)
        else:
            return True
    elif pdtypes.is_float_dtype(series.dtype):
        if not series.isnull().any():
            return False
        series_no_null = series.dropna()
        if _is_cudf_series(series):
            return series_no_null.mod(1).eq(0).all()
        return all(series_no_null.mod(1).eq(0))

    return False


def double_func(series):
    if pdtypes.is_float_dtype(series.dtype):
        threshold = ww.config.get_option("numeric_categorical_threshold")
        if threshold is not None:
            return not _is_categorical_series(series, threshold)
        else:
            return True

    return False


def boolean_func(series):
    if boolean_nullable_func(series) and not series.isnull().any():
        return True
    return False


def boolean_nullable_func(series):
    if pdtypes.is_bool_dtype(series.dtype) and not pdtypes.is_categorical_dtype(
        series.dtype,
    ):
        return True

    # TODO: What to do in cudf case?
    elif _is_cudf_series(series):
        return False
    elif pdtypes.is_object_dtype(series.dtype):
        series_no_null = series.dropna()
        try:
            series_no_null_unq = set(series_no_null)
            if series_no_null_unq in [
                {False, True},
                {True},
                {False},
            ]:
                return True
            series_lower = set(str(s).lower() for s in set(series_no_null))
            if series_lower in [
                set(boolean_list)
                for boolean_list in config.get_option("boolean_inference_strings")
            ]:
                return True
        except TypeError:  # Necessary to check for non-hashable values because of object dtype consideration
            return False
    elif pdtypes.is_integer_dtype(series.dtype):
        series_unique = set(series)
        if series_unique == set(config.get_option("boolean_inference_ints")):
            return True
    return False


def datetime_func(series):
    if col_is_datetime(series):
        return True
    return False


def timedelta_func(series):
    if pdtypes.is_timedelta64_dtype(series.dtype):
        return True
    return False


def num_common_words(wordlist: Union[Tokens, Any]) -> float:
    if not isinstance(wordlist, Iterable):
        return np.nan
    num_common_words = 0
    for x in wordlist:
        if x.lower() in COMMON_WORDS_SET:
            num_common_words += 1
    return num_common_words


def natural_language_func(series):
    tokens = series.astype("string").str.split(NL_delimiters)
    if _is_cudf_series(series):
        # It's unlikely we will be able to support natural language inference for cudf
        # https://docs.rapids.ai/api/cudf/stable/user_guide/guide-to-udfs.html
        return False
    else:
        mean_num_common_words = np.nanmean(tokens.map(num_common_words))

    return (
        mean_num_common_words > 1.14
    )  # determined through https://github.com/alteryx/nl_inference


class InferWithRegex:
    def __init__(self, get_regex: Callable[[], str]):
        self.get_regex = get_regex

    def __call__(self, series: pd.Series) -> bool:
        series = series.dropna()
        regex = self.get_regex()

        # Includes a check for object dtypes
        if not pdtypes.is_string_dtype(series.dtype):
            return False

        try:
            series_match_method = series.str.match
        except (AttributeError, TypeError):
            # This can happen either when the inferred dtype for a series is not
            # compatible with the pandas string API (AttributeError) *or* when the
            # inferred dtype is not compatible with the string API `match` method
            # (TypeError)
            return False

        """ 
        For cuDF, we have to escape the '-' character when it is not used as a range char
        for example, A-Z is okay. But in '.;?-', the hyphen needs to be escaped
        """

        if _is_cudf_series(series):
            regex = self.get_regex()
            if regex == ww.config.get_option("email_inference_regex"):
                matches = series_match_method(
                    pat="(^[a-zA-Z0-9_.+\-]+@[a-zA-Z0-9\-]+\.[a-zA-Z0-9\-.]+$)"
                )
            elif regex == ww.config.get_option("url_inference_regex"):
                matches = series_match_method(
                    pat="(http[s]?://(?:[a-zA-Z]|[0-9]|[$\-_@.&+]|[!*\(\),]|(?:%[0-9a-fA-F][0-9a-fA-F]))+)"
                )
            elif regex == ww.config.get_option("phone_inference_regex"):
                matches = series_match_method(
                    pat=r"(?:\+?(0{2})?1[\-.\s●]?)?\(?([2-9][0-9]{2})\)?[\-\.\s●]?([2-9][0-9]{2})[\-\.\s●]?([0-9]{4})$"
                )
            elif regex == ww.config.get_option("ipv4_inference_regex"):
                matches = series_match_method(
                    pat=r"(^(([0-9]|[1-9][0-9]|1[0-9]{2}|2[0-4][0-9]|25[0-5])\.){3}([0-9]|[1-9][0-9]|1[0-9]{2}|2[0-4][0-9]|25[0-5])$)"
                )
            elif regex == ww.config.get_option("postal_code_inference_regex"):
                matches = series_match_method(pat=r"^[0-9]{5}(?:\-[0-9]{4})?$")
            else:
                return False
        else:
            matches = series_match_method(pat=regex)

        return matches.sum() == len(matches)


email_address_func = InferWithRegex(
    lambda: ww.config.get_option("email_inference_regex"),
)
phone_number_func = InferWithRegex(
    lambda: ww.config.get_option("phone_inference_regex"),
)
postal_code_func = InferWithRegex(
    lambda: ww.config.get_option("postal_code_inference_regex"),
)
url_func = InferWithRegex(lambda: ww.config.get_option("url_inference_regex"))
ip_address_func = InferWithRegex(
    lambda: (
        "("
        + ww.config.get_option("ipv4_inference_regex")
        + "|"
        + ww.config.get_option("ipv6_inference_regex")
        + ")"
    ),
)<|MERGE_RESOLUTION|>--- conflicted
+++ resolved
@@ -7,17 +7,14 @@
 
 import woodwork as ww
 from woodwork import data
-<<<<<<< HEAD
 from woodwork.type_sys.utils import (
     _is_categorical_series,
     _is_cudf_series,
     col_is_datetime,
 )
 from woodwork.utils import import_or_none
-=======
 from woodwork.config import config
 from woodwork.type_sys.utils import _is_categorical_series, col_is_datetime
->>>>>>> 36327137
 
 Tokens = Iterable[str]
 
