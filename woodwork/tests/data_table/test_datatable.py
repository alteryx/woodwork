--- conflicted
+++ resolved
@@ -89,10 +89,6 @@
     assert dt.columns[dt.time_index].logical_type == Datetime
 
 
-<<<<<<< HEAD
-def test_datatable_init_with_invalid_string_time_index(sample_df):
-    error_msg = 'Time index column must contain datetime values'
-=======
 def test_datatable_with_numeric_datetime_time_index():
     df = pd.DataFrame({'ints': pd.Series([1, 2, 3]),
                        'strs': ['1', '2', '3']})
@@ -140,13 +136,8 @@
     assert date_col.semantic_tags == {'time_index', 'numeric'}
 
 
-def test_datatable_init_with_invalid_string_time_index():
-    df = pd.DataFrame({
-        'id': [0, 1, 2],
-        'times': ['not_a_datetime', '2019-01-02', '2019-01-03']
-    })
+def test_datatable_init_with_invalid_string_time_index(sample_df):
     error_msg = 'Time index column must contain datetime or numeric values'
->>>>>>> 464cca9b
     with pytest.raises(TypeError, match=error_msg):
         DataTable(sample_df, name='datatable', time_index='full_name')
 
@@ -2219,13 +2210,8 @@
     dt = DataTable(sample_df, index='new_index', make_index=True)
     assert dt.index == 'new_index'
     assert 'new_index' in dt._dataframe.columns
-<<<<<<< HEAD
     assert to_pandas(dt._dataframe)['new_index'].unique
     assert to_pandas(dt._dataframe['new_index']).is_monotonic
-    assert 'index' in dt.columns['new_index'].semantic_tags
-=======
-    assert dt._dataframe['new_index'].unique
-    assert dt._dataframe['new_index'].is_monotonic
     assert 'index' in dt.columns['new_index'].semantic_tags
 
 
@@ -2289,5 +2275,4 @@
     date_col = dt['strs']
     assert dt.time_index == 'strs'
     assert date_col.logical_type == Double
-    assert date_col.semantic_tags == {'time_index', 'numeric'}
->>>>>>> 464cca9b
+    assert date_col.semantic_tags == {'time_index', 'numeric'}