import re

<<<<<<< HEAD
import dask.dataframe as dd
import databricks.koalas as ks
=======
>>>>>>> 86cc2698
import numpy as np
import pandas as pd
import pytest

import woodwork as ww
from woodwork import DataColumn, DataTable
from woodwork.data_table import (
    _check_index,
    _check_logical_types,
    _check_semantic_tags,
    _check_time_index,
    _check_unique_column_names,
    _validate_params
)
from woodwork.exceptions import ColumnNameMismatchWarning
from woodwork.logical_types import (
    URL,
    Boolean,
    Categorical,
    CountryCode,
    Datetime,
    Double,
    EmailAddress,
    Filepath,
    FullName,
    Integer,
    IPAddress,
    LatLong,
    LogicalType,
    NaturalLanguage,
    Ordinal,
    PhoneNumber,
    SubRegionCode,
    Timedelta,
    WholeNumber,
    ZIPCode
)
from woodwork.tests.testing_utils import (
    mi_between_cols,
    to_pandas,
    validate_subset_dt
)
from woodwork.utils import import_or_none

dd = import_or_none('dask.dataframe')
dask_delayed = import_or_none('dask.delayed')


def test_datatable_init(sample_df):
    dt = DataTable(sample_df)
    df = dt.to_dataframe()

    assert dt.name is None
    assert dt.index is None
    assert dt.time_index is None
<<<<<<< HEAD
    assert isinstance(df, (pd.DataFrame, dd.DataFrame, ks.DataFrame))
=======
    if dd and isinstance(sample_df, dd.DataFrame):
        assert isinstance(df, dd.DataFrame)
    else:
        assert isinstance(df, pd.DataFrame)
>>>>>>> 86cc2698
    assert set(dt.columns.keys()) == set(sample_df.columns)
    assert df is sample_df
    pd.testing.assert_frame_equal(to_pandas(df), to_pandas(sample_df))


def test_datatable_copy_param(sample_df):
    dt_with_copy = DataTable(sample_df, copy_dataframe=True)
    assert sample_df is not dt_with_copy.to_dataframe()

    dt_no_copy = DataTable(sample_df)
    assert sample_df is dt_no_copy.to_dataframe()


def test_datatable_init_with_name_and_index_vals(sample_df):
    dt = DataTable(sample_df,
                   name='datatable',
                   index='id',
                   time_index='signup_date')

    assert dt.name == 'datatable'
    assert dt.index == 'id'
    assert dt.time_index == 'signup_date'
    assert dt.columns[dt.time_index].logical_type == Datetime


def test_datatable_init_with_valid_string_time_index(time_index_df):
    dt = DataTable(time_index_df,
                   name='datatable',
                   index='id',
                   time_index='times')

    assert dt.name == 'datatable'
    assert dt.index == 'id'
    assert dt.time_index == 'times'
    assert dt.columns[dt.time_index].logical_type == Datetime


def test_datatable_with_numeric_datetime_time_index(time_index_df):
    dt = DataTable(time_index_df, time_index='ints', logical_types={'ints': Datetime})

    error_msg = 'Time index column must contain datetime or numeric values'
    with pytest.raises(TypeError, match=error_msg):
        DataTable(time_index_df, name='datatable', time_index='strs', logical_types={'strs': Datetime})

    assert dt.time_index == 'ints'
    assert dt.to_dataframe()['ints'].dtype == 'datetime64[ns]'


def test_datatable_with_numeric_time_index(time_index_df):
    # Set a numeric time index on init
    dt = DataTable(time_index_df, time_index='ints')
    date_col = dt['ints']
    assert dt.time_index == 'ints'
    assert date_col.logical_type == WholeNumber
    assert date_col.semantic_tags == {'time_index', 'numeric'}

    # Specify logical type for time index on init
    dt = DataTable(time_index_df, time_index='ints', logical_types={'ints': 'Double'})
    date_col = dt['ints']
    assert dt.time_index == 'ints'
    assert date_col.logical_type == Double
    assert date_col.semantic_tags == {'time_index', 'numeric'}

    # Change time index to normal datetime time index
    dt = dt.set_time_index('times')
    date_col = dt['ints']
    assert dt.time_index == 'times'
    assert date_col.logical_type == Double
    assert date_col.semantic_tags == {'numeric'}

    # Set numeric time index after init
    dt = DataTable(time_index_df, logical_types={'ints': 'Double'})
    dt = dt.set_time_index('ints')
    date_col = dt['ints']
    assert dt.time_index == 'ints'
    assert date_col.logical_type == Double
    assert date_col.semantic_tags == {'time_index', 'numeric'}


def test_datatable_init_with_invalid_string_time_index(sample_df):
    error_msg = 'Time index column must contain datetime or numeric values'
    with pytest.raises(TypeError, match=error_msg):
        DataTable(sample_df, name='datatable', time_index='full_name')


def test_datatable_init_with_logical_types(sample_df):
    logical_types = {
        'full_name': NaturalLanguage,
        'age': Double
    }
    dt = DataTable(sample_df,
                   name='datatable',
                   logical_types=logical_types)
    assert dt.columns['full_name'].logical_type == NaturalLanguage
    assert dt.columns['age'].logical_type == Double


def test_datatable_init_with_string_logical_types(sample_df):
    logical_types = {
        'full_name': 'natural_language',
        'age': 'whole_number'
    }
    dt = DataTable(sample_df,
                   name='datatable',
                   logical_types=logical_types)
    assert dt.columns['full_name'].logical_type == NaturalLanguage
    assert dt.columns['age'].logical_type == WholeNumber

    logical_types = {
        'full_name': 'NaturalLanguage',
        'age': 'WholeNumber',
        'signup_date': 'Datetime'
    }
    dt = DataTable(sample_df,
                   name='datatable',
                   logical_types=logical_types,
                   time_index='signup_date')
    assert dt.columns['full_name'].logical_type == NaturalLanguage
    assert dt.columns['age'].logical_type == WholeNumber
    assert dt.time_index == 'signup_date'


def test_datatable_init_with_semantic_tags(sample_df):
    semantic_tags = {
        'id': 'custom_tag',
    }
    dt = DataTable(sample_df,
                   name='datatable',
                   semantic_tags=semantic_tags,
                   use_standard_tags=False)

    id_semantic_tags = dt.columns['id'].semantic_tags
    assert isinstance(id_semantic_tags, set)
    assert len(id_semantic_tags) == 1
    assert 'custom_tag' in id_semantic_tags


def test_datatable_adds_standard_semantic_tags(sample_df):
    dt = DataTable(sample_df,
                   name='datatable',
                   logical_types={
                       'id': Categorical,
                       'age': WholeNumber,
                   })

    assert dt.semantic_tags['id'] == {'category'}
    assert dt.semantic_tags['age'] == {'numeric'}


def test_validate_params_errors(sample_df):
    error_message = 'Dataframe must be one of: pandas.DataFrame, dask.DataFrame'
    with pytest.raises(TypeError, match=error_message):
        _validate_params(dataframe=pd.Series(),
                         name=None,
                         index=None,
                         time_index=None,
                         logical_types=None,
                         semantic_tags=None,
                         make_index=False)

    error_message = 'DataTable name must be a string'
    with pytest.raises(TypeError, match=error_message):
        _validate_params(dataframe=sample_df,
                         name=1,
                         index=None,
                         time_index=None,
                         logical_types=None,
                         semantic_tags=None,
                         make_index=False)


def test_check_index_errors(sample_df):
    error_message = 'Index column name must be a string'
    with pytest.raises(TypeError, match=error_message):
        _check_index(dataframe=sample_df, index=1)

    error_message = 'Specified index column `foo` not found in dataframe. To create a new index column, set make_index to True.'
    with pytest.raises(LookupError, match=error_message):
        _check_index(dataframe=sample_df, index='foo')

    if isinstance(sample_df, pd.DataFrame):
        # Does not check for index uniqueness with Dask
        error_message = 'Index column must be unique'
        with pytest.raises(LookupError, match=error_message):
            _check_index(sample_df, index='age')

    error_message = 'When setting make_index to True, the name specified for index cannot match an existing column name'
    with pytest.raises(IndexError, match=error_message):
        _check_index(sample_df, index='id', make_index=True)

    error_message = 'When setting make_index to True, the name for the new index must be specified in the index parameter'
    with pytest.raises(IndexError, match=error_message):
        _check_index(sample_df, index=None, make_index=True)


def test_check_time_index_errors(sample_df):
    error_message = 'Time index column name must be a string'
    with pytest.raises(TypeError, match=error_message):
        _check_time_index(dataframe=sample_df,
                          time_index=1)

    error_message = 'Specified time index column `foo` not found in dataframe'
    with pytest.raises(LookupError, match=error_message):
        _check_time_index(dataframe=sample_df, time_index='foo')


def test_check_unique_column_names(sample_df):
    if isinstance(sample_df, ks.DataFrame):
        pytest.skip("Koalas enforces unique column names")
    duplicate_cols_df = sample_df.copy()
    if dd and isinstance(sample_df, dd.DataFrame):
        duplicate_cols_df = dd.concat([duplicate_cols_df, duplicate_cols_df['age']], axis=1)
    else:
        duplicate_cols_df.insert(0, 'age', [18, 21, 65, 43], allow_duplicates=True)
    with pytest.raises(IndexError, match='Dataframe cannot contain duplicate columns names'):
        _check_unique_column_names(duplicate_cols_df)


def test_check_logical_types_errors(sample_df):
    error_message = 'logical_types must be a dictionary'
    with pytest.raises(TypeError, match=error_message):
        _check_logical_types(sample_df, logical_types='type')

    bad_logical_types_keys = {
        'full_name': None,
        'age': None,
        'birthday': None,
        'occupation': None,
    }
    error_message = re.escape("logical_types contains columns that are not present in dataframe: ['birthday', 'occupation']")
    with pytest.raises(LookupError, match=error_message):
        _check_logical_types(sample_df, bad_logical_types_keys)


def test_datatable_types(sample_df):
    new_dates = ["2019~01~01", "2019~01~02", "2019~01~03", "2019~01~04"]
    if isinstance(sample_df, dd.DataFrame):
        sample_df['formatted_date'] = pd.Series(new_dates)
    else:
        sample_df['formatted_date'] = new_dates
    ymd_format = Datetime(datetime_format='%Y~%m~%d')
    dt = DataTable(sample_df, logical_types={'formatted_date': ymd_format})
    returned_types = dt.types
    assert isinstance(returned_types, pd.DataFrame)
    assert 'Physical Type' in returned_types.columns
    assert 'Logical Type' in returned_types.columns
    assert 'Semantic Tag(s)' in returned_types.columns
    assert returned_types.shape[1] == 3
    assert len(returned_types.index) == len(sample_df.columns)
    assert all([dc.logical_type in LogicalType.__subclasses__() or isinstance(dc.logical_type, LogicalType) for dc in dt.columns.values()])
    correct_logical_types = {
        'id': WholeNumber,
        'full_name': NaturalLanguage,
        'email': NaturalLanguage,
        'phone_number': NaturalLanguage,
        'age': WholeNumber,
        'signup_date': Datetime,
        'is_registered': Boolean,
        'formatted_date': ymd_format
    }
    correct_logical_types = pd.Series(list(correct_logical_types.values()),
                                      index=list(correct_logical_types.keys()))
    assert correct_logical_types.equals(returned_types['Logical Type'])
    for tag in returned_types['Semantic Tag(s)']:
        assert isinstance(tag, set)


def test_datatable_ltypes(sample_df):
    dt = DataTable(sample_df)
    returned_types = dt.ltypes
    assert isinstance(returned_types, pd.Series)
    assert returned_types.name == 'Logical Type'
    assert len(returned_types.index) == len(sample_df.columns)
    assert all([issubclass(logical_type, LogicalType) for logical_type in returned_types.values])
    correct_logical_types = {
        'id': WholeNumber,
        'full_name': NaturalLanguage,
        'email': NaturalLanguage,
        'phone_number': NaturalLanguage,
        'age': WholeNumber,
        'signup_date': Datetime,
        'is_registered': Boolean
    }
    correct_logical_types = pd.Series(list(correct_logical_types.values()),
                                      index=list(correct_logical_types.keys()))
    assert correct_logical_types.equals(returned_types)


def test_datatable_physical_types(sample_df):
    dt = DataTable(sample_df)
    assert isinstance(dt.physical_types, dict)
    assert set(dt.physical_types.keys()) == set(sample_df.columns)
    for k, v in dt.physical_types.items():
        assert isinstance(k, str)
        assert v == sample_df[k].dtype


def test_datatable_logical_types(sample_df):
    dt = DataTable(sample_df)
    assert isinstance(dt.logical_types, dict)
    assert set(dt.logical_types.keys()) == set(sample_df.columns)
    for k, v in dt.logical_types.items():
        assert isinstance(k, str)
        assert k in sample_df.columns
        assert v in LogicalType.__subclasses__()
        assert v == dt.columns[k].logical_type


def test_datatable_semantic_tags(sample_df):
    semantic_tags = {
        'full_name': 'tag1',
        'email': ['tag2'],
        'age': ['numeric', 'age']
    }
    dt = DataTable(sample_df, semantic_tags=semantic_tags)
    assert isinstance(dt.semantic_tags, dict)
    assert set(dt.semantic_tags.keys()) == set(sample_df.columns)
    for k, v in dt.semantic_tags.items():
        assert isinstance(k, str)
        assert k in sample_df.columns
        assert isinstance(v, set)
        assert v == dt.columns[k].semantic_tags


def test_check_semantic_tags_errors(sample_df):
    error_message = 'semantic_tags must be a dictionary'
    with pytest.raises(TypeError, match=error_message):
        _check_semantic_tags(sample_df, semantic_tags='type')

    bad_semantic_tags_keys = {
        'full_name': None,
        'age': None,
        'birthday': None,
        'occupation': None,
    }
    error_message = re.escape("semantic_tags contains columns that are not present in dataframe: ['birthday', 'occupation']")
    with pytest.raises(LookupError, match=error_message):
        _check_semantic_tags(sample_df, bad_semantic_tags_keys)


def test_set_logical_types(sample_df):
    semantic_tags = {
        'full_name': 'tag1',
        'email': ['tag2'],
        'phone_number': ['tag3', 'tag2'],
        'signup_date': {'secondary_time_index'},
    }
    dt = DataTable(sample_df, semantic_tags=semantic_tags, use_standard_tags=True)

    new_dt = dt.set_logical_types({
        'full_name': Categorical,
        'email': EmailAddress,
        'phone_number': PhoneNumber,
        'age': Double,
    })

    # Verify original types were not changed
    assert dt.columns['full_name'].logical_type == NaturalLanguage
    assert dt.columns['email'].logical_type == NaturalLanguage
    assert dt.columns['phone_number'].logical_type == NaturalLanguage
    assert dt.columns['age'].logical_type == WholeNumber
    assert dt.columns['signup_date'].logical_type == Datetime
    original_name_column = dt.columns['full_name']

    assert new_dt is not dt
    assert new_dt.columns['full_name'].logical_type == Categorical
    assert new_dt.columns['email'].logical_type == EmailAddress
    assert new_dt.columns['phone_number'].logical_type == PhoneNumber
    assert new_dt.columns['age'].logical_type == Double

    # Verify new column object was created
    new_name_column = new_dt.columns['full_name']
    assert new_name_column is not original_name_column

    # Verify semantic tags were reset to standard tags
    assert new_dt.columns['full_name'].semantic_tags == {'category'}
    assert new_dt.columns['email'].semantic_tags == set()
    assert new_dt.columns['phone_number'].semantic_tags == set()
    assert new_dt.columns['age'].semantic_tags == {'numeric'}

    # Verify signup date column was unchanged
    assert new_dt.columns['signup_date'].logical_type == Datetime
    assert new_dt.columns['signup_date'].semantic_tags == {'secondary_time_index'}


def test_set_logical_types_invalid_data(sample_df):
    dt = DataTable(sample_df)
    error_message = re.escape("logical_types contains columns that are not present in dataframe: ['birthday']")
    with pytest.raises(LookupError, match=error_message):
        dt.set_logical_types({'birthday': Double})

    error_message = "Invalid logical type specified for 'age'"
    with pytest.raises(TypeError, match=error_message):
        dt.set_logical_types({'age': int})


def test_semantic_tags_during_init(sample_df):
    semantic_tags = {
        'full_name': 'tag1',
        'email': ['tag2'],
        'phone_number': ['tag3'],
        'signup_date': ['secondary_time_index'],
        'age': ['numeric', 'age']
    }
    expected_types = {
        'full_name': {'tag1'},
        'email': {'tag2'},
        'phone_number': {'tag3'},
        'signup_date': {'secondary_time_index'},
        'age': {'numeric', 'age'}
    }
    dt = DataTable(sample_df, semantic_tags=semantic_tags)
    assert dt.columns['full_name'].semantic_tags == expected_types['full_name']
    assert dt.columns['email'].semantic_tags == expected_types['email']
    assert dt.columns['phone_number'].semantic_tags == expected_types['phone_number']
    assert dt.columns['signup_date'].semantic_tags == expected_types['signup_date']
    assert dt.columns['age'].semantic_tags == expected_types['age']


def test_set_semantic_tags(sample_df):
    semantic_tags = {
        'full_name': 'tag1',
        'age': ['numeric', 'age']
    }
    expected_tags = {
        'full_name': {'tag1'},
        'age': {'numeric', 'age'}
    }
    dt = DataTable(sample_df, semantic_tags=semantic_tags)
    assert dt.columns['full_name'].semantic_tags == expected_tags['full_name']
    assert dt.columns['age'].semantic_tags == expected_tags['age']

    new_tags = {
        'full_name': ['new_tag'],
        'age': 'numeric',
    }
    new_dt = dt.set_semantic_tags(new_tags)
    # Verify original tags were not changed
    assert dt.columns['full_name'].semantic_tags == {'tag1'}
    assert dt.columns['age'].semantic_tags == {'numeric', 'age'}

    assert new_dt is not dt
    assert new_dt.columns['full_name'].semantic_tags == {'new_tag'}
    assert new_dt.columns['age'].semantic_tags == {'numeric'}


def test_set_semantic_tags_with_index(sample_df):
    dt = DataTable(sample_df, index='id', use_standard_tags=False)
    assert dt.columns['id'].semantic_tags == {'index'}

    new_tags = {
        'id': 'new_tag',
    }
    dt = dt.set_semantic_tags(new_tags)
    assert dt.columns['id'].semantic_tags == {'index', 'new_tag'}
    dt = dt.set_semantic_tags(new_tags, retain_index_tags=False)
    assert dt.columns['id'].semantic_tags == {'new_tag'}


def test_set_semantic_tags_with_time_index(sample_df):
    dt = DataTable(sample_df, time_index='signup_date', use_standard_tags=False)
    assert dt.columns['signup_date'].semantic_tags == {'time_index'}

    new_tags = {
        'signup_date': 'new_tag',
    }
    dt = dt.set_semantic_tags(new_tags)
    assert dt.columns['signup_date'].semantic_tags == {'time_index', 'new_tag'}
    dt = dt.set_semantic_tags(new_tags, retain_index_tags=False)
    assert dt.columns['signup_date'].semantic_tags == {'new_tag'}


def test_add_semantic_tags(sample_df):
    semantic_tags = {
        'full_name': 'tag1',
        'age': ['numeric', 'age']
    }
    dt = DataTable(sample_df, semantic_tags=semantic_tags, use_standard_tags=False)

    new_tags = {
        'full_name': ['list_tag'],
        'age': 'str_tag',
        'id': {'set_tag'}
    }
    new_dt = dt.add_semantic_tags(new_tags)
    # Verify original tags were not changed
    assert dt.columns['full_name'].semantic_tags == {'tag1'}
    assert dt.columns['age'].semantic_tags == {'numeric', 'age'}

    assert new_dt is not dt
    assert new_dt.columns['full_name'].semantic_tags == {'tag1', 'list_tag'}
    assert new_dt.columns['age'].semantic_tags == {'numeric', 'age', 'str_tag'}
    assert new_dt.columns['id'].semantic_tags == {'set_tag'}


def test_reset_all_semantic_tags(sample_df):
    semantic_tags = {
        'full_name': 'tag1',
        'age': 'age'
    }
    dt = DataTable(sample_df, semantic_tags=semantic_tags, use_standard_tags=True)

    new_dt = dt.reset_semantic_tags()
    # Verify original tags were not changed
    assert dt.columns['full_name'].semantic_tags == {'tag1'}
    assert dt.columns['age'].semantic_tags == {'numeric', 'age'}

    assert new_dt is not dt
    assert new_dt.columns['full_name'].semantic_tags == set()
    assert new_dt.columns['age'].semantic_tags == {'numeric'}


def test_reset_selected_column_semantic_tags(sample_df):
    semantic_tags = {
        'full_name': 'tag1',
        'age': 'age'
    }

    input_types = ['age', ['age'], {'age'}]
    for input_type in input_types:
        dt = DataTable(sample_df, semantic_tags=semantic_tags, use_standard_tags=True)
        dt = dt.reset_semantic_tags(input_type)
        assert dt.columns['full_name'].semantic_tags == {'tag1'}
        assert dt.columns['age'].semantic_tags == {'numeric'}


def test_reset_semantic_tags_with_index(sample_df):
    semantic_tags = {
        'id': 'tag1',
    }
    dt = DataTable(sample_df,
                   index='id',
                   semantic_tags=semantic_tags,
                   use_standard_tags=False)
    assert dt['id'].semantic_tags == {'index', 'tag1'}
    dt = dt.reset_semantic_tags('id', retain_index_tags=True)
    assert dt['id'].semantic_tags == {'index'}
    dt = dt.reset_semantic_tags('id')
    assert dt['id'].semantic_tags == set()


def test_reset_semantic_tags_with_time_index(sample_df):
    semantic_tags = {
        'signup_date': 'tag1',
    }
    dt = DataTable(sample_df,
                   time_index='signup_date',
                   semantic_tags=semantic_tags,
                   use_standard_tags=False)
    assert dt['signup_date'].semantic_tags == {'time_index', 'tag1'}
    dt = dt.reset_semantic_tags('signup_date', retain_index_tags=True)
    assert dt['signup_date'].semantic_tags == {'time_index'}
    dt = dt.reset_semantic_tags('signup_date')
    assert dt['signup_date'].semantic_tags == set()


def test_reset_semantic_tags_invalid_column(sample_df):
    dt = DataTable(sample_df)
    error_msg = "Input contains columns that are not present in dataframe: 'invalid_column'"
    with pytest.raises(LookupError, match=error_msg):
        dt.reset_semantic_tags('invalid_column')


def test_remove_semantic_tags(sample_df):
    semantic_tags = {
        'full_name': ['tag1', 'tag2', 'tag3'],
        'age': ['numeric', 'age'],
        'id': ['tag1', 'tag2']
    }
    dt = DataTable(sample_df, semantic_tags=semantic_tags, use_standard_tags=False)
    tags_to_remove = {
        'full_name': ['tag1', 'tag3'],
        'age': 'numeric',
        'id': {'tag1'}
    }
    new_dt = dt.remove_semantic_tags(tags_to_remove)
    # Verify original tags were not changed
    assert dt.columns['full_name'].semantic_tags == {'tag1', 'tag2', 'tag3'}
    assert dt.columns['age'].semantic_tags == {'numeric', 'age'}
    assert dt.columns['id'].semantic_tags == {'tag1', 'tag2'}

    assert new_dt is not dt
    assert new_dt.columns['full_name'].semantic_tags == {'tag2'}
    assert new_dt.columns['age'].semantic_tags == {'age'}
    assert new_dt.columns['id'].semantic_tags == {'tag2'}


def test_sets_category_dtype_on_init():
    column_name = 'test_series'
    series_list = [
        pd.Series(['a', 'b', 'c'], name=column_name),
        pd.Series(['a', None, 'c'], name=column_name),
        pd.Series(['a', np.nan, 'c'], name=column_name),
        pd.Series(['a', pd.NA, 'c'], name=column_name),
        pd.Series(['a', pd.NaT, 'c'], name=column_name),
    ]

    logical_types = [
        Categorical,
        CountryCode,
        Ordinal(order=['a', 'b', 'c']),
        SubRegionCode,
        ZIPCode,
    ]

    for series in series_list:
        series = series.astype('object')
        for logical_type in logical_types:
            ltypes = {
                column_name: logical_type,
            }
            dt = DataTable(pd.DataFrame(series), logical_types=ltypes)
            assert dt.columns[column_name].logical_type == logical_type
            assert dt.columns[column_name].dtype == logical_type.pandas_dtype
            assert dt.to_dataframe()[column_name].dtype == logical_type.pandas_dtype


def test_sets_category_dtype_on_update():
    column_name = 'test_series'
    series = pd.Series(['a', 'b', 'c'], name=column_name)
    series = series.astype('object')
    logical_types = [
        Categorical,
        CountryCode,
        Ordinal(order=['a', 'b', 'c']),
        SubRegionCode,
        ZIPCode,
    ]

    for logical_type in logical_types:
        ltypes = {
            column_name: NaturalLanguage,
        }
        dt = DataTable(pd.DataFrame(series), logical_types=ltypes)
        dt = dt.set_logical_types({column_name: logical_type})
        assert dt.columns[column_name].logical_type == logical_type
        assert dt.columns[column_name].dtype == logical_type.pandas_dtype
        assert dt.to_dataframe()[column_name].dtype == logical_type.pandas_dtype


def test_sets_string_dtype_on_init():
    column_name = 'test_series'
    series_list = [
        pd.Series(['a', 'b', 'c'], name=column_name),
        pd.Series(['a', None, 'c'], name=column_name),
        pd.Series(['a', np.nan, 'c'], name=column_name),
        pd.Series(['a', pd.NA, 'c'], name=column_name),
    ]

    logical_types = [
        Filepath,
        FullName,
        IPAddress,
        LatLong,
        NaturalLanguage,
        PhoneNumber,
        URL,
    ]

    for series in series_list:
        series = series.astype('object')
        for logical_type in logical_types:
            ltypes = {
                column_name: logical_type,
            }
            dt = DataTable(pd.DataFrame(series), logical_types=ltypes)
            assert dt.columns[column_name].logical_type == logical_type
            assert dt.columns[column_name].dtype == logical_type.pandas_dtype
            assert dt.to_dataframe()[column_name].dtype == logical_type.pandas_dtype


def test_sets_string_dtype_on_update():
    column_name = 'test_series'
    series = pd.Series(['a', 'b', 'c'], name=column_name)
    series = series.astype('object')
    logical_types = [
        Filepath,
        FullName,
        IPAddress,
        LatLong,
        NaturalLanguage,
        PhoneNumber,
        URL,
    ]

    for logical_type in logical_types:
        ltypes = {
            column_name: Categorical,
        }
        dt = DataTable(pd.DataFrame(series), logical_types=ltypes)
        dt = dt.set_logical_types({column_name: logical_type})
        assert dt.columns[column_name].logical_type == logical_type
        assert dt.columns[column_name].dtype == logical_type.pandas_dtype
        assert dt.to_dataframe()[column_name].dtype == logical_type.pandas_dtype


def test_sets_boolean_dtype_on_init():
    column_name = 'test_series'
    series_list = [
        pd.Series([True, False, True], name=column_name),
        pd.Series([True, None, True], name=column_name),
        pd.Series([True, np.nan, True], name=column_name),
        pd.Series([True, pd.NA, True], name=column_name),
    ]

    logical_type = Boolean
    for series in series_list:
        series = series.astype('object')
        ltypes = {
            column_name: logical_type,
        }
        dt = DataTable(pd.DataFrame(series), logical_types=ltypes)
        assert dt.columns[column_name].logical_type == logical_type
        assert dt.columns[column_name].dtype == logical_type.pandas_dtype
        assert dt.to_dataframe()[column_name].dtype == logical_type.pandas_dtype


def test_sets_boolean_dtype_on_update():
    column_name = 'test_series'
    series = pd.Series([0, 1, 0], name=column_name)
    series = series.astype('object')
    ltypes = {
        column_name: WholeNumber,
    }
    dt = DataTable(pd.DataFrame(series), logical_types=ltypes)
    dt = dt.set_logical_types({column_name: Boolean})
    assert dt.columns[column_name].logical_type == Boolean
    assert dt.columns[column_name].dtype == Boolean.pandas_dtype
    assert dt.to_dataframe()[column_name].dtype == Boolean.pandas_dtype


def test_sets_int64_dtype_on_init():
    column_name = 'test_series'
    series_list = [
        pd.Series([1, 2, 3], name=column_name),
        pd.Series([1, None, 3], name=column_name),
        pd.Series([1, np.nan, 3], name=column_name),
        pd.Series([1, pd.NA, 3], name=column_name),
    ]

    logical_types = [Integer, WholeNumber]
    for series in series_list:
        series = series.astype('object')
        for logical_type in logical_types:
            ltypes = {
                column_name: logical_type,
            }
            dt = DataTable(pd.DataFrame(series), logical_types=ltypes)
        assert dt.columns[column_name].logical_type == logical_type
        assert dt.columns[column_name].dtype == logical_type.pandas_dtype
        assert dt.to_dataframe()[column_name].dtype == logical_type.pandas_dtype


def test_sets_int64_dtype_on_update():
    column_name = 'test_series'
    series = pd.Series([1.0, 2.0, 1.0], name=column_name)
    series = series.astype('object')
    logical_types = [
        Integer,
        WholeNumber,
    ]

    for logical_type in logical_types:
        ltypes = {
            column_name: Double,
        }
        dt = DataTable(pd.DataFrame(series), logical_types=ltypes)
        dt = dt.set_logical_types({column_name: logical_type})
        assert dt.columns[column_name].logical_type == logical_type
        assert dt.columns[column_name].dtype == logical_type.pandas_dtype
        assert dt.to_dataframe()[column_name].dtype == logical_type.pandas_dtype


def test_sets_float64_dtype_on_init():
    column_name = 'test_series'
    series_list = [
        pd.Series([1.1, 2, 3], name=column_name),
        pd.Series([1.1, None, 3], name=column_name),
        pd.Series([1.1, np.nan, 3], name=column_name),
    ]

    logical_type = Double
    for series in series_list:
        series = series.astype('object')
        ltypes = {
            column_name: logical_type,
        }
        dt = DataTable(pd.DataFrame(series), logical_types=ltypes)
        assert dt.columns[column_name].logical_type == logical_type
        assert dt.columns[column_name].dtype == logical_type.pandas_dtype
        assert dt.to_dataframe()[column_name].dtype == logical_type.pandas_dtype


def test_sets_float64_dtype_on_update():
    column_name = 'test_series'
    series = pd.Series([0, 1, 0], name=column_name)
    series = series.astype('object')
    ltypes = {
        column_name: WholeNumber,
    }
    dt = DataTable(pd.DataFrame(series), logical_types=ltypes)
    dt = dt.set_logical_types({column_name: Double})
    assert dt.columns[column_name].logical_type == Double
    assert dt.columns[column_name].dtype == Double.pandas_dtype
    assert dt.to_dataframe()[column_name].dtype == Double.pandas_dtype


def test_sets_datetime64_dtype_on_init():
    column_name = 'test_series'
    series_list = [
        pd.Series(['2020-01-01', '2020-01-02', '2020-01-03'], name=column_name),
        pd.Series(['2020-01-01', None, '2020-01-03'], name=column_name),
        pd.Series(['2020-01-01', np.nan, '2020-01-03'], name=column_name),
        pd.Series(['2020-01-01', pd.NA, '2020-01-03'], name=column_name),
        pd.Series(['2020-01-01', pd.NaT, '2020-01-03'], name=column_name),
    ]

    logical_type = Datetime
    for series in series_list:
        series = series.astype('object')
        ltypes = {
            column_name: logical_type,
        }
        dt = DataTable(pd.DataFrame(series), logical_types=ltypes)
        assert dt.columns[column_name].logical_type == logical_type
        assert dt.columns[column_name].dtype == logical_type.pandas_dtype
        assert dt.to_dataframe()[column_name].dtype == logical_type.pandas_dtype


def test_sets_datetime_dtype_on_update():
    column_name = 'test_series'
    series = pd.Series(['2020-01-01', '2020-01-02', '2020-01-03'], name=column_name)
    series = series.astype('object')
    ltypes = {
        column_name: NaturalLanguage,
    }
    dt = DataTable(pd.DataFrame(series), logical_types=ltypes)
    dt = dt.set_logical_types({column_name: Datetime})
    assert dt.columns[column_name].logical_type == Datetime
    assert dt.columns[column_name].dtype == Datetime.pandas_dtype
    assert dt.to_dataframe()[column_name].dtype == Datetime.pandas_dtype


def test_invalid_dtype_casting():
    column_name = 'test_series'

    # Cannot cast a column with pd.NA to Double
    series = pd.Series([1.1, pd.NA, 3], name=column_name)
    ltypes = {
        column_name: Double,
    }
    err_msg = 'Error converting datatype for column test_series from type object to type ' \
        'float64. Please confirm the underlying data is consistent with logical type Double.'
    with pytest.raises(TypeError, match=err_msg):
        DataTable(pd.DataFrame(series), logical_types=ltypes)

    # Cannot cast Datetime to Double
    series = pd.Series(['2020-01-01', '2020-01-02', '2020-01-03'], name=column_name)
    ltypes = {
        column_name: Datetime,
    }
    dt = DataTable(pd.DataFrame(series), logical_types=ltypes)
    err_msg = 'Error converting datatype for column test_series from type datetime64[ns] to type ' \
        'float64. Please confirm the underlying data is consistent with logical type Double.'
    with pytest.raises(TypeError, match=re.escape(err_msg)):
        dt.set_logical_types({column_name: Double})

    # Cannot cast invalid strings to whole numbers
    series = pd.Series(['1', 'two', '3'], name=column_name)
    ltypes = {
        column_name: WholeNumber,
    }
    err_msg = 'Error converting datatype for column test_series from type object to type ' \
        'Int64. Please confirm the underlying data is consistent with logical type WholeNumber.'
    with pytest.raises(TypeError, match=err_msg):
        DataTable(pd.DataFrame(series), logical_types=ltypes)


def test_int_dtype_inference_on_init():
    df = pd.DataFrame({
        'ints_no_nans': pd.Series([1, 2]),
        'ints_nan': pd.Series([1, np.nan]),
        'ints_NA': pd.Series([1, pd.NA]),
        'ints_NA_specified': pd.Series([1, pd.NA], dtype='Int64')})
    df_from_dt = DataTable(df).to_dataframe()

    assert df_from_dt['ints_no_nans'].dtype == 'Int64'
    assert df_from_dt['ints_nan'].dtype == 'float64'
    assert df_from_dt['ints_NA'].dtype == 'category'
    assert df_from_dt['ints_NA_specified'].dtype == 'Int64'


def test_bool_dtype_inference_on_init():
    df = pd.DataFrame({
        'bools_no_nans': pd.Series([True, False]),
        'bool_nan': pd.Series([True, np.nan]),
        'bool_NA': pd.Series([True, pd.NA]),
        'bool_NA_specified': pd.Series([True, pd.NA], dtype="boolean")})
    df_from_dt = DataTable(df).to_dataframe()

    assert df_from_dt['bools_no_nans'].dtype == 'boolean'
    assert df_from_dt['bool_nan'].dtype == 'category'
    assert df_from_dt['bool_NA'].dtype == 'category'
    assert df_from_dt['bool_NA_specified'].dtype == 'boolean'


def test_str_dtype_inference_on_init():
    df = pd.DataFrame({
        'str_no_nans': pd.Series(['a', 'b']),
        'str_nan': pd.Series(['a', np.nan]),
        'str_NA': pd.Series(['a', pd.NA]),
        'str_NA_specified': pd.Series([1, pd.NA], dtype="string"),
        'long_str_NA_specified': pd.Series(['this is a very long sentence inferred as a string', pd.NA], dtype="string"),
        'long_str_NA': pd.Series(['this is a very long sentence inferred as a string', pd.NA])
    })
    df_from_dt = DataTable(df).to_dataframe()

    assert df_from_dt['str_no_nans'].dtype == 'category'
    assert df_from_dt['str_nan'].dtype == 'category'
    assert df_from_dt['str_NA'].dtype == 'category'
    assert df_from_dt['str_NA_specified'].dtype == 'category'
    assert df_from_dt['long_str_NA_specified'].dtype == 'string'
    assert df_from_dt['long_str_NA'].dtype == 'string'


def test_float_dtype_inference_on_init():
    df = pd.DataFrame({
        'floats_no_nans': pd.Series([1.1, 2.2]),
        'floats_nan': pd.Series([1.1, np.nan]),
        'floats_NA': pd.Series([1.1, pd.NA]),
        'floats_nan_specified': pd.Series([1.1, np.nan], dtype='float')})
    df_from_dt = DataTable(df).to_dataframe()

    assert df_from_dt['floats_no_nans'].dtype == 'float64'
    assert df_from_dt['floats_nan'].dtype == 'float64'
    assert df_from_dt['floats_NA'].dtype == 'category'
    assert df_from_dt['floats_nan_specified'].dtype == 'float64'


def test_datetime_dtype_inference_on_init():
    df = pd.DataFrame({
        'date_no_nans': pd.Series([pd.to_datetime('2020-09-01')] * 2),
        'date_nan': pd.Series([pd.to_datetime('2020-09-01'), np.nan]),
        'date_NA': pd.Series([pd.to_datetime('2020-09-01'), pd.NA]),
        'date_NaT': pd.Series([pd.to_datetime('2020-09-01'), pd.NaT]),
        'date_NA_specified': pd.Series([pd.to_datetime('2020-09-01'), pd.NA], dtype='datetime64[ns]')})
    df_from_dt = DataTable(df).to_dataframe()

    assert df_from_dt['date_no_nans'].dtype == 'datetime64[ns]'
    assert df_from_dt['date_nan'].dtype == 'datetime64[ns]'
    assert df_from_dt['date_NA'].dtype == 'datetime64[ns]'
    assert df_from_dt['date_NaT'].dtype == 'datetime64[ns]'
    assert df_from_dt['date_NA_specified'].dtype == 'datetime64[ns]'


def test_timedelta_dtype_inference_on_init():
    df = pd.DataFrame({
        'delta_no_nans': (pd.Series([pd.to_datetime('2020-09-01')] * 2) - pd.to_datetime('2020-07-01')),
        'delta_nan': (pd.Series([pd.to_datetime('2020-09-01'), np.nan]) - pd.to_datetime('2020-07-01')),
        'delta_NaT': (pd.Series([pd.to_datetime('2020-09-01'), pd.NaT]) - pd.to_datetime('2020-07-01')),
        'delta_NA_specified': (pd.Series([pd.to_datetime('2020-09-01'), pd.NA], dtype='datetime64[ns]') - pd.to_datetime('2020-07-01')),
    })
    df_from_dt = DataTable(df).to_dataframe()

    assert df_from_dt['delta_no_nans'].dtype == 'timedelta64[ns]'
    assert df_from_dt['delta_nan'].dtype == 'timedelta64[ns]'
    assert df_from_dt['delta_NaT'].dtype == 'timedelta64[ns]'
    assert df_from_dt['delta_NA_specified'].dtype == 'timedelta64[ns]'


def test_select_ltypes_no_match_and_all(sample_df):
    dt = DataTable(sample_df)
    dt = dt.set_logical_types({
        'full_name': FullName,
        'email': EmailAddress,
        'phone_number': PhoneNumber,
        'age': Double,
        'signup_date': Datetime,
    })
    assert len(dt.select(ZIPCode).columns) == 0
    assert len(dt.select(['ZIPCode', PhoneNumber]).columns) == 1
    all_types = LogicalType.__subclasses__()
    dt_all_types = dt.select(all_types)
    assert len(dt_all_types.columns) == len(dt.columns)
    assert len(dt_all_types.to_dataframe().columns) == len(dt.to_dataframe().columns)


def test_select_ltypes_strings(sample_df):
    dt = DataTable(sample_df)
    dt = dt.set_logical_types({
        'full_name': FullName,
        'email': EmailAddress,
        'phone_number': PhoneNumber,
        'age': Double,
        'signup_date': Datetime,
    })

    dt_multiple_ltypes = dt.select(['FullName', 'email_address', 'double', 'Boolean', 'datetime'])
    assert len(dt_multiple_ltypes.columns) == 5
    assert 'phone_number' not in dt_multiple_ltypes.columns
    assert 'id' not in dt_multiple_ltypes.columns

    dt_single_ltype = dt.select('full_name')
    assert len(dt_single_ltype.columns) == 1


def test_select_ltypes_objects(sample_df):
    dt = DataTable(sample_df)
    dt = dt.set_logical_types({
        'full_name': FullName,
        'email': EmailAddress,
        'phone_number': PhoneNumber,
        'age': Double,
        'signup_date': Datetime,
    })

    dt_multiple_ltypes = dt.select([FullName, EmailAddress, Double, Boolean, Datetime])
    assert len(dt_multiple_ltypes.columns) == 5
    assert 'phone_number' not in dt_multiple_ltypes.columns
    assert 'id' not in dt_multiple_ltypes.columns

    dt_single_ltype = dt.select(FullName)
    assert len(dt_single_ltype.columns) == 1


def test_select_ltypes_mixed(sample_df):
    dt = DataTable(sample_df)
    dt = dt.set_logical_types({
        'full_name': FullName,
        'email': EmailAddress,
        'phone_number': PhoneNumber,
        'age': Double,
        'signup_date': Datetime,
    })

    dt_mixed_ltypes = dt.select(['FullName', 'email_address', Double])
    assert len(dt_mixed_ltypes.columns) == 3
    assert 'phone_number' not in dt_mixed_ltypes.columns


def test_select_ltypes_table(sample_df):
    dt = DataTable(sample_df, time_index='signup_date', index='id')
    dt = dt.set_logical_types({
        'full_name': FullName,
        'email': EmailAddress,
        'phone_number': PhoneNumber,
        'age': Double,
        'signup_date': Datetime,
    })
    dt.set_semantic_tags({
        'full_name': ['new_tag', 'tag2'],
        'age': 'numeric',
    })

    dt_no_indices = dt.select('phone_number')
    assert dt_no_indices.index is None
    assert dt_no_indices.time_index is None

    dt_with_indices = dt.select(['Datetime', 'WholeNumber'])
    assert dt_with_indices.index == 'id'
    assert dt_with_indices.time_index == 'signup_date'

    dt_values = dt.select(['FullName'])
    assert dt_values.name == dt.name
    original_col = dt_values.columns['full_name']
    col = dt.columns['full_name']
    assert col.logical_type == original_col.logical_type
    assert to_pandas(col.to_series()).equals(to_pandas(original_col.to_series()))
    assert col.dtype == original_col.dtype
    assert col.semantic_tags == original_col.semantic_tags


def test_new_dt_from_columns(sample_df):
    dt = DataTable(sample_df, time_index='signup_date', index='id', name='dt_name')
    dt = dt.set_logical_types({
        'full_name': FullName,
        'email': EmailAddress,
        'phone_number': PhoneNumber,
        'age': Double,
        'signup_date': Datetime,
    })
    dt.set_semantic_tags({
        'full_name': ['new_tag', 'tag2'],
        'age': 'numeric',
    })
    empty_dt = dt._new_dt_from_cols([])
    assert len(empty_dt.columns) == 0

    just_index = dt._new_dt_from_cols(['id'])
    assert just_index.index == dt.index
    assert just_index.time_index is None
    validate_subset_dt(just_index, dt)

    just_time_index = dt._new_dt_from_cols(['signup_date'])
    assert just_time_index.time_index == dt.time_index
    assert just_time_index.index is None
    validate_subset_dt(just_time_index, dt)

    transfer_schema = dt._new_dt_from_cols(['phone_number'])
    assert transfer_schema.index is None
    assert transfer_schema.time_index is None
    validate_subset_dt(transfer_schema, dt)


def test_select_semantic_tags(sample_df):
    dt = DataTable(sample_df, time_index='signup_date', name='dt_name')
    dt = dt.set_semantic_tags({
        'full_name': 'tag1',
        'email': ['tag2'],
        'age': ['numeric', 'tag2'],
        'phone_number': ['tag3', 'tag2'],
        'is_registered': 'category',
    })

    dt_one_match = dt.select('numeric')
    assert len(dt_one_match.columns) == 2
    assert 'age' in dt_one_match.columns
    assert 'id' in dt_one_match.columns

    dt_multiple_matches = dt.select('tag2')
    assert len(dt_multiple_matches.columns) == 3
    assert 'age' in dt_multiple_matches.columns
    assert 'phone_number' in dt_multiple_matches.columns
    assert 'email' in dt_multiple_matches.columns

    dt_multiple_tags = dt.select(['numeric', 'time_index'])
    assert len(dt_multiple_tags.columns) == 3
    assert 'id' in dt_multiple_tags.columns
    assert 'age' in dt_multiple_tags.columns
    assert 'signup_date' in dt_multiple_tags.columns

    dt_overlapping_tags = dt.select(['numeric', 'tag2'])
    assert len(dt_overlapping_tags.columns) == 4
    assert 'id' in dt_overlapping_tags.columns
    assert 'age' in dt_overlapping_tags.columns
    assert 'phone_number' in dt_overlapping_tags.columns
    assert 'email' in dt_overlapping_tags.columns

    dt_common_tags = dt.select(['category', 'numeric'])
    assert len(dt_common_tags.columns) == 3
    assert 'id' in dt_common_tags.columns
    assert 'is_registered' in dt_common_tags.columns
    assert 'age' in dt_common_tags.columns


def test_pop(sample_df):
    dt = DataTable(sample_df,
                   name='datatable',
                   logical_types={'age': WholeNumber},
                   semantic_tags={'age': 'custom_tag'},
                   use_standard_tags=True)
    datacol = dt.pop('age')
    assert isinstance(datacol, DataColumn)
    assert 'custom_tag' in datacol.semantic_tags
    assert all(to_pandas(datacol.to_series()).values == [33, 25, 33, 57])
    assert datacol.logical_type == WholeNumber

    assert 'age' not in dt.to_dataframe().columns
    assert 'age' not in dt.columns

    assert 'age' not in dt.logical_types.keys()
    assert 'age' not in dt.semantic_tags.keys()


def test_pop_index(sample_df):
    dt = DataTable(sample_df, index='id', name='dt_name')
    assert dt.index == 'id'
    id_col = dt.pop('id')
    assert dt.index is None
    assert 'index' in id_col.semantic_tags


def test_pop_error(sample_df):
    dt = DataTable(sample_df,
                   name='datatable',
                   logical_types={'age': WholeNumber},
                   semantic_tags={'age': 'custom_tag'},
                   use_standard_tags=True)

    with pytest.raises(KeyError, match="Column with name \'missing\' not found in DataTable"):
        dt.pop("missing")


def test_getitem(sample_df):
    dt = DataTable(sample_df,
                   name='datatable',
                   logical_types={'age': WholeNumber},
                   semantic_tags={'age': 'custom_tag'},
                   use_standard_tags=True)

    data_col = dt['age']
    assert isinstance(data_col, DataColumn)
    assert data_col.logical_type == WholeNumber
    assert data_col.semantic_tags == {'numeric', 'custom_tag'}


def test_getitem_invalid_input(sample_df):
    dt = DataTable(sample_df)

    error_msg = 'Column name must be a string'
    with pytest.raises(KeyError, match=error_msg):
        dt[1]

    error_msg = "Column with name 'invalid_column' not found in DataTable"
    with pytest.raises(KeyError, match=error_msg):
        dt['invalid_column']


def test_datatable_getitem_list_input(sample_df):
    # Test regular columns
    dt = DataTable(sample_df, time_index='signup_date', index='id', name='dt_name')
    df = dt.to_dataframe()
    columns = ['age', 'full_name']
    new_dt = dt[columns]
    assert new_dt is not dt
    assert new_dt.to_dataframe() is not df
    pd.testing.assert_frame_equal(to_pandas(df[columns]).reset_index(drop=True), to_pandas(new_dt.to_dataframe()))
    assert all(new_dt.to_dataframe().columns == ['age', 'full_name'])
    assert set(new_dt.columns.keys()) == {'age', 'full_name'}
    assert new_dt.index is None
    assert new_dt.time_index is None

    # Test with index
    columns = ['id', 'full_name']
    new_dt = dt[columns]
    assert new_dt is not dt
    assert new_dt.to_dataframe() is not df
    pd.testing.assert_frame_equal(to_pandas(df[columns]), to_pandas(new_dt.to_dataframe()))
    assert all(new_dt.to_dataframe().columns == ['id', 'full_name'])
    assert set(new_dt.columns.keys()) == {'id', 'full_name'}
    assert new_dt.index == 'id'
    assert new_dt.time_index is None

    # Test with time_index
    columns = ['id', 'signup_date', 'full_name']
    new_dt = dt[columns]
    assert new_dt is not dt
    assert new_dt.to_dataframe() is not df
    pd.testing.assert_frame_equal(to_pandas(df[columns]), to_pandas(new_dt.to_dataframe()), check_index_type=False)
    assert all(new_dt.to_dataframe().columns == ['id', 'signup_date', 'full_name'])
    assert set(new_dt.columns.keys()) == {'id', 'signup_date', 'full_name'}
    assert new_dt.index == 'id'

    # Test with empty list selector
    columns = []
    new_dt = dt[columns]
    assert new_dt is not dt
    assert new_dt.to_dataframe() is not df
    assert to_pandas(new_dt.to_dataframe()).empty
    assert set(new_dt.columns.keys()) == set()
    assert new_dt.index is None
    assert new_dt.time_index is None


def test_datatable_getitem_list_warnings(sample_df):
    # Test regular columns
    dt = DataTable(sample_df, time_index='signup_date', index='id', name='dt_name')
    columns = ['age', 'invalid_col1', 'invalid_col2']
    error_msg = re.escape("Column(s) 'invalid_col1, invalid_col2' not found in DataTable")
    with pytest.raises(KeyError, match=error_msg):
        dt[columns]

    columns = [1]
    error_msg = 'Column names must be strings'
    with pytest.raises(KeyError, match=error_msg):
        dt[columns]


def test_setitem_invalid_input(sample_df):
    dt = DataTable(sample_df, index='id', time_index='signup_date')

    error_msg = 'Column name must be a string'
    with pytest.raises(KeyError, match=error_msg):
        dt[1] = DataColumn(pd.Series([1, 2, 3], dtype='Int64'),
                           use_standard_tags=False)

    error_msg = 'New column must be of DataColumn type'
    with pytest.raises(ValueError, match=error_msg):
        dt['test'] = pd.Series([1, 2, 3], dtype='Int64')

    error_msg = 'Cannot reassign index. Change column name and then use dt.set_index to reassign index.'
    with pytest.raises(KeyError, match=error_msg):
        dt['id'] = DataColumn(pd.Series([True, False, False]))

    error_msg = 'Cannot reassign time index. Change column name and then use dt.set_time_index to reassign time index.'
    with pytest.raises(KeyError, match=error_msg):
        dt['signup_date'] = DataColumn(pd.Series(['test text', 'file', 'False']))


<<<<<<< HEAD
def test_setitem_different_name(sample_df):
=======
def test_setitem_different_name(sample_df, sample_series_dask, sample_series_pandas):
    sample_series = sample_series_pandas
    if dd and isinstance(sample_df, dd.DataFrame):
        sample_series = sample_series_dask
>>>>>>> 86cc2698
    dt = DataTable(sample_df)

    new_series = pd.Series([1, 2, 3, 4], name='wrong')
    if isinstance(sample_df, ks.DataFrame):
        new_series = ks.Series(new_series)

    warning = 'Name mismatch between wrong and id. DataColumn and underlying series name are now id'
    with pytest.warns(ColumnNameMismatchWarning, match=warning):
        dt['id'] = DataColumn(new_series,
                              use_standard_tags=False)

    assert dt['id'].name == 'id'
    assert dt['id'].to_series().name == 'id'
    assert dt.to_dataframe()['id'].name == 'id'
    assert 'wrong' not in dt.columns

    new_series2 = pd.Series([1, 2, 3, 4], name='wrong2')
    if isinstance(sample_df, ks.DataFrame):
        new_series2 = ks.Series(new_series2)

    warning = 'Name mismatch between wrong2 and new_col. DataColumn and underlying series name are now new_col'
    with pytest.warns(ColumnNameMismatchWarning, match=warning):
        dt['new_col'] = DataColumn(new_series2,
                                   use_standard_tags=False)

    assert dt['new_col'].name == 'new_col'
    assert dt['new_col'].to_series().name == 'new_col'
    assert dt.to_dataframe()['new_col'].name == 'new_col'
    assert 'wrong2' not in dt.columns

    warning = 'Name mismatch between wrong and col_with_name. DataColumn and underlying series name are now col_with_name'
    with pytest.warns(ColumnNameMismatchWarning, match=warning):
        dt['col_with_name'] = DataColumn(new_series,
                                         use_standard_tags=False, name='wrong')
    assert dt['col_with_name'].name == 'col_with_name'
    assert dt['col_with_name'].to_series().name == 'col_with_name'
    assert dt.to_dataframe()['col_with_name'].name == 'col_with_name'
    assert 'wrong' not in dt.columns


def test_setitem_new_column(sample_df):
    dt = DataTable(sample_df)
    new_series = pd.Series([1, 2, 3])
    if isinstance(sample_df, ks.DataFrame):
        dtype = 'int64'
        new_series = ks.Series(new_series)
    else:
        dtype = 'Int64'

    new_col = DataColumn(new_series, use_standard_tags=False)
    dt['test_col2'] = new_col
    updated_df = dt.to_dataframe()
    assert 'test_col2' in dt.columns
    assert dt['test_col2'].logical_type == WholeNumber
    assert dt['test_col2'].semantic_tags == set()
    assert 'test_col2' in updated_df.columns
    assert updated_df['test_col2'].dtype == dtype

    # Standard tags and no logical type
    new_series = pd.Series(['new', 'column', 'inserted'])
    if isinstance(sample_df, ks.DataFrame):
        dtype = 'object'
        new_series = ks.Series(new_series)
    else:
        dtype = 'category'
    new_col = DataColumn(new_series, use_standard_tags=True)
    dt['test_col'] = new_col
    updated_df = dt.to_dataframe()
    assert 'test_col' in dt.columns
    assert dt['test_col'].logical_type == Categorical
    assert dt['test_col'].semantic_tags == {'category'}
    assert 'test_col' in updated_df.columns
    assert updated_df['test_col'].dtype == dtype

    # Add with logical type and semantic tag
    new_series = pd.Series([1, 2, 3])
    if isinstance(sample_df, ks.DataFrame):
        new_series = ks.Series(new_series)
    new_col = DataColumn(new_series,
                         logical_type=Double,
                         use_standard_tags=False,
                         semantic_tags={'test_tag'})
    dt['test_col3'] = new_col
    updated_df = dt.to_dataframe()
    assert 'test_col3' in dt.columns
    assert dt['test_col3'].logical_type == Double
    assert dt['test_col3'].semantic_tags == {'test_tag'}
    assert 'test_col3' in updated_df.columns
    assert updated_df['test_col3'].dtype == 'float'


def test_setitem_overwrite_column(sample_df):
    dt = DataTable(sample_df, index='id',
                   time_index='signup_date',
                   use_standard_tags=True)

    # Change to column no change in types
    original_col = dt['age']
    new_series = pd.Series([1, 2, 3])
    if isinstance(sample_df, ks.DataFrame):
        dtype = 'int64'
        new_series = ks.Series(new_series)
    else:
        dtype = 'Int64'
    overwrite_col = DataColumn(new_series, use_standard_tags=True)
    dt['age'] = overwrite_col
    updated_df = dt.to_dataframe()

    assert 'age' in dt.columns
    assert dt['age'].logical_type == original_col.logical_type
    assert dt['age'].semantic_tags == original_col.semantic_tags
    assert 'age' in updated_df.columns
    assert updated_df['age'].dtype == dtype
    assert original_col.to_series() is not dt['age'].to_series()

    # Change dtype, logical types, and tags with conflicting use_standard_tags
    original_col = dt['full_name']
    new_series = pd.Series([True, False, False])
    if isinstance(sample_df, ks.DataFrame):
        new_series = ks.Series(new_series)
        dtype = 'bool'
    else:
        dtype = 'boolean'
    overwrite_col = DataColumn(new_series.astype(dtype),
                               use_standard_tags=False,
                               semantic_tags='test_tag')
    dt['full_name'] = overwrite_col
    updated_df = dt.to_dataframe()

    assert 'full_name' in dt.columns
    assert dt['full_name'].logical_type == Boolean
    assert dt['full_name'].semantic_tags == {'test_tag'}
    assert 'full_name' in updated_df.columns
    assert updated_df['full_name'].dtype == dtype
    assert original_col.to_series() is not dt['full_name'].to_series()


def test_set_index(sample_df):
    # Test setting index with set_index()
    dt = DataTable(sample_df)
    new_dt = dt.set_index('id')
    assert new_dt is not dt
    assert new_dt.index == 'id'
    assert dt.index is None
    assert new_dt.columns['id'].semantic_tags == {'index'}
    non_index_cols = [col for col in new_dt.columns.values() if col.name != 'id']
    assert all(['index' not in col.semantic_tags for col in non_index_cols])
    # Test changing index with set_index()
    new_dt2 = new_dt.set_index('full_name')
    assert new_dt.index == 'id'
    assert new_dt2.columns['full_name'].semantic_tags == {'index'}
    non_index_cols = [col for col in new_dt2.columns.values() if col.name != 'full_name']
    assert all(['index' not in col.semantic_tags for col in non_index_cols])

    # Test setting index using setter
    dt = DataTable(sample_df)
    dt.index = 'id'
    assert dt.index == 'id'
    assert 'index' in dt.columns['id'].semantic_tags
    non_index_cols = [col for col in dt.columns.values() if col.name != 'id']
    assert all(['index' not in col.semantic_tags for col in non_index_cols])
    # Test changing index with setter
    dt.index = 'full_name'
    assert 'index' in dt.columns['full_name'].semantic_tags
    non_index_cols = [col for col in dt.columns.values() if col.name != 'full_name']
    assert all(['index' not in col.semantic_tags for col in non_index_cols])

    # Test changing index also changes underlying DataFrame - pandas only
    if isinstance(sample_df, pd.DataFrame):
        dt = DataTable(sample_df)
        dt.index = 'id'
        assert (dt.to_dataframe().index == [0, 1, 2, 3]).all()
        dt.index = 'full_name'
        assert (dt.to_dataframe().index == dt.to_dataframe()['full_name']).all()


def test_set_time_index(sample_df):
    # Test setting time index with set_time_index()
    dt = DataTable(sample_df)
    new_dt = dt.set_time_index('signup_date')
    assert new_dt is not dt
    assert dt.time_index is None
    assert new_dt.time_index == 'signup_date'
    assert 'time_index' in new_dt.columns['signup_date'].semantic_tags
    non_index_cols = [col for col in new_dt.columns.values() if col.name != 'signup_date']
    assert all(['time_index' not in col.semantic_tags for col in non_index_cols])

    # Test changing time index with set_time_index()
    sample_df['transaction_date'] = pd.to_datetime('2015-09-02')
    dt = DataTable(sample_df)
    new_dt = dt.set_time_index('signup_date')
    assert new_dt.time_index == 'signup_date'
    new_dt2 = new_dt.set_time_index('transaction_date')
    assert 'time_index' in new_dt2.columns['transaction_date'].semantic_tags
    non_index_cols = [col for col in new_dt2.columns.values() if col.name != 'transaction_date']
    assert all(['time_index' not in col.semantic_tags for col in non_index_cols])

    # Test setting index using setter
    dt = DataTable(sample_df)
    assert dt.time_index is None
    dt.time_index = 'signup_date'
    assert dt.time_index == 'signup_date'
    assert 'time_index' in dt.columns['signup_date'].semantic_tags
    non_index_cols = [col for col in dt.columns.values() if col.name != 'signup_date']
    assert all(['time_index' not in col.semantic_tags for col in non_index_cols])

    # Test changing time index with setter
    sample_df['transaction_date'] = pd.to_datetime('2015-09-02')
    dt = DataTable(sample_df)
    dt.time_index = 'signup_date'
    assert dt.time_index == 'signup_date'
    dt.time_index = 'transaction_date'
    assert 'time_index' in dt.columns['transaction_date'].semantic_tags
    non_index_cols = [col for col in dt.columns.values() if col.name != 'transaction_date']
    assert all(['time_index' not in col.semantic_tags for col in non_index_cols])


def test_datatable_clear_index(sample_df):
    # Test by removing index tag
    dt = DataTable(sample_df, index='id')
    assert dt.index == 'id'
    dt = dt.remove_semantic_tags({'id': 'index'})
    assert dt.index is None
    assert all(['index' not in col.semantic_tags for col in dt.columns.values()])

    # Test using setter
    dt = DataTable(sample_df, index='id')
    assert dt.index == 'id'
    dt.index = None
    assert dt.index is None
    assert all(['index' not in col.semantic_tags for col in dt.columns.values()])


def test_datatable_clear_time_index(sample_df):
    # Test by removing time_index tag
    dt = DataTable(sample_df, time_index='signup_date')
    assert dt.time_index == 'signup_date'
    dt = dt.remove_semantic_tags({'signup_date': 'time_index'})
    assert dt.time_index is None
    assert all(['time_index' not in col.semantic_tags for col in dt.columns.values()])

    # Test using setter
    dt = DataTable(sample_df, time_index='signup_date')
    assert dt.time_index == 'signup_date'
    dt.time_index = None
    assert dt.time_index is None
    assert all(['time_index' not in col.semantic_tags for col in dt.columns.values()])


def test_shape(categorical_df):
    dt = ww.DataTable(categorical_df)
    dt_shape = dt.shape
    df_shape = dt.to_dataframe().shape
    if isinstance(categorical_df, dd.DataFrame):
        assert isinstance(dt.shape[0], Delayed)
        dt_shape = (dt_shape[0].compute(), dt_shape[1])
        df_shape = (df_shape[0].compute(), df_shape[1])
    assert dt_shape == (10, 5)
    assert dt_shape == df_shape

    dt.pop('ints')
<<<<<<< HEAD
    dt_shape = dt.shape
    df_shape = dt.to_dataframe().shape
    if isinstance(categorical_df, dd.DataFrame):
        assert isinstance(dt.shape[0], Delayed)
        dt_shape = (dt_shape[0].compute(), dt_shape[1])
        df_shape = (df_shape[0].compute(), df_shape[1])
    assert dt_shape == (10, 4)
    assert dt_shape == df_shape
=======
    assert dt.shape == (9, 4)


def test_shape_dask(categorical_dd, categorical_log_types):
    dt = ww.DataTable(categorical_dd, logical_types=categorical_log_types)
    assert isinstance(dt.shape[0], dask_delayed.Delayed)
    assert dt.shape[1] == 5

    dt.pop('bools')
    assert isinstance(dt.shape[0], dask_delayed.Delayed)
    assert dt.shape[1] == 4

    assert (dt.shape[0].compute(), dt.shape[1]) == (len(dt.to_dataframe()), len(dt.columns))
>>>>>>> 86cc2698


def test_select_invalid_inputs(sample_df):
    dt = DataTable(sample_df, time_index='signup_date', index='id', name='dt_name')
    dt = dt.set_logical_types({
        'full_name': FullName,
        'email': EmailAddress,
        'phone_number': PhoneNumber,
        'age': Double,
        'signup_date': Datetime,
    })
    dt = dt.set_semantic_tags({
        'full_name': ['new_tag', 'tag2'],
        'age': 'numeric',
    })

    err_msg = "Invalid selector used in include: 1 must be either a string or LogicalType"
    with pytest.raises(TypeError, match=err_msg):
        dt.select(['boolean', 'index', Double, 1])

    dt_empty = dt.select([])
    assert len(dt_empty.columns) == 0


def test_select_single_inputs(sample_df):
    dt = DataTable(sample_df, time_index='signup_date', index='id', name='dt_name')
    dt = dt.set_logical_types({
        'full_name': FullName,
        'email': EmailAddress,
        'phone_number': PhoneNumber,
        'signup_date': Datetime(datetime_format='%Y-%m-%d')
    })
    dt = dt.set_semantic_tags({
        'full_name': ['new_tag', 'tag2'],
        'age': 'numeric',
        'signup_date': 'date_of_birth'
    })

    dt_ltype_string = dt.select('full_name')
    assert len(dt_ltype_string.columns) == 1
    assert 'full_name' in dt_ltype_string.columns

    dt_ltype_obj = dt.select(WholeNumber)
    assert len(dt_ltype_obj.columns) == 2
    assert 'age' in dt_ltype_obj.columns
    assert 'id' in dt_ltype_obj.columns

    dt_tag_string = dt.select('index')
    assert len(dt_tag_string.columns) == 1
    assert 'id' in dt_tag_string.columns

    dt_tag_instantiated = dt.select('Datetime')
    assert len(dt_tag_instantiated.columns) == 1
    assert 'signup_date' in dt_tag_instantiated.columns


def test_select_list_inputs(sample_df):
    dt = DataTable(sample_df, time_index='signup_date', index='id', name='dt_name')
    dt = dt.set_logical_types({
        'full_name': FullName,
        'email': EmailAddress,
        'phone_number': PhoneNumber,
        'signup_date': Datetime(datetime_format='%Y-%m-%d'),
    })
    dt = dt.set_semantic_tags({
        'full_name': ['new_tag', 'tag2'],
        'age': 'numeric',
        'signup_date': 'date_of_birth',
        'email': 'tag2',
        'is_registered': 'category'
    })

    dt_just_strings = dt.select(['FullName', 'index', 'tag2', 'boolean'])
    assert len(dt_just_strings.columns) == 4
    assert 'id' in dt_just_strings.columns
    assert 'full_name' in dt_just_strings.columns
    assert 'email' in dt_just_strings.columns
    assert 'is_registered' in dt_just_strings.columns

    dt_mixed_selectors = dt.select([FullName, 'index', 'time_index', WholeNumber])
    assert len(dt_mixed_selectors.columns) == 4
    assert 'id' in dt_mixed_selectors.columns
    assert 'full_name' in dt_mixed_selectors.columns
    assert 'signup_date' in dt_mixed_selectors.columns
    assert 'age' in dt_mixed_selectors.columns

    dt_common_tags = dt.select(['category', 'numeric', Boolean, Datetime])
    assert len(dt_common_tags.columns) == 3
    assert 'is_registered' in dt_common_tags.columns
    assert 'age' in dt_common_tags.columns
    assert 'signup_date' in dt_common_tags.columns


def test_select_semantic_tags_no_match(sample_df):
    dt = DataTable(sample_df, time_index='signup_date', index='id', name='dt_name')
    dt = dt.set_logical_types({
        'full_name': FullName,
        'email': EmailAddress,
        'phone_number': PhoneNumber,
        'signup_date': Datetime(datetime_format='%Y-%m-%d'),
    })
    dt = dt.set_semantic_tags({
        'full_name': ['new_tag', 'tag2'],
        'age': 'numeric',
        'signup_date': 'date_of_birth',
        'email': 'tag2'
    })

    assert len(dt.select(['doesnt_exist']).columns) == 0

    dt_multiple_unused = dt.select(['doesnt_exist', 'boolean', 'category', PhoneNumber])
    assert len(dt_multiple_unused.columns) == 2

    dt_unused_ltype = dt.select(['date_of_birth', 'doesnt_exist', ZIPCode, WholeNumber])
    assert len(dt_unused_ltype.columns) == 3


def test_select_instantiated():
    ymd_format = Datetime(datetime_format='%Y~%m~%d')

    df = pd.DataFrame({
        'dates': ["2019/01/01", "2019/01/02", "2019/01/03"],
        'ymd': ["2019~01~01", "2019~01~02", "2019~01~03"],
    })
    dt = DataTable(df,
                   logical_types={'ymd': ymd_format,
                                  'dates': Datetime})

    dt = dt.select('Datetime')
    assert len(dt.columns) == 2

    err_msg = "Invalid selector used in include: Datetime cannot be instantiated"
    with pytest.raises(TypeError, match=err_msg):
        dt.select(ymd_format)


def test_filter_cols(sample_df):
    dt = DataTable(sample_df, time_index='signup_date', index='id', name='dt_name')

    filtered = dt._filter_cols(include='email', col_names=True)
    assert filtered == ['email']

    filtered_log_type_string = dt._filter_cols(include='NaturalLanguage')
    filtered_log_type = dt._filter_cols(include=NaturalLanguage)
    assert filtered_log_type == filtered_log_type_string

    filtered_semantic_tag = dt._filter_cols(include='numeric')
    assert filtered_semantic_tag == ['age']

    filtered_multiple = dt._filter_cols(include=['numeric'])
    expected = ['phone_number', 'age']
    for col in filtered_multiple:
        assert col in expected

    filtered_multiple_overlap = dt._filter_cols(include=['NaturalLanguage', 'email'], col_names=True)
    expected = ['full_name', 'phone_number', 'email']
    for col in filtered_multiple_overlap:
        assert col in expected


def test_filter_cols_errors(sample_df):
    dt = DataTable(sample_df, time_index='signup_date', index='id', name='dt_name')

    filter_no_matches = dt._filter_cols(include='nothing')
    assert filter_no_matches == []


def test_datetime_inference_with_format_param():
    df = pd.DataFrame({
        'index': [0, 1, 2],
        'dates': ["2019/01/01", "2019/01/02", "2019/01/03"],
        'ymd_special': ["2019~01~01", "2019~01~02", "2019~01~03"],
        'mdy_special': pd.Series(['3~11~2000', '3~12~2000', '3~13~2000'], dtype='string'),
    })
    dt = DataTable(df,
                   name='dt_name',
                   logical_types={'ymd_special': Datetime(datetime_format='%Y~%m~%d'),
                                  'mdy_special': Datetime(datetime_format='%m~%d~%Y'),
                                  'dates': Datetime},
                   time_index='ymd_special')

    assert dt.time_index == 'ymd_special'
    assert dt['dates'].logical_type == Datetime
    assert isinstance(dt['ymd_special'].logical_type, Datetime)
    assert isinstance(dt['mdy_special'].logical_type, Datetime)

    dt = dt.set_time_index('mdy_special')
    assert dt.time_index == 'mdy_special'

    df = pd.DataFrame({
        'mdy_special': pd.Series(['3&11&2000', '3&12&2000', '3&13&2000'], dtype='string'),
    })
    dt = DataTable(df)

    dt = dt.set_logical_types({'mdy_special': Datetime(datetime_format='%m&%d&%Y')})
    dt.time_index = 'mdy_special'
    assert isinstance(dt['mdy_special'].logical_type, Datetime)
    assert dt.time_index == 'mdy_special'


def test_natural_language_inference_with_config_options():
    dataframe = pd.DataFrame({
        'index': [0, 1, 2],
        'values': ["0123456", "01234567", "012345"]
    })

    ww.config.set_option('natural_language_threshold', 5)
    dt = DataTable(dataframe, name='dt_name')
    assert dt.columns['values'].logical_type == NaturalLanguage
    ww.config.reset_option('natural_language_threshold')


def test_describe_does_not_include_index(describe_df):
    dt = DataTable(describe_df, index='index_col')
    stats_df = dt.describe()
    assert 'index_col' not in stats_df.columns


def test_datatable_describe_method(describe_df):
    categorical_ltypes = [Categorical,
                          CountryCode,
                          Ordinal(order=('yellow', 'red', 'blue')),
                          SubRegionCode,
                          ZIPCode]
    boolean_ltypes = [Boolean]
    datetime_ltypes = [Datetime]
    formatted_datetime_ltypes = [Datetime(datetime_format='%Y~%m~%d')]
    timedelta_ltypes = [Timedelta]
    numeric_ltypes = [Double, Integer, WholeNumber]
    natural_language_ltypes = [EmailAddress, Filepath, FullName, IPAddress,
                               LatLong, PhoneNumber, URL]

    expected_index = ['physical_type',
                      'logical_type',
                      'semantic_tags',
                      'count',
                      'nunique',
                      'nan_count',
                      'mean',
                      'mode',
                      'std',
                      'min',
                      'first_quartile',
                      'second_quartile',
                      'third_quartile',
                      'max',
                      'num_true',
                      'num_false']

    # Test categorical columns
    category_data = describe_df[['category_col']]
    if isinstance(category_data, ks.DataFrame):
        expected_dtype = 'object'
    else:
        expected_dtype = 'category'

    for ltype in categorical_ltypes:
        expected_vals = pd.Series({
            'physical_type': expected_dtype,
            'logical_type': ltype,
            'semantic_tags': {'category', 'custom_tag'},
            'count': 7,
            'nunique': 3,
            'nan_count': 1,
            'mode': 'red'}, name='category_col')
        dt = DataTable(category_data, logical_types={'category_col': ltype}, semantic_tags={'category_col': 'custom_tag'})
        stats_df = dt.describe()
        assert isinstance(stats_df, pd.DataFrame)
        assert set(stats_df.columns) == {'category_col'}
        assert stats_df.index.tolist() == expected_index
        pd.testing.assert_series_equal(expected_vals, stats_df['category_col'].dropna())

    # Test boolean columns
    boolean_data = describe_df[['boolean_col']]
    if isinstance(category_data, ks.DataFrame):
        expected_dtype = 'bool'
    else:
        expected_dtype = 'boolean'
    for ltype in boolean_ltypes:
        expected_vals = pd.Series({
            'physical_type': expected_dtype,
            'logical_type': ltype,
            'semantic_tags': {'custom_tag'},
            'count': 8,
            'nan_count': 0,
            'mode': True,
            'num_true': 5,
            'num_false': 3}, name='boolean_col')
        dt = DataTable(boolean_data, logical_types={'boolean_col': ltype}, semantic_tags={'boolean_col': 'custom_tag'})
        stats_df = dt.describe()
        assert isinstance(stats_df, pd.DataFrame)
        assert set(stats_df.columns) == {'boolean_col'}
        assert stats_df.index.tolist() == expected_index
        pd.testing.assert_series_equal(expected_vals, stats_df['boolean_col'].dropna())

    # Test datetime columns
    datetime_data = describe_df[['datetime_col']]
    for ltype in datetime_ltypes:
        expected_vals = pd.Series({
            'physical_type': ltype.pandas_dtype,
            'logical_type': ltype,
            'semantic_tags': {'custom_tag'},
            'count': 7,
            'nunique': 6,
            'nan_count': 1,
            'mean': pd.Timestamp('2020-01-19 09:25:42.857142784'),
            'mode': pd.Timestamp('2020-02-01 00:00:00'),
            'min': pd.Timestamp('2020-01-01 00:00:00'),
            'max': pd.Timestamp('2020-02-02 18:00:00')}, name='datetime_col')
        dt = DataTable(datetime_data, logical_types={'datetime_col': ltype}, semantic_tags={'datetime_col': 'custom_tag'})
        stats_df = dt.describe()
        assert isinstance(stats_df, pd.DataFrame)
        assert set(stats_df.columns) == {'datetime_col'}
        assert stats_df.index.tolist() == expected_index
        pd.testing.assert_series_equal(expected_vals, stats_df['datetime_col'].dropna())

    # Test formatted datetime columns
    formatted_datetime_data = describe_df[['formatted_datetime_col']]
    for ltype in formatted_datetime_ltypes:
        converted_to_datetime = pd.to_datetime(['2020-01-01',
                                                '2020-02-01',
                                                '2020-03-01',
                                                '2020-02-02',
                                                '2020-03-02',
                                                pd.NaT,
                                                '2020-02-01',
                                                '2020-01-02'])
        expected_vals = pd.Series({
            'physical_type': ltype.pandas_dtype,
            'logical_type': ltype,
            'semantic_tags': {'custom_tag'},
            'count': 7,
            'nunique': 6,
            'nan_count': 1,
            'mean': converted_to_datetime.mean(),
            'mode': pd.to_datetime('2020-02-01'),
            'min': converted_to_datetime.min(),
            'max': converted_to_datetime.max()}, name='formatted_datetime_col')
        dt = DataTable(formatted_datetime_data,
                       logical_types={'formatted_datetime_col': ltype},
                       semantic_tags={'formatted_datetime_col': 'custom_tag'})
        stats_df = dt.describe()
        assert isinstance(stats_df, pd.DataFrame)
        assert set(stats_df.columns) == {'formatted_datetime_col'}
        assert stats_df.index.tolist() == expected_index
        pd.testing.assert_series_equal(expected_vals, stats_df['formatted_datetime_col'].dropna())

    # Test timedelta columns - Skip for Koalas
    if not isinstance(describe_df, ks.DataFrame):
        timedelta_data = describe_df['timedelta_col']
        for ltype in timedelta_ltypes:
            expected_vals = pd.Series({
                'physical_type': ltype.pandas_dtype,
                'logical_type': ltype,
                'semantic_tags': {'custom_tag'},
                'count': 7,
                'nan_count': 1,
                'mode': pd.Timedelta('31days')}, name='col')
            df = pd.DataFrame({'col': timedelta_data})
            dt = DataTable(df, logical_types={'col': ltype}, semantic_tags={'col': 'custom_tag'})
            stats_df = dt.describe()
            assert isinstance(stats_df, pd.DataFrame)
            assert set(stats_df.columns) == {'col'}
            assert stats_df.index.tolist() == expected_index
            pd.testing.assert_series_equal(expected_vals, stats_df['col'].dropna())

    # Test numeric columns
    numeric_data = describe_df[['numeric_col']]
    for ltype in numeric_ltypes:
        expected_vals = pd.Series({
            'physical_type': ltype.pandas_dtype,
            'logical_type': ltype,
            'semantic_tags': {'numeric', 'custom_tag'},
            'count': 7,
            'nunique': 6,
            'nan_count': 1,
            'mean': 20.857142857142858,
            'mode': 10,
            'std': 18.27957486220227,
            'min': 1,
            'first_quartile': 10,
            'second_quartile': 17,
            'third_quartile': 26,
            'max': 56}, name='numeric_col')
        dt = DataTable(numeric_data, logical_types={'numeric_col': ltype}, semantic_tags={'numeric_col': 'custom_tag'})
        stats_df = dt.describe()
        assert isinstance(stats_df, pd.DataFrame)
        assert set(stats_df.columns) == {'numeric_col'}
        assert stats_df.index.tolist() == expected_index
        pd.testing.assert_series_equal(expected_vals, stats_df['numeric_col'].dropna(), check_exact=False)

    # Test natural language columns
    natural_language_data = describe_df[['natural_language_col']]
    if isinstance(category_data, ks.DataFrame):
        expected_dtype = 'object'
    else:
        expected_dtype = 'string'
    for ltype in natural_language_ltypes:
        expected_vals = pd.Series({
            'physical_type': expected_dtype,
            'logical_type': ltype,
            'semantic_tags': {'custom_tag'},
            'count': 7,
            'nan_count': 1,
            'mode': 'Duplicate sentence.'}, name='natural_language_col')
        dt = DataTable(natural_language_data,
                       logical_types={'natural_language_col': ltype},
                       semantic_tags={'natural_language_col': 'custom_tag'})
        stats_df = dt.describe()
        assert isinstance(stats_df, pd.DataFrame)
        assert set(stats_df.columns) == {'natural_language_col'}
        assert stats_df.index.tolist() == expected_index
        pd.testing.assert_series_equal(expected_vals, stats_df['natural_language_col'].dropna())


def test_datatable_describe_with_improper_tags(describe_df):
    df = describe_df.copy()[['boolean_col', 'natural_language_col']]

    logical_types = {
        'boolean_col': Boolean,
        'natural_language_col': NaturalLanguage,
    }
    semantic_tags = {
        'boolean_col': 'category',
        'natural_language_col': 'numeric',
    }

    dt = DataTable(df, logical_types=logical_types, semantic_tags=semantic_tags)
    stats_df = dt.describe()

    # Make sure boolean stats were computed with improper 'category' tag
    assert stats_df['boolean_col']['logical_type'] == Boolean
    assert stats_df['boolean_col']['semantic_tags'] == {'category'}
    # Make sure numeric stats were not computed with improper 'numeric' tag
    assert stats_df['natural_language_col']['semantic_tags'] == {'numeric'}
    assert stats_df['natural_language_col'][['mean', 'std', 'min', 'max']].isnull().all()


def test_datatable_describe_with_no_semantic_tags(describe_df):
    df = describe_df.copy()[['category_col', 'numeric_col']]

    logical_types = {
        'category_col': Categorical,
        'numeric_col': WholeNumber,
    }

    dt = DataTable(df, logical_types=logical_types, use_standard_tags=False)
    stats_df = dt.describe()
    assert dt['category_col'].semantic_tags == set()
    assert dt['numeric_col'].semantic_tags == set()

    # Make sure category stats were computed
    assert stats_df['category_col']['semantic_tags'] == set()
    assert stats_df['category_col']['nunique'] == 3
    # Make sure numeric stats were computed
    assert stats_df['numeric_col']['semantic_tags'] == set()
    np.testing.assert_almost_equal(stats_df['numeric_col']['mean'], 20.85714, 5)


def test_data_table_describe_with_include(sample_df):
    semantic_tags = {
        'full_name': 'tag1',
        'email': ['tag2'],
        'age': ['numeric', 'age']
    }
    dt = DataTable(sample_df, semantic_tags=semantic_tags)

    col_name_df = dt.describe(include=['full_name'])
    assert col_name_df.shape == (16, 1)
    assert 'full_name', 'email' in col_name_df.columns

    semantic_tags_df = dt.describe(['tag1', 'tag2'])
    assert 'full_name' in col_name_df.columns
    assert len(semantic_tags_df.columns) == 2

    logical_types_df = dt.describe([Datetime, Boolean])
    assert 'signup_date', 'is_registered' in logical_types_df.columns
    assert len(logical_types_df.columns) == 2

    multi_params_df = dt.describe(['age', 'tag1', Datetime])
    expected = ['full_name', 'age', 'signup_date']
    for col_name in expected:
        assert col_name in multi_params_df.columns
    multi_params_df['full_name'].equals(col_name_df['full_name'])
    multi_params_df['full_name'].equals(dt.describe()['full_name'])


def test_value_counts(categorical_df):
    logical_types = {
        'ints': Integer,
        'categories1': Categorical,
        'bools': Boolean,
        'categories2': Categorical,
        'categories3': Categorical,
    }
    dt = DataTable(categorical_df, logical_types=logical_types)
    val_cts = dt.value_counts()
    for col in dt.columns:
        if col in ['ints', 'bools']:
            assert col not in val_cts
        else:
            assert col in val_cts

    none_val = np.nan
    expected_cat1 = [{'value': 200, 'count': 4}, {'value': 100, 'count': 3}, {'value': 1, 'count': 2}, {'value': 3, 'count': 1}]
    # Koalas converts numeric categories to strings, so we need to update the expected values for this
    # Koalas will result in `None` instead of `np.nan` in categorical columns
    if isinstance(categorical_df, ks.DataFrame):
        updated_results = []
        for items in expected_cat1:
            updated_results.append({k: (str(v) if k == 'value' else v) for k, v in items.items()})
        expected_cat1 = updated_results
        none_val = 'None'

    assert val_cts['categories1'] == expected_cat1
    assert val_cts['categories2'] == [{'value': none_val, 'count': 6}, {'value': 'test', 'count': 3}, {'value': 'test2', 'count': 1}]
    assert val_cts['categories3'] == [{'value': none_val, 'count': 7}, {'value': 'test', 'count': 3}]

    val_cts_descending = dt.value_counts(ascending=True)
    for col, vals in val_cts_descending.items():
        for i in range(len(vals)):
            assert vals[i]['count'] == val_cts[col][-i - 1]['count']

    val_cts_dropna = dt.value_counts(dropna=True)
    assert val_cts_dropna['categories3'] == [{'value': 'test', 'count': 3}]

    val_cts_2 = dt.value_counts(top_n=2)
    for col in val_cts_2:
        assert len(val_cts_2[col]) == 2


def test_data_table_handle_nans_for_mutual_info():
    df_nans = pd.DataFrame({
        'nans': pd.Series([None, None, None, None]),
        'ints': pd.Series([2, pd.NA, 5, 2], dtype='Int64'),
        'floats': pd.Series([3.3, None, 2.3, 1.3]),
        'bools': pd.Series([True, None, True, False]),
        'int_to_cat_nan': pd.Series([1, np.nan, 3, 1], dtype='category'),
        'str': pd.Series(['test', np.nan, 'test2', 'test']),
        'str_no_nan': pd.Series(['test', 'test2', 'test2', 'test']),
    })
    dt_nans = DataTable(df_nans)
    formatted_df = dt_nans._handle_nans_for_mutual_info(dt_nans.to_dataframe().copy())

    assert isinstance(formatted_df, pd.DataFrame)

    assert 'nans' not in formatted_df.columns
    assert formatted_df['ints'].equals(pd.Series([2, 3, 5, 2], dtype='Int64'))
    assert formatted_df['floats'].equals(pd.Series([3.3, 2.3, 2.3, 1.3], dtype='float'))
    assert formatted_df['bools'].equals(pd.Series([True, True, True, False], dtype='category'))
    assert formatted_df['int_to_cat_nan'].equals(pd.Series([1, 1, 3, 1], dtype='category'))
    assert formatted_df['str'].equals(pd.Series(['test', 'test', 'test2', 'test'], dtype='category'))
    assert formatted_df['str_no_nan'].equals(pd.Series(['test', 'test2', 'test2', 'test'], dtype='category'))


def test_data_table_make_categorical_for_mutual_info():
    df = pd.DataFrame({
        'ints1': pd.Series([1, 2, 3, 2]),
        'ints2': pd.Series([1, 100, 1, 100]),
        'bools': pd.Series([True, False, True, False]),
        'categories': pd.Series(['test', 'test2', 'test2', 'test'])
    })
    dt = DataTable(df)
    formatted_num_bins_df = dt._make_categorical_for_mutual_info(dt.to_dataframe().copy(), num_bins=4)

    assert isinstance(formatted_num_bins_df, pd.DataFrame)

    assert formatted_num_bins_df['ints1'].equals(pd.Series([0, 1, 3, 1], dtype='int8'))
    assert formatted_num_bins_df['ints2'].equals(pd.Series([0, 1, 0, 1], dtype='int8'))
    assert formatted_num_bins_df['bools'].equals(pd.Series([1, 0, 1, 0], dtype='int8'))
    assert formatted_num_bins_df['categories'].equals(pd.Series([0, 1, 1, 0], dtype='int8'))


def test_data_table_get_mutual_information(df_same_mi, df_mi):
    # Only test if df_same_mi and df_mi are same type
    if type(df_same_mi) != type(df_mi):
        return

    dt_same_mi = DataTable(df_same_mi, logical_types={'date': Datetime(datetime_format='%Y-%m-%d')})

    mi = dt_same_mi.get_mutual_information()

    cols_used = set(np.unique(mi[['column_1', 'column_2']].values))
    assert 'nans' not in cols_used
    assert 'nat_lang' not in cols_used
    assert 'date' not in cols_used
    assert mi.shape[0] == 1
    assert mi_between_cols('floats', 'ints', mi) == 1.0

    dt = DataTable(df_mi)
    original_df = dt.to_dataframe().copy()
    mi = dt.get_mutual_information()
    assert mi.shape[0] == 6
    np.testing.assert_almost_equal(mi_between_cols('ints', 'bools', mi), 0.734, 3)
    np.testing.assert_almost_equal(mi_between_cols('ints', 'strs', mi), 0.0, 3)
    np.testing.assert_almost_equal(mi_between_cols('strs', 'bools', mi), 0, 3)

    mi_many_rows = dt.get_mutual_information(nrows=100000)
    pd.testing.assert_frame_equal(mi, mi_many_rows)

    mi = dt.get_mutual_information(nrows=1)
    assert mi.shape[0] == 6
    assert (mi['mutual_info'] == 1.0).all()

    mi = dt.get_mutual_information(num_bins=2)
    assert mi.shape[0] == 6
    np.testing.assert_almost_equal(mi_between_cols('bools', 'ints', mi), .274, 3)
    np.testing.assert_almost_equal(mi_between_cols('strs', 'ints', mi), 0, 3)
    np.testing.assert_almost_equal(mi_between_cols('bools', 'strs', mi), 0, 3)

    # Confirm that none of this changed the DataTable's underlying df
    pd.testing.assert_frame_equal(to_pandas(dt.to_dataframe()), to_pandas(original_df))


def test_mutual_info_does_not_include_index(sample_df):
    dt = DataTable(sample_df, index='id')
    mi = dt.get_mutual_information()
    assert 'id' not in mi['column_1'].values


def test_mutual_info_returns_empty_df_properly(sample_df):
    dt = DataTable(sample_df.copy()[['id', 'age']], index='id')
    mi = dt.get_mutual_information()
    assert mi.empty


def test_mutual_info_sort(df_mi):
    dt = DataTable(df_mi)
    mi = dt.get_mutual_information()

    for i in range(len(mi['mutual_info']) - 1):
        assert mi['mutual_info'].iloc[i] >= mi['mutual_info'].iloc[i + 1]


def test_data_table_describe_with_no_match(sample_df):
    dt = DataTable(sample_df)
    df = dt.describe(include=['wrongname'])
    assert df.empty


def test_make_index(sample_df):
    dt = DataTable(sample_df, index='new_index', make_index=True)
    assert dt.index == 'new_index'
    assert 'new_index' in dt._dataframe.columns
    assert to_pandas(dt._dataframe)['new_index'].unique
    assert to_pandas(dt._dataframe['new_index']).is_monotonic
    assert 'index' in dt.columns['new_index'].semantic_tags


def test_numeric_time_index_dtypes(numeric_time_index_df):
    dt = DataTable(numeric_time_index_df, time_index='whole_numbers')
    date_col = dt['whole_numbers']
    assert dt.time_index == 'whole_numbers'
    assert date_col.logical_type == WholeNumber
    assert date_col.semantic_tags == {'time_index', 'numeric'}

    dt = dt.set_time_index('floats')
    date_col = dt['floats']
    assert dt.time_index == 'floats'
    assert date_col.logical_type == Double
    assert date_col.semantic_tags == {'time_index', 'numeric'}

    dt = dt.set_time_index('ints')
    date_col = dt['ints']
    assert dt.time_index == 'ints'
    assert date_col.logical_type == Integer
    assert date_col.semantic_tags == {'time_index', 'numeric'}

    dt = dt.set_time_index('with_null')
    date_col = dt['with_null']
    assert dt.time_index == 'with_null'
    if isinstance(numeric_time_index_df, ks.DataFrame):
        ltype = Double
    else:
        ltype = WholeNumber
    assert date_col.logical_type == ltype
    assert date_col.semantic_tags == {'time_index', 'numeric'}


def test_numeric_index_strings(time_index_df):
    error_msg = 'Time index column must contain datetime or numeric values'
    with pytest.raises(TypeError, match=error_msg):
        DataTable(time_index_df, time_index='strs')

    error_msg = 'Time index column must contain datetime or numeric values'
    with pytest.raises(TypeError, match=error_msg):
        DataTable(time_index_df, time_index='ints', logical_types={'ints': 'Categorical'})

    error_msg = 'Time index column must contain datetime or numeric values'
    with pytest.raises(TypeError, match=error_msg):
        DataTable(time_index_df, time_index='letters', logical_types={'strs': 'Integer'})

    dt = DataTable(time_index_df, time_index='strs', logical_types={'strs': 'Double'})
    date_col = dt['strs']
    assert dt.time_index == 'strs'
    assert date_col.logical_type == Double
    assert date_col.semantic_tags == {'time_index', 'numeric'}

    dt = DataTable(time_index_df, logical_types={'strs': 'Double'})
    dt = dt.set_time_index('strs')
    date_col = dt['strs']
    assert dt.time_index == 'strs'
    assert date_col.logical_type == Double
    assert date_col.semantic_tags == {'time_index', 'numeric'}


def test_datatable_equality(sample_df, sample_series):
    # Only test if sample_df and sample_series are from same library
    # TODO: Clean this up - better parameterization
    if sample_df.__module__.split('.')[0] != sample_series.__module__.split('.')[0]:
        return
    dt_basic = DataTable(sample_df)
    dt_basic2 = DataTable(sample_df, copy_dataframe=True)
    dt_names = DataTable(sample_df, name='test')

    assert dt_basic != dt_names
    assert dt_basic == dt_basic2
    dt_basic2.pop('id')
    assert dt_basic != dt_basic2

    dt_index = DataTable(sample_df, index='id')
    dt_time_index = DataTable(sample_df, time_index='signup_date')
    dt_set_index = dt_basic.set_index('id')

    assert dt_basic != dt_index
    assert dt_index == dt_set_index
    assert dt_index != dt_time_index

    # Check datatable with same parameters but changed underlying df
    # We only check underlying data for equality with pandas dataframes
    dt_set_index['phone_number'] = DataColumn(sample_series.rename('phone_number'), logical_type='NaturalLanguage')
    if isinstance(dt_index.to_dataframe(), pd.DataFrame):
        assert dt_index != dt_set_index
    else:
        assert dt_index == dt_set_index

    dt_numeric_time_index = DataTable(sample_df, time_index='id')

    assert dt_time_index != dt_numeric_time_index

    dt_with_ltypes = DataTable(sample_df, time_index='id', logical_types={'full_name': 'categorical'})
    assert dt_with_ltypes != dt_time_index
    assert dt_with_ltypes == dt_numeric_time_index.set_logical_types({'full_name': Categorical})
    assert dt_with_ltypes != dt_numeric_time_index.set_logical_types({'full_name': Categorical()})<|MERGE_RESOLUTION|>--- conflicted
+++ resolved
@@ -1,10 +1,7 @@
 import re
 
-<<<<<<< HEAD
-import dask.dataframe as dd
 import databricks.koalas as ks
-=======
->>>>>>> 86cc2698
+
 import numpy as np
 import pandas as pd
 import pytest
@@ -60,14 +57,10 @@
     assert dt.name is None
     assert dt.index is None
     assert dt.time_index is None
-<<<<<<< HEAD
-    assert isinstance(df, (pd.DataFrame, dd.DataFrame, ks.DataFrame))
-=======
     if dd and isinstance(sample_df, dd.DataFrame):
         assert isinstance(df, dd.DataFrame)
     else:
-        assert isinstance(df, pd.DataFrame)
->>>>>>> 86cc2698
+        assert isinstance(df, (pd.DataFrame, ks.DataFrame))
     assert set(dt.columns.keys()) == set(sample_df.columns)
     assert df is sample_df
     pd.testing.assert_frame_equal(to_pandas(df), to_pandas(sample_df))
@@ -1357,14 +1350,7 @@
         dt['signup_date'] = DataColumn(pd.Series(['test text', 'file', 'False']))
 
 
-<<<<<<< HEAD
 def test_setitem_different_name(sample_df):
-=======
-def test_setitem_different_name(sample_df, sample_series_dask, sample_series_pandas):
-    sample_series = sample_series_pandas
-    if dd and isinstance(sample_df, dd.DataFrame):
-        sample_series = sample_series_dask
->>>>>>> 86cc2698
     dt = DataTable(sample_df)
 
     new_series = pd.Series([1, 2, 3, 4], name='wrong')
@@ -1626,7 +1612,6 @@
     assert dt_shape == df_shape
 
     dt.pop('ints')
-<<<<<<< HEAD
     dt_shape = dt.shape
     df_shape = dt.to_dataframe().shape
     if isinstance(categorical_df, dd.DataFrame):
@@ -1635,21 +1620,6 @@
         df_shape = (df_shape[0].compute(), df_shape[1])
     assert dt_shape == (10, 4)
     assert dt_shape == df_shape
-=======
-    assert dt.shape == (9, 4)
-
-
-def test_shape_dask(categorical_dd, categorical_log_types):
-    dt = ww.DataTable(categorical_dd, logical_types=categorical_log_types)
-    assert isinstance(dt.shape[0], dask_delayed.Delayed)
-    assert dt.shape[1] == 5
-
-    dt.pop('bools')
-    assert isinstance(dt.shape[0], dask_delayed.Delayed)
-    assert dt.shape[1] == 4
-
-    assert (dt.shape[0].compute(), dt.shape[1]) == (len(dt.to_dataframe()), len(dt.columns))
->>>>>>> 86cc2698
 
 
 def test_select_invalid_inputs(sample_df):
