import re

import dask.dataframe as dd
import numpy as np
import pandas as pd
import pytest

import woodwork as ww
from woodwork import DataColumn, DataTable
from woodwork.data_table import (
    _check_index,
    _check_logical_types,
    _check_semantic_tags,
    _check_time_index,
    _check_unique_column_names,
    _validate_params
)
from woodwork.logical_types import (
    URL,
    Boolean,
    Categorical,
    CountryCode,
    Datetime,
    Double,
    EmailAddress,
    Filepath,
    FullName,
    Integer,
    IPAddress,
    LatLong,
    LogicalType,
    NaturalLanguage,
    Ordinal,
    PhoneNumber,
    SubRegionCode,
    Timedelta,
    WholeNumber,
    ZIPCode
)
from woodwork.tests.testing_utils import (
    mi_between_cols,
    to_pandas,
    validate_subset_dt
)


def test_datatable_init(sample_df):
    dt = DataTable(sample_df)
    df = dt.to_dataframe()

    assert dt.name is None
    assert dt.index is None
    assert dt.time_index is None
    assert isinstance(df, (pd.DataFrame, dd.DataFrame))
    assert set(dt.columns.keys()) == set(sample_df.columns)
    assert df is sample_df
    pd.testing.assert_frame_equal(to_pandas(df), to_pandas(sample_df))


def test_datatable_copy_param(sample_df):
    dt_with_copy = DataTable(sample_df, copy_dataframe=True)
    assert sample_df is not dt_with_copy.to_dataframe()

    dt_no_copy = DataTable(sample_df)
    assert sample_df is dt_no_copy.to_dataframe()


def test_datatable_init_with_name_and_index_vals(sample_df):
    dt = DataTable(sample_df,
                   name='datatable',
                   index='id',
                   time_index='signup_date')

    assert dt.name == 'datatable'
    assert dt.index == 'id'
    assert dt.time_index == 'signup_date'
    assert dt.columns[dt.time_index].logical_type == Datetime


def test_datatable_init_with_valid_string_time_index(time_index_df):
    dt = DataTable(time_index_df,
                   name='datatable',
                   index='id',
                   time_index='times')

    assert dt.name == 'datatable'
    assert dt.index == 'id'
    assert dt.time_index == 'times'
    assert dt.columns[dt.time_index].logical_type == Datetime


def test_datatable_with_numeric_datetime_time_index(time_index_df):
    dt = DataTable(time_index_df, time_index='ints', logical_types={'ints': Datetime})

    error_msg = 'Time index column must contain datetime or numeric values'
    with pytest.raises(TypeError, match=error_msg):
        DataTable(time_index_df, name='datatable', time_index='strs', logical_types={'strs': Datetime})

    assert dt.time_index == 'ints'
    assert dt.to_dataframe()['ints'].dtype == 'datetime64[ns]'


def test_datatable_with_numeric_time_index(time_index_df):
    # Set a numeric time index on init
    dt = DataTable(time_index_df, time_index='ints')
    date_col = dt['ints']
    assert dt.time_index == 'ints'
    assert date_col.logical_type == WholeNumber
    assert date_col.semantic_tags == {'time_index', 'numeric'}

    # Specify logical type for time index on init
    dt = DataTable(time_index_df, time_index='ints', logical_types={'ints': 'Double'})
    date_col = dt['ints']
    assert dt.time_index == 'ints'
    assert date_col.logical_type == Double
    assert date_col.semantic_tags == {'time_index', 'numeric'}

    # Change time index to normal datetime time index
    dt = dt.set_time_index('times')
    date_col = dt['ints']
    assert dt.time_index == 'times'
    assert date_col.logical_type == Double
    assert date_col.semantic_tags == {'numeric'}

    # Set numeric time index after init
    dt = DataTable(time_index_df, logical_types={'ints': 'Double'})
    dt = dt.set_time_index('ints')
    date_col = dt['ints']
    assert dt.time_index == 'ints'
    assert date_col.logical_type == Double
    assert date_col.semantic_tags == {'time_index', 'numeric'}


def test_datatable_init_with_invalid_string_time_index(sample_df):
    error_msg = 'Time index column must contain datetime or numeric values'
    with pytest.raises(TypeError, match=error_msg):
        DataTable(sample_df, name='datatable', time_index='full_name')


def test_datatable_init_with_logical_types(sample_df):
    logical_types = {
        'full_name': NaturalLanguage,
        'age': Double
    }
    dt = DataTable(sample_df,
                   name='datatable',
                   logical_types=logical_types)
    assert dt.columns['full_name'].logical_type == NaturalLanguage
    assert dt.columns['age'].logical_type == Double


def test_datatable_init_with_string_logical_types(sample_df):
    logical_types = {
        'full_name': 'natural_language',
        'age': 'whole_number'
    }
    dt = DataTable(sample_df,
                   name='datatable',
                   logical_types=logical_types)
    assert dt.columns['full_name'].logical_type == NaturalLanguage
    assert dt.columns['age'].logical_type == WholeNumber

    logical_types = {
        'full_name': 'NaturalLanguage',
        'age': 'WholeNumber',
        'signup_date': 'Datetime'
    }
    dt = DataTable(sample_df,
                   name='datatable',
                   logical_types=logical_types,
                   time_index='signup_date')
    assert dt.columns['full_name'].logical_type == NaturalLanguage
    assert dt.columns['age'].logical_type == WholeNumber
    assert dt.time_index == 'signup_date'


def test_datatable_init_with_semantic_tags(sample_df):
    semantic_tags = {
        'id': 'custom_tag',
    }
    dt = DataTable(sample_df,
                   name='datatable',
                   semantic_tags=semantic_tags,
                   use_standard_tags=False)

    id_semantic_tags = dt.columns['id'].semantic_tags
    assert isinstance(id_semantic_tags, set)
    assert len(id_semantic_tags) == 1
    assert 'custom_tag' in id_semantic_tags


def test_datatable_adds_standard_semantic_tags(sample_df):
    dt = DataTable(sample_df,
                   name='datatable',
                   logical_types={
                       'id': Categorical,
                       'age': WholeNumber,
                   })

    assert dt.semantic_tags['id'] == {'category'}
    assert dt.semantic_tags['age'] == {'numeric'}


def test_validate_params_errors(sample_df):
    error_message = 'Dataframe must be one of: pandas.DataFrame, dask.DataFrame'
    with pytest.raises(TypeError, match=error_message):
        _validate_params(dataframe=pd.Series(),
                         name=None,
                         index=None,
                         time_index=None,
                         logical_types=None,
                         semantic_tags=None,
                         make_index=False)

    error_message = 'DataTable name must be a string'
    with pytest.raises(TypeError, match=error_message):
        _validate_params(dataframe=sample_df,
                         name=1,
                         index=None,
                         time_index=None,
                         logical_types=None,
                         semantic_tags=None,
                         make_index=False)


def test_check_index_errors(sample_df):
    error_message = 'Index column name must be a string'
    with pytest.raises(TypeError, match=error_message):
        _check_index(dataframe=sample_df, index=1)

    error_message = 'Specified index column `foo` not found in dataframe. To create a new index column, set make_index to True.'
    with pytest.raises(LookupError, match=error_message):
        _check_index(dataframe=sample_df, index='foo')

    if isinstance(sample_df, pd.DataFrame):
        # Does not check for index uniqueness with Dask
        error_message = 'Index column must be unique'
        with pytest.raises(LookupError, match=error_message):
            _check_index(sample_df, index='age')

    error_message = 'When setting make_index to True, the name specified for index cannot match an existing column name'
    with pytest.raises(IndexError, match=error_message):
        _check_index(sample_df, index='id', make_index=True)

    error_message = 'When setting make_index to True, the name for the new index must be specified in the index parameter'
    with pytest.raises(IndexError, match=error_message):
        _check_index(sample_df, index=None, make_index=True)


def test_check_time_index_errors(sample_df):
    error_message = 'Time index column name must be a string'
    with pytest.raises(TypeError, match=error_message):
        _check_time_index(dataframe=sample_df,
                          time_index=1)

    error_message = 'Specified time index column `foo` not found in dataframe'
    with pytest.raises(LookupError, match=error_message):
        _check_time_index(dataframe=sample_df, time_index='foo')


def test_check_unique_column_names(sample_df):
    duplicate_cols_df = sample_df.copy()
    if isinstance(sample_df, dd.DataFrame):
        duplicate_cols_df = dd.concat([duplicate_cols_df, duplicate_cols_df['age']], axis=1)
    else:
        duplicate_cols_df.insert(0, 'age', [18, 21, 65, 43], allow_duplicates=True)
    with pytest.raises(IndexError, match='Dataframe cannot contain duplicate columns names'):
        _check_unique_column_names(duplicate_cols_df)


def test_check_logical_types_errors(sample_df):
    error_message = 'logical_types must be a dictionary'
    with pytest.raises(TypeError, match=error_message):
        _check_logical_types(sample_df, logical_types='type')

    bad_logical_types_keys = {
        'full_name': None,
        'age': None,
        'birthday': None,
        'occupation': None,
    }
    error_message = re.escape("logical_types contains columns that are not present in dataframe: ['birthday', 'occupation']")
    with pytest.raises(LookupError, match=error_message):
        _check_logical_types(sample_df, bad_logical_types_keys)


def test_datatable_types(sample_df):
    sample_df['formatted_date'] = pd.Series(["2019~01~01", "2019~01~02", "2019~01~03"])
    ymd_format = Datetime(datetime_format='%Y~%m~%d')
    dt = DataTable(sample_df, logical_types={'formatted_date': ymd_format})
    returned_types = dt.types
    assert isinstance(returned_types, pd.DataFrame)
    assert 'Physical Type' in returned_types.columns
    assert 'Logical Type' in returned_types.columns
    assert 'Semantic Tag(s)' in returned_types.columns
    assert returned_types.shape[1] == 3
    assert len(returned_types.index) == len(sample_df.columns)
    assert all([dc.logical_type in LogicalType.__subclasses__() or isinstance(dc.logical_type, LogicalType) for dc in dt.columns.values()])
    correct_logical_types = {
        'id': WholeNumber,
        'full_name': NaturalLanguage,
        'email': NaturalLanguage,
        'phone_number': NaturalLanguage,
        'age': WholeNumber,
        'signup_date': Datetime,
        'is_registered': Boolean,
        'formatted_date': ymd_format
    }
    correct_logical_types = pd.Series(list(correct_logical_types.values()),
                                      index=list(correct_logical_types.keys()))
    assert correct_logical_types.equals(returned_types['Logical Type'])
    for tag in returned_types['Semantic Tag(s)']:
        assert isinstance(tag, set)


def test_datatable_ltypes(sample_df):
    dt = DataTable(sample_df)
    returned_types = dt.ltypes
    assert isinstance(returned_types, pd.Series)
    assert returned_types.name == 'Logical Type'
    assert len(returned_types.index) == len(sample_df.columns)
    assert all([issubclass(logical_type, LogicalType) for logical_type in returned_types.values])
    correct_logical_types = {
        'id': WholeNumber,
        'full_name': NaturalLanguage,
        'email': NaturalLanguage,
        'phone_number': NaturalLanguage,
        'age': WholeNumber,
        'signup_date': Datetime,
        'is_registered': Boolean
    }
    correct_logical_types = pd.Series(list(correct_logical_types.values()),
                                      index=list(correct_logical_types.keys()))
    assert correct_logical_types.equals(returned_types)


def test_datatable_physical_types(sample_df):
    dt = DataTable(sample_df)
    assert isinstance(dt.physical_types, dict)
    assert set(dt.physical_types.keys()) == set(sample_df.columns)
    for k, v in dt.physical_types.items():
        assert isinstance(k, str)
        assert v == sample_df[k].dtype


def test_datatable_logical_types(sample_df):
    dt = DataTable(sample_df)
    assert isinstance(dt.logical_types, dict)
    assert set(dt.logical_types.keys()) == set(sample_df.columns)
    for k, v in dt.logical_types.items():
        assert isinstance(k, str)
        assert k in sample_df.columns
        assert v in LogicalType.__subclasses__()
        assert v == dt.columns[k].logical_type


def test_datatable_semantic_tags(sample_df):
    semantic_tags = {
        'full_name': 'tag1',
        'email': ['tag2'],
        'age': ['numeric', 'age']
    }
    dt = DataTable(sample_df, semantic_tags=semantic_tags)
    assert isinstance(dt.semantic_tags, dict)
    assert set(dt.semantic_tags.keys()) == set(sample_df.columns)
    for k, v in dt.semantic_tags.items():
        assert isinstance(k, str)
        assert k in sample_df.columns
        assert isinstance(v, set)
        assert v == dt.columns[k].semantic_tags


def test_check_semantic_tags_errors(sample_df):
    error_message = 'semantic_tags must be a dictionary'
    with pytest.raises(TypeError, match=error_message):
        _check_semantic_tags(sample_df, semantic_tags='type')

    bad_semantic_tags_keys = {
        'full_name': None,
        'age': None,
        'birthday': None,
        'occupation': None,
    }
    error_message = re.escape("semantic_tags contains columns that are not present in dataframe: ['birthday', 'occupation']")
    with pytest.raises(LookupError, match=error_message):
        _check_semantic_tags(sample_df, bad_semantic_tags_keys)


def test_set_logical_types(sample_df):
    semantic_tags = {
        'full_name': 'tag1',
        'email': ['tag2'],
        'phone_number': ['tag3', 'tag2'],
        'signup_date': {'secondary_time_index'},
    }
    dt = DataTable(sample_df, semantic_tags=semantic_tags, use_standard_tags=True)

    new_dt = dt.set_logical_types({
        'full_name': Categorical,
        'email': EmailAddress,
        'phone_number': PhoneNumber,
        'age': Double,
    })

    # Verify original types were not changed
    assert dt.columns['full_name'].logical_type == NaturalLanguage
    assert dt.columns['email'].logical_type == NaturalLanguage
    assert dt.columns['phone_number'].logical_type == NaturalLanguage
    assert dt.columns['age'].logical_type == WholeNumber
    assert dt.columns['signup_date'].logical_type == Datetime
    original_name_column = dt.columns['full_name']

    assert new_dt is not dt
    assert new_dt.columns['full_name'].logical_type == Categorical
    assert new_dt.columns['email'].logical_type == EmailAddress
    assert new_dt.columns['phone_number'].logical_type == PhoneNumber
    assert new_dt.columns['age'].logical_type == Double

    # Verify new column object was created
    new_name_column = new_dt.columns['full_name']
    assert new_name_column is not original_name_column

    # Verify semantic tags were reset to standard tags
    assert new_dt.columns['full_name'].semantic_tags == {'category'}
    assert new_dt.columns['email'].semantic_tags == set()
    assert new_dt.columns['phone_number'].semantic_tags == set()
    assert new_dt.columns['age'].semantic_tags == {'numeric'}

    # Verify signup date column was unchanged
    assert new_dt.columns['signup_date'].logical_type == Datetime
    assert new_dt.columns['signup_date'].semantic_tags == {'secondary_time_index'}


def test_set_logical_types_invalid_data(sample_df):
    dt = DataTable(sample_df)
    error_message = re.escape("logical_types contains columns that are not present in dataframe: ['birthday']")
    with pytest.raises(LookupError, match=error_message):
        dt.set_logical_types({'birthday': Double})

    error_message = "Invalid logical type specified for 'age'"
    with pytest.raises(TypeError, match=error_message):
        dt.set_logical_types({'age': int})


def test_semantic_tags_during_init(sample_df):
    semantic_tags = {
        'full_name': 'tag1',
        'email': ['tag2'],
        'phone_number': ['tag3'],
        'signup_date': ['secondary_time_index'],
        'age': ['numeric', 'age']
    }
    expected_types = {
        'full_name': {'tag1'},
        'email': {'tag2'},
        'phone_number': {'tag3'},
        'signup_date': {'secondary_time_index'},
        'age': {'numeric', 'age'}
    }
    dt = DataTable(sample_df, semantic_tags=semantic_tags)
    assert dt.columns['full_name'].semantic_tags == expected_types['full_name']
    assert dt.columns['email'].semantic_tags == expected_types['email']
    assert dt.columns['phone_number'].semantic_tags == expected_types['phone_number']
    assert dt.columns['signup_date'].semantic_tags == expected_types['signup_date']
    assert dt.columns['age'].semantic_tags == expected_types['age']


def test_set_semantic_tags(sample_df):
    semantic_tags = {
        'full_name': 'tag1',
        'age': ['numeric', 'age']
    }
    expected_tags = {
        'full_name': {'tag1'},
        'age': {'numeric', 'age'}
    }
    dt = DataTable(sample_df, semantic_tags=semantic_tags)
    assert dt.columns['full_name'].semantic_tags == expected_tags['full_name']
    assert dt.columns['age'].semantic_tags == expected_tags['age']

    new_tags = {
        'full_name': ['new_tag'],
        'age': 'numeric',
    }
    new_dt = dt.set_semantic_tags(new_tags)
    # Verify original tags were not changed
    assert dt.columns['full_name'].semantic_tags == {'tag1'}
    assert dt.columns['age'].semantic_tags == {'numeric', 'age'}

    assert new_dt is not dt
    assert new_dt.columns['full_name'].semantic_tags == {'new_tag'}
    assert new_dt.columns['age'].semantic_tags == {'numeric'}


def test_set_semantic_tags_with_index(sample_df):
    dt = DataTable(sample_df, index='id', use_standard_tags=False)
    assert dt.columns['id'].semantic_tags == {'index'}

    new_tags = {
        'id': 'new_tag',
    }
    dt = dt.set_semantic_tags(new_tags)
    assert dt.columns['id'].semantic_tags == {'index', 'new_tag'}
    dt = dt.set_semantic_tags(new_tags, retain_index_tags=False)
    assert dt.columns['id'].semantic_tags == {'new_tag'}


def test_set_semantic_tags_with_time_index(sample_df):
    dt = DataTable(sample_df, time_index='signup_date', use_standard_tags=False)
    assert dt.columns['signup_date'].semantic_tags == {'time_index'}

    new_tags = {
        'signup_date': 'new_tag',
    }
    dt = dt.set_semantic_tags(new_tags)
    assert dt.columns['signup_date'].semantic_tags == {'time_index', 'new_tag'}
    dt = dt.set_semantic_tags(new_tags, retain_index_tags=False)
    assert dt.columns['signup_date'].semantic_tags == {'new_tag'}


def test_add_semantic_tags(sample_df):
    semantic_tags = {
        'full_name': 'tag1',
        'age': ['numeric', 'age']
    }
    dt = DataTable(sample_df, semantic_tags=semantic_tags, use_standard_tags=False)

    new_tags = {
        'full_name': ['list_tag'],
        'age': 'str_tag',
        'id': {'set_tag'}
    }
    new_dt = dt.add_semantic_tags(new_tags)
    # Verify original tags were not changed
    assert dt.columns['full_name'].semantic_tags == {'tag1'}
    assert dt.columns['age'].semantic_tags == {'numeric', 'age'}

    assert new_dt is not dt
    assert new_dt.columns['full_name'].semantic_tags == {'tag1', 'list_tag'}
    assert new_dt.columns['age'].semantic_tags == {'numeric', 'age', 'str_tag'}
    assert new_dt.columns['id'].semantic_tags == {'set_tag'}


def test_reset_all_semantic_tags(sample_df):
    semantic_tags = {
        'full_name': 'tag1',
        'age': 'age'
    }
    dt = DataTable(sample_df, semantic_tags=semantic_tags, use_standard_tags=True)

    new_dt = dt.reset_semantic_tags()
    # Verify original tags were not changed
    assert dt.columns['full_name'].semantic_tags == {'tag1'}
    assert dt.columns['age'].semantic_tags == {'numeric', 'age'}

    assert new_dt is not dt
    assert new_dt.columns['full_name'].semantic_tags == set()
    assert new_dt.columns['age'].semantic_tags == {'numeric'}


def test_reset_selected_column_semantic_tags(sample_df):
    semantic_tags = {
        'full_name': 'tag1',
        'age': 'age'
    }

    input_types = ['age', ['age'], {'age'}]
    for input_type in input_types:
        dt = DataTable(sample_df, semantic_tags=semantic_tags, use_standard_tags=True)
        dt = dt.reset_semantic_tags(input_type)
        assert dt.columns['full_name'].semantic_tags == {'tag1'}
        assert dt.columns['age'].semantic_tags == {'numeric'}


def test_reset_semantic_tags_with_index(sample_df):
    semantic_tags = {
        'id': 'tag1',
    }
    dt = DataTable(sample_df,
                   index='id',
                   semantic_tags=semantic_tags,
                   use_standard_tags=False)
    assert dt['id'].semantic_tags == {'index', 'tag1'}
    dt = dt.reset_semantic_tags('id', retain_index_tags=True)
    assert dt['id'].semantic_tags == {'index'}
    dt = dt.reset_semantic_tags('id')
    assert dt['id'].semantic_tags == set()


def test_reset_semantic_tags_with_time_index(sample_df):
    semantic_tags = {
        'signup_date': 'tag1',
    }
    dt = DataTable(sample_df,
                   time_index='signup_date',
                   semantic_tags=semantic_tags,
                   use_standard_tags=False)
    assert dt['signup_date'].semantic_tags == {'time_index', 'tag1'}
    dt = dt.reset_semantic_tags('signup_date', retain_index_tags=True)
    assert dt['signup_date'].semantic_tags == {'time_index'}
    dt = dt.reset_semantic_tags('signup_date')
    assert dt['signup_date'].semantic_tags == set()


def test_reset_semantic_tags_invalid_column(sample_df):
    dt = DataTable(sample_df)
    error_msg = "Input contains columns that are not present in dataframe: 'invalid_column'"
    with pytest.raises(LookupError, match=error_msg):
        dt.reset_semantic_tags('invalid_column')


def test_remove_semantic_tags(sample_df):
    semantic_tags = {
        'full_name': ['tag1', 'tag2', 'tag3'],
        'age': ['numeric', 'age'],
        'id': ['tag1', 'tag2']
    }
    dt = DataTable(sample_df, semantic_tags=semantic_tags, use_standard_tags=False)
    tags_to_remove = {
        'full_name': ['tag1', 'tag3'],
        'age': 'numeric',
        'id': {'tag1'}
    }
    new_dt = dt.remove_semantic_tags(tags_to_remove)
    # Verify original tags were not changed
    assert dt.columns['full_name'].semantic_tags == {'tag1', 'tag2', 'tag3'}
    assert dt.columns['age'].semantic_tags == {'numeric', 'age'}
    assert dt.columns['id'].semantic_tags == {'tag1', 'tag2'}

    assert new_dt is not dt
    assert new_dt.columns['full_name'].semantic_tags == {'tag2'}
    assert new_dt.columns['age'].semantic_tags == {'age'}
    assert new_dt.columns['id'].semantic_tags == {'tag2'}


def test_sets_category_dtype_on_init():
    column_name = 'test_series'
    series_list = [
        pd.Series(['a', 'b', 'c'], name=column_name),
        pd.Series(['a', None, 'c'], name=column_name),
        pd.Series(['a', np.nan, 'c'], name=column_name),
        pd.Series(['a', pd.NA, 'c'], name=column_name),
        pd.Series(['a', pd.NaT, 'c'], name=column_name),
    ]

    logical_types = [
        Categorical,
        CountryCode,
        Ordinal(order=['a', 'b', 'c']),
        SubRegionCode,
        ZIPCode,
    ]

    for series in series_list:
        series = series.astype('object')
        for logical_type in logical_types:
            ltypes = {
                column_name: logical_type,
            }
            dt = DataTable(pd.DataFrame(series), logical_types=ltypes)
            assert dt.columns[column_name].logical_type == logical_type
            assert dt.columns[column_name].dtype == logical_type.pandas_dtype
            assert dt.to_dataframe()[column_name].dtype == logical_type.pandas_dtype


def test_sets_category_dtype_on_update():
    column_name = 'test_series'
    series = pd.Series(['a', 'b', 'c'], name=column_name)
    series = series.astype('object')
    logical_types = [
        Categorical,
        CountryCode,
        Ordinal(order=['a', 'b', 'c']),
        SubRegionCode,
        ZIPCode,
    ]

    for logical_type in logical_types:
        ltypes = {
            column_name: NaturalLanguage,
        }
        dt = DataTable(pd.DataFrame(series), logical_types=ltypes)
        dt = dt.set_logical_types({column_name: logical_type})
        assert dt.columns[column_name].logical_type == logical_type
        assert dt.columns[column_name].dtype == logical_type.pandas_dtype
        assert dt.to_dataframe()[column_name].dtype == logical_type.pandas_dtype


def test_sets_string_dtype_on_init():
    column_name = 'test_series'
    series_list = [
        pd.Series(['a', 'b', 'c'], name=column_name),
        pd.Series(['a', None, 'c'], name=column_name),
        pd.Series(['a', np.nan, 'c'], name=column_name),
        pd.Series(['a', pd.NA, 'c'], name=column_name),
    ]

    logical_types = [
        Filepath,
        FullName,
        IPAddress,
        LatLong,
        NaturalLanguage,
        PhoneNumber,
        URL,
    ]

    for series in series_list:
        series = series.astype('object')
        for logical_type in logical_types:
            ltypes = {
                column_name: logical_type,
            }
            dt = DataTable(pd.DataFrame(series), logical_types=ltypes)
            assert dt.columns[column_name].logical_type == logical_type
            assert dt.columns[column_name].dtype == logical_type.pandas_dtype
            assert dt.to_dataframe()[column_name].dtype == logical_type.pandas_dtype


def test_sets_string_dtype_on_update():
    column_name = 'test_series'
    series = pd.Series(['a', 'b', 'c'], name=column_name)
    series = series.astype('object')
    logical_types = [
        Filepath,
        FullName,
        IPAddress,
        LatLong,
        NaturalLanguage,
        PhoneNumber,
        URL,
    ]

    for logical_type in logical_types:
        ltypes = {
            column_name: Categorical,
        }
        dt = DataTable(pd.DataFrame(series), logical_types=ltypes)
        dt = dt.set_logical_types({column_name: logical_type})
        assert dt.columns[column_name].logical_type == logical_type
        assert dt.columns[column_name].dtype == logical_type.pandas_dtype
        assert dt.to_dataframe()[column_name].dtype == logical_type.pandas_dtype


def test_sets_boolean_dtype_on_init():
    column_name = 'test_series'
    series_list = [
        pd.Series([True, False, True], name=column_name),
        pd.Series([True, None, True], name=column_name),
        pd.Series([True, np.nan, True], name=column_name),
        pd.Series([True, pd.NA, True], name=column_name),
    ]

    logical_type = Boolean
    for series in series_list:
        series = series.astype('object')
        ltypes = {
            column_name: logical_type,
        }
        dt = DataTable(pd.DataFrame(series), logical_types=ltypes)
        assert dt.columns[column_name].logical_type == logical_type
        assert dt.columns[column_name].dtype == logical_type.pandas_dtype
        assert dt.to_dataframe()[column_name].dtype == logical_type.pandas_dtype


def test_sets_boolean_dtype_on_update():
    column_name = 'test_series'
    series = pd.Series([0, 1, 0], name=column_name)
    series = series.astype('object')
    ltypes = {
        column_name: WholeNumber,
    }
    dt = DataTable(pd.DataFrame(series), logical_types=ltypes)
    dt = dt.set_logical_types({column_name: Boolean})
    assert dt.columns[column_name].logical_type == Boolean
    assert dt.columns[column_name].dtype == Boolean.pandas_dtype
    assert dt.to_dataframe()[column_name].dtype == Boolean.pandas_dtype


def test_sets_int64_dtype_on_init():
    column_name = 'test_series'
    series_list = [
        pd.Series([1, 2, 3], name=column_name),
        pd.Series([1, None, 3], name=column_name),
        pd.Series([1, np.nan, 3], name=column_name),
        pd.Series([1, pd.NA, 3], name=column_name),
    ]

    logical_types = [Integer, WholeNumber]
    for series in series_list:
        series = series.astype('object')
        for logical_type in logical_types:
            ltypes = {
                column_name: logical_type,
            }
            dt = DataTable(pd.DataFrame(series), logical_types=ltypes)
        assert dt.columns[column_name].logical_type == logical_type
        assert dt.columns[column_name].dtype == logical_type.pandas_dtype
        assert dt.to_dataframe()[column_name].dtype == logical_type.pandas_dtype


def test_sets_int64_dtype_on_update():
    column_name = 'test_series'
    series = pd.Series([1.0, 2.0, 1.0], name=column_name)
    series = series.astype('object')
    logical_types = [
        Integer,
        WholeNumber,
    ]

    for logical_type in logical_types:
        ltypes = {
            column_name: Double,
        }
        dt = DataTable(pd.DataFrame(series), logical_types=ltypes)
        dt = dt.set_logical_types({column_name: logical_type})
        assert dt.columns[column_name].logical_type == logical_type
        assert dt.columns[column_name].dtype == logical_type.pandas_dtype
        assert dt.to_dataframe()[column_name].dtype == logical_type.pandas_dtype


def test_sets_float64_dtype_on_init():
    column_name = 'test_series'
    series_list = [
        pd.Series([1.1, 2, 3], name=column_name),
        pd.Series([1.1, None, 3], name=column_name),
        pd.Series([1.1, np.nan, 3], name=column_name),
    ]

    logical_type = Double
    for series in series_list:
        series = series.astype('object')
        ltypes = {
            column_name: logical_type,
        }
        dt = DataTable(pd.DataFrame(series), logical_types=ltypes)
        assert dt.columns[column_name].logical_type == logical_type
        assert dt.columns[column_name].dtype == logical_type.pandas_dtype
        assert dt.to_dataframe()[column_name].dtype == logical_type.pandas_dtype


def test_sets_float64_dtype_on_update():
    column_name = 'test_series'
    series = pd.Series([0, 1, 0], name=column_name)
    series = series.astype('object')
    ltypes = {
        column_name: WholeNumber,
    }
    dt = DataTable(pd.DataFrame(series), logical_types=ltypes)
    dt = dt.set_logical_types({column_name: Double})
    assert dt.columns[column_name].logical_type == Double
    assert dt.columns[column_name].dtype == Double.pandas_dtype
    assert dt.to_dataframe()[column_name].dtype == Double.pandas_dtype


def test_sets_datetime64_dtype_on_init():
    column_name = 'test_series'
    series_list = [
        pd.Series(['2020-01-01', '2020-01-02', '2020-01-03'], name=column_name),
        pd.Series(['2020-01-01', None, '2020-01-03'], name=column_name),
        pd.Series(['2020-01-01', np.nan, '2020-01-03'], name=column_name),
        pd.Series(['2020-01-01', pd.NA, '2020-01-03'], name=column_name),
        pd.Series(['2020-01-01', pd.NaT, '2020-01-03'], name=column_name),
    ]

    logical_type = Datetime
    for series in series_list:
        series = series.astype('object')
        ltypes = {
            column_name: logical_type,
        }
        dt = DataTable(pd.DataFrame(series), logical_types=ltypes)
        assert dt.columns[column_name].logical_type == logical_type
        assert dt.columns[column_name].dtype == logical_type.pandas_dtype
        assert dt.to_dataframe()[column_name].dtype == logical_type.pandas_dtype


def test_sets_datetime_dtype_on_update():
    column_name = 'test_series'
    series = pd.Series(['2020-01-01', '2020-01-02', '2020-01-03'], name=column_name)
    series = series.astype('object')
    ltypes = {
        column_name: NaturalLanguage,
    }
    dt = DataTable(pd.DataFrame(series), logical_types=ltypes)
    dt = dt.set_logical_types({column_name: Datetime})
    assert dt.columns[column_name].logical_type == Datetime
    assert dt.columns[column_name].dtype == Datetime.pandas_dtype
    assert dt.to_dataframe()[column_name].dtype == Datetime.pandas_dtype


def test_invalid_dtype_casting():
    column_name = 'test_series'

    # Cannot cast a column with pd.NA to Double
    series = pd.Series([1.1, pd.NA, 3], name=column_name)
    ltypes = {
        column_name: Double,
    }
    err_msg = 'Error converting datatype for column test_series from type object to type ' \
        'float64. Please confirm the underlying data is consistent with logical type Double.'
    with pytest.raises(TypeError, match=err_msg):
        DataTable(pd.DataFrame(series), logical_types=ltypes)

    # Cannot cast Datetime to Double
    series = pd.Series(['2020-01-01', '2020-01-02', '2020-01-03'], name=column_name)
    ltypes = {
        column_name: Datetime,
    }
    dt = DataTable(pd.DataFrame(series), logical_types=ltypes)
    err_msg = 'Error converting datatype for column test_series from type datetime64[ns] to type ' \
        'float64. Please confirm the underlying data is consistent with logical type Double.'
    with pytest.raises(TypeError, match=re.escape(err_msg)):
        dt.set_logical_types({column_name: Double})

    # Cannot cast invalid strings to whole numbers
    series = pd.Series(['1', 'two', '3'], name=column_name)
    ltypes = {
        column_name: WholeNumber,
    }
    err_msg = 'Error converting datatype for column test_series from type object to type ' \
        'Int64. Please confirm the underlying data is consistent with logical type WholeNumber.'
    with pytest.raises(TypeError, match=err_msg):
        DataTable(pd.DataFrame(series), logical_types=ltypes)


def test_int_dtype_inference_on_init():
    df = pd.DataFrame({
        'ints_no_nans': pd.Series([1, 2]),
        'ints_nan': pd.Series([1, np.nan]),
        'ints_NA': pd.Series([1, pd.NA]),
        'ints_NA_specified': pd.Series([1, pd.NA], dtype='Int64')})
    df_from_dt = DataTable(df).to_dataframe()

    assert df_from_dt['ints_no_nans'].dtype == 'Int64'
    assert df_from_dt['ints_nan'].dtype == 'float64'
    assert df_from_dt['ints_NA'].dtype == 'category'
    assert df_from_dt['ints_NA_specified'].dtype == 'Int64'


def test_bool_dtype_inference_on_init():
    df = pd.DataFrame({
        'bools_no_nans': pd.Series([True, False]),
        'bool_nan': pd.Series([True, np.nan]),
        'bool_NA': pd.Series([True, pd.NA]),
        'bool_NA_specified': pd.Series([True, pd.NA], dtype="boolean")})
    df_from_dt = DataTable(df).to_dataframe()

    assert df_from_dt['bools_no_nans'].dtype == 'boolean'
    assert df_from_dt['bool_nan'].dtype == 'category'
    assert df_from_dt['bool_NA'].dtype == 'category'
    assert df_from_dt['bool_NA_specified'].dtype == 'boolean'


def test_str_dtype_inference_on_init():
    df = pd.DataFrame({
        'str_no_nans': pd.Series(['a', 'b']),
        'str_nan': pd.Series(['a', np.nan]),
        'str_NA': pd.Series(['a', pd.NA]),
        'str_NA_specified': pd.Series([1, pd.NA], dtype="string"),
        'long_str_NA_specified': pd.Series(['this is a very long sentence inferred as a string', pd.NA], dtype="string"),
        'long_str_NA': pd.Series(['this is a very long sentence inferred as a string', pd.NA])
    })
    df_from_dt = DataTable(df).to_dataframe()

    assert df_from_dt['str_no_nans'].dtype == 'category'
    assert df_from_dt['str_nan'].dtype == 'category'
    assert df_from_dt['str_NA'].dtype == 'category'
    assert df_from_dt['str_NA_specified'].dtype == 'category'
    assert df_from_dt['long_str_NA_specified'].dtype == 'string'
    assert df_from_dt['long_str_NA'].dtype == 'string'


def test_float_dtype_inference_on_init():
    df = pd.DataFrame({
        'floats_no_nans': pd.Series([1.1, 2.2]),
        'floats_nan': pd.Series([1.1, np.nan]),
        'floats_NA': pd.Series([1.1, pd.NA]),
        'floats_nan_specified': pd.Series([1.1, np.nan], dtype='float')})
    df_from_dt = DataTable(df).to_dataframe()

    assert df_from_dt['floats_no_nans'].dtype == 'float64'
    assert df_from_dt['floats_nan'].dtype == 'float64'
    assert df_from_dt['floats_NA'].dtype == 'category'
    assert df_from_dt['floats_nan_specified'].dtype == 'float64'


def test_datetime_dtype_inference_on_init():
    df = pd.DataFrame({
        'date_no_nans': pd.Series([pd.to_datetime('2020-09-01')] * 2),
        'date_nan': pd.Series([pd.to_datetime('2020-09-01'), np.nan]),
        'date_NA': pd.Series([pd.to_datetime('2020-09-01'), pd.NA]),
        'date_NaT': pd.Series([pd.to_datetime('2020-09-01'), pd.NaT]),
        'date_NA_specified': pd.Series([pd.to_datetime('2020-09-01'), pd.NA], dtype='datetime64[ns]')})
    df_from_dt = DataTable(df).to_dataframe()

    assert df_from_dt['date_no_nans'].dtype == 'datetime64[ns]'
    assert df_from_dt['date_nan'].dtype == 'datetime64[ns]'
    assert df_from_dt['date_NA'].dtype == 'datetime64[ns]'
    assert df_from_dt['date_NaT'].dtype == 'datetime64[ns]'
    assert df_from_dt['date_NA_specified'].dtype == 'datetime64[ns]'


def test_timedelta_dtype_inference_on_init():
    df = pd.DataFrame({
        'delta_no_nans': (pd.Series([pd.to_datetime('2020-09-01')] * 2) - pd.to_datetime('2020-07-01')),
        'delta_nan': (pd.Series([pd.to_datetime('2020-09-01'), np.nan]) - pd.to_datetime('2020-07-01')),
        'delta_NaT': (pd.Series([pd.to_datetime('2020-09-01'), pd.NaT]) - pd.to_datetime('2020-07-01')),
        'delta_NA_specified': (pd.Series([pd.to_datetime('2020-09-01'), pd.NA], dtype='datetime64[ns]') - pd.to_datetime('2020-07-01')),
    })
    df_from_dt = DataTable(df).to_dataframe()

    assert df_from_dt['delta_no_nans'].dtype == 'timedelta64[ns]'
    assert df_from_dt['delta_nan'].dtype == 'timedelta64[ns]'
    assert df_from_dt['delta_NaT'].dtype == 'timedelta64[ns]'
    assert df_from_dt['delta_NA_specified'].dtype == 'timedelta64[ns]'


def test_select_ltypes_warning(sample_df):
    dt = DataTable(sample_df)
    dt = dt.set_logical_types({
        'full_name': FullName,
        'email': EmailAddress,
        'phone_number': PhoneNumber,
        'age': Double,
        'signup_date': Datetime,
    })

    warning = 'The following selectors were not present in your DataTable: ZIPCode'
    with pytest.warns(UserWarning, match=warning):
        dt_empty = dt.select(ZIPCode)
    assert len(dt_empty.columns) == 0

    warning = 'The following selectors were not present in your DataTable: ZIPCode'
    with pytest.warns(UserWarning, match=warning):
        dt_empty = dt.select(['ZIPCode', PhoneNumber])
    assert len(dt_empty.columns) == 1

    all_types = LogicalType.__subclasses__()
    warning = 'The following selectors were not present in your DataTable: Categorical, CountryCode, Filepath, IPAddress, Integer, LatLong, NaturalLanguage, Ordinal, SubRegionCode, Timedelta, URL, ZIPCode'
    with pytest.warns(UserWarning, match=warning):
        dt_all_types = dt.select(all_types)
    assert len(dt_all_types.columns) == len(dt.columns)
    assert len(dt_all_types.to_dataframe().columns) == len(dt.to_dataframe().columns)


def test_select_ltypes_strings(sample_df):
    dt = DataTable(sample_df)
    dt = dt.set_logical_types({
        'full_name': FullName,
        'email': EmailAddress,
        'phone_number': PhoneNumber,
        'age': Double,
        'signup_date': Datetime,
    })

    dt_multiple_ltypes = dt.select(['FullName', 'email_address', 'double', 'Boolean', 'datetime'])
    assert len(dt_multiple_ltypes.columns) == 5
    assert 'phone_number' not in dt_multiple_ltypes.columns
    assert 'id' not in dt_multiple_ltypes.columns

    dt_single_ltype = dt.select('full_name')
    assert len(dt_single_ltype.columns) == 1


def test_select_ltypes_objects(sample_df):
    dt = DataTable(sample_df)
    dt = dt.set_logical_types({
        'full_name': FullName,
        'email': EmailAddress,
        'phone_number': PhoneNumber,
        'age': Double,
        'signup_date': Datetime,
    })

    dt_multiple_ltypes = dt.select([FullName, EmailAddress, Double, Boolean, Datetime])
    assert len(dt_multiple_ltypes.columns) == 5
    assert 'phone_number' not in dt_multiple_ltypes.columns
    assert 'id' not in dt_multiple_ltypes.columns

    dt_single_ltype = dt.select(FullName)
    assert len(dt_single_ltype.columns) == 1


def test_select_ltypes_mixed(sample_df):
    dt = DataTable(sample_df)
    dt = dt.set_logical_types({
        'full_name': FullName,
        'email': EmailAddress,
        'phone_number': PhoneNumber,
        'age': Double,
        'signup_date': Datetime,
    })

    dt_mixed_ltypes = dt.select(['FullName', 'email_address', Double])
    assert len(dt_mixed_ltypes.columns) == 3
    assert 'phone_number' not in dt_mixed_ltypes.columns


def test_select_ltypes_table(sample_df):
    dt = DataTable(sample_df, time_index='signup_date', index='id')
    dt = dt.set_logical_types({
        'full_name': FullName,
        'email': EmailAddress,
        'phone_number': PhoneNumber,
        'age': Double,
        'signup_date': Datetime,
    })
    dt.set_semantic_tags({
        'full_name': ['new_tag', 'tag2'],
        'age': 'numeric',
    })

    dt_no_indices = dt.select('phone_number')
    assert dt_no_indices.index is None
    assert dt_no_indices.time_index is None

    dt_with_indices = dt.select(['Datetime', 'WholeNumber'])
    assert dt_with_indices.index == 'id'
    assert dt_with_indices.time_index == 'signup_date'

    dt_values = dt.select(['FullName'])
    assert dt_values.name == dt.name
    original_col = dt_values.columns['full_name']
    col = dt.columns['full_name']
    assert col.logical_type == original_col.logical_type
    assert to_pandas(col.to_series()).equals(to_pandas(original_col.to_series()))
    assert col.dtype == original_col.dtype
    assert col.semantic_tags == original_col.semantic_tags


def test_new_dt_from_columns(sample_df):
    dt = DataTable(sample_df, time_index='signup_date', index='id', name='dt_name')
    dt = dt.set_logical_types({
        'full_name': FullName,
        'email': EmailAddress,
        'phone_number': PhoneNumber,
        'age': Double,
        'signup_date': Datetime,
    })
    dt.set_semantic_tags({
        'full_name': ['new_tag', 'tag2'],
        'age': 'numeric',
    })
    empty_dt = dt._new_dt_from_cols([])
    assert len(empty_dt.columns) == 0

    just_index = dt._new_dt_from_cols(['id'])
    assert just_index.index == dt.index
    assert just_index.time_index is None
    validate_subset_dt(just_index, dt)

    just_time_index = dt._new_dt_from_cols(['signup_date'])
    assert just_time_index.time_index == dt.time_index
    assert just_time_index.index is None
    validate_subset_dt(just_time_index, dt)

    transfer_schema = dt._new_dt_from_cols(['phone_number'])
    assert transfer_schema.index is None
    assert transfer_schema.time_index is None
    validate_subset_dt(transfer_schema, dt)


def test_select_semantic_tags(sample_df):
    dt = DataTable(sample_df, time_index='signup_date', name='dt_name')
    dt = dt.set_semantic_tags({
        'full_name': 'tag1',
        'email': ['tag2'],
        'age': ['numeric', 'tag2'],
        'phone_number': ['tag3', 'tag2'],
        'is_registered': 'category',
    })

    dt_one_match = dt.select('numeric')
    assert len(dt_one_match.columns) == 2
    assert 'age' in dt_one_match.columns
    assert 'id' in dt_one_match.columns

    dt_multiple_matches = dt.select('tag2')
    assert len(dt_multiple_matches.columns) == 3
    assert 'age' in dt_multiple_matches.columns
    assert 'phone_number' in dt_multiple_matches.columns
    assert 'email' in dt_multiple_matches.columns

    dt_multiple_tags = dt.select(['numeric', 'time_index'])
    assert len(dt_multiple_tags.columns) == 3
    assert 'id' in dt_multiple_tags.columns
    assert 'age' in dt_multiple_tags.columns
    assert 'signup_date' in dt_multiple_tags.columns

    dt_overlapping_tags = dt.select(['numeric', 'tag2'])
    assert len(dt_overlapping_tags.columns) == 4
    assert 'id' in dt_overlapping_tags.columns
    assert 'age' in dt_overlapping_tags.columns
    assert 'phone_number' in dt_overlapping_tags.columns
    assert 'email' in dt_overlapping_tags.columns

    dt_common_tags = dt.select(['category', 'numeric'])
    assert len(dt_common_tags.columns) == 3
    assert 'id' in dt_common_tags.columns
    assert 'is_registered' in dt_common_tags.columns
    assert 'age' in dt_common_tags.columns


def test_select_semantic_tags_warning(sample_df):
    dt = DataTable(sample_df, name='dt_name')
    dt = dt.set_semantic_tags({
        'full_name': ['new_tag', 'tag2'],
        'age': 'numeric',
    })

    warning = "The following selectors were not present in your DataTable: doesnt_exist"
    with pytest.warns(UserWarning, match=warning):
        dt_empty = dt.select(['doesnt_exist'])
    assert len(dt_empty.columns) == 0

    warning = "The following selectors were not present in your DataTable: doesnt_exist"
    with pytest.warns(UserWarning, match=warning):
        dt_single = dt.select(['numeric', 'doesnt_exist'])
    assert len(dt_single.columns) == 2

    warning = "The following selectors were not present in your DataTable: category, doesnt_exist"
    with pytest.warns(UserWarning, match=warning):
        dt_single = dt.select(['numeric', 'doesnt_exist', 'category', 'tag2'])
    assert len(dt_single.columns) == 3


def test_pop(sample_df):
    dt = DataTable(sample_df,
                   name='datatable',
                   logical_types={'age': WholeNumber},
                   semantic_tags={'age': 'custom_tag'},
                   use_standard_tags=True)
    datacol = dt.pop('age')
    assert isinstance(datacol, DataColumn)
    assert 'custom_tag' in datacol.semantic_tags
    assert to_pandas(datacol.to_series()).values == [33, 25, 33, 57]
    assert datacol.logical_type == WholeNumber

    assert 'age' not in dt.to_dataframe().columns
    assert 'age' not in dt.columns

    assert 'age' not in dt.logical_types.keys()
    assert 'age' not in dt.semantic_tags.keys()


def test_pop_index(sample_df):
    dt = DataTable(sample_df, index='id', name='dt_name')
    assert dt.index == 'id'
    id_col = dt.pop('id')
    assert dt.index is None
    assert 'index' in id_col.semantic_tags


def test_pop_error(sample_df):
    dt = DataTable(sample_df,
                   name='datatable',
                   logical_types={'age': WholeNumber},
                   semantic_tags={'age': 'custom_tag'},
                   use_standard_tags=True)

    with pytest.raises(KeyError, match="Column with name \'missing\' not found in DataTable"):
        dt.pop("missing")


def test_getitem(sample_df):
    dt = DataTable(sample_df,
                   name='datatable',
                   logical_types={'age': WholeNumber},
                   semantic_tags={'age': 'custom_tag'},
                   use_standard_tags=True)

    data_col = dt['age']
    assert isinstance(data_col, DataColumn)
    assert data_col.logical_type == WholeNumber
    assert data_col.semantic_tags == {'numeric', 'custom_tag'}


def test_getitem_invalid_input(sample_df):
    dt = DataTable(sample_df)

    error_msg = 'Column name must be a string'
    with pytest.raises(KeyError, match=error_msg):
        dt[1]

    error_msg = "Column with name 'invalid_column' not found in DataTable"
    with pytest.raises(KeyError, match=error_msg):
        dt['invalid_column']


def test_datatable_getitem_list_input(sample_df):
    # Test regular columns
    dt = DataTable(sample_df, time_index='signup_date', index='id', name='dt_name')
    df = dt.to_dataframe()
    columns = ['age', 'full_name']
    new_dt = dt[columns]
    assert new_dt is not dt
<<<<<<< HEAD
    assert new_dt.to_pandas() is not df
    pd.testing.assert_frame_equal(to_pandas(df[columns]).reset_index(drop=True), to_pandas(new_dt.to_pandas()))
    assert all(new_dt.to_pandas().columns == ['age', 'full_name'])
=======
    assert new_dt.to_dataframe() is not df
    pd.testing.assert_frame_equal(df[columns].reset_index(drop=True), new_dt.to_dataframe())
    assert all(new_dt.to_dataframe().columns == ['age', 'full_name'])
>>>>>>> bdcc446c
    assert set(new_dt.columns.keys()) == {'age', 'full_name'}
    assert new_dt.index is None
    assert new_dt.time_index is None

    # Test with index
    columns = ['id', 'full_name']
    new_dt = dt[columns]
    assert new_dt is not dt
<<<<<<< HEAD
    assert new_dt.to_pandas() is not df
    pd.testing.assert_frame_equal(to_pandas(df[columns]), to_pandas(new_dt.to_pandas()))
    assert all(new_dt.to_pandas().columns == ['id', 'full_name'])
=======
    assert new_dt.to_dataframe() is not df
    pd.testing.assert_frame_equal(df[columns], new_dt.to_dataframe(), check_index_type=False)
    assert all(new_dt.to_dataframe().columns == ['id', 'full_name'])
>>>>>>> bdcc446c
    assert set(new_dt.columns.keys()) == {'id', 'full_name'}
    assert new_dt.index == 'id'
    assert new_dt.time_index is None

    # Test with time_index
    columns = ['id', 'signup_date', 'full_name']
    new_dt = dt[columns]
    assert new_dt is not dt
<<<<<<< HEAD
    assert new_dt.to_pandas() is not df
    pd.testing.assert_frame_equal(to_pandas(df[columns]), to_pandas(new_dt.to_pandas()), check_index_type=False)
=======
    assert new_dt.to_dataframe() is not df
    pd.testing.assert_frame_equal(df[columns], new_dt.to_dataframe(), check_index_type=False)
    assert all(new_dt.to_dataframe().columns == ['id', 'signup_date', 'full_name'])
    assert set(new_dt.columns.keys()) == {'id', 'signup_date', 'full_name'}
>>>>>>> bdcc446c
    assert new_dt.index == 'id'

    # Test with empty list selector
    columns = []
    new_dt = dt[columns]
    assert new_dt is not dt
<<<<<<< HEAD
    assert new_dt.to_pandas() is not df
    assert to_pandas(new_dt.to_pandas()).empty
=======
    assert new_dt.to_dataframe() is not df
    assert new_dt.to_dataframe().empty
>>>>>>> bdcc446c
    assert set(new_dt.columns.keys()) == set()
    assert new_dt.index is None
    assert new_dt.time_index is None


def test_datatable_getitem_list_warnings(sample_df):
    # Test regular columns
    dt = DataTable(sample_df, time_index='signup_date', index='id', name='dt_name')
    columns = ['age', 'invalid_col1', 'invalid_col2']
    error_msg = re.escape("Column(s) 'invalid_col1, invalid_col2' not found in DataTable")
    with pytest.raises(KeyError, match=error_msg):
        dt[columns]

    columns = [1]
    error_msg = 'Column names must be strings'
    with pytest.raises(KeyError, match=error_msg):
        dt[columns]


def test_setitem_invalid_input(sample_df):
    dt = DataTable(sample_df, index='id', time_index='signup_date')

    error_msg = 'Column name must be a string'
    with pytest.raises(KeyError, match=error_msg):
        dt[1] = DataColumn(pd.Series([1, 2, 3], dtype='Int64'),
                           use_standard_tags=False)

    error_msg = 'New column must be of DataColumn type'
    with pytest.raises(ValueError, match=error_msg):
        dt['test'] = pd.Series([1, 2, 3], dtype='Int64')

    error_msg = 'Cannot reassign index. Change column name and then use dt.set_index to reassign index.'
    with pytest.raises(KeyError, match=error_msg):
        dt['id'] = DataColumn(pd.Series([True, False, False]))

    error_msg = 'Cannot reassign time index. Change column name and then use dt.set_time_index to reassign time index.'
    with pytest.raises(KeyError, match=error_msg):
        dt['signup_date'] = DataColumn(pd.Series(['test text', 'file', 'False']))


def test_setitem_different_name(sample_df):
    dt = DataTable(sample_df)

    warning = 'Key, id, does not match the name of the provided DataColumn, wrong.'\
        ' Changing DataColumn name to: id'
    with pytest.warns(UserWarning, match=warning):
        dt['id'] = DataColumn(pd.Series([1, 2, 3], dtype='Int64', name='wrong'),
                              use_standard_tags=False)

    assert dt['id'].name == 'id'
    assert dt['id'].to_series().name == 'id'
    assert dt.to_dataframe()['id'].name == 'id'
    assert 'wrong' not in dt.columns

    warning = 'Key, new_col, does not match the name of the provided DataColumn, wrong2.'\
        ' Changing DataColumn name to: new_col'
    with pytest.warns(UserWarning, match=warning):
        dt['new_col'] = DataColumn(pd.Series([1, 2, 3], dtype='Int64', name='wrong2'),
                                   use_standard_tags=False)
    assert dt['new_col'].name == 'new_col'
    assert dt['new_col'].to_series().name == 'new_col'
    assert dt.to_dataframe()['new_col'].name == 'new_col'
    assert 'wrong2' not in dt.columns


def test_setitem_new_column(sample_df):
    dt = DataTable(sample_df)

    new_col = DataColumn(pd.Series([1, 2, 3], dtype='Int64'),
                         use_standard_tags=False)
    dt['test_col2'] = new_col
    updated_df = dt.to_dataframe()
    assert 'test_col2' in dt.columns
    assert dt['test_col2'].logical_type == WholeNumber
    assert dt['test_col2'].semantic_tags == set()
    assert 'test_col2' in updated_df.columns
    assert updated_df['test_col2'].dtype == 'Int64'

    # Standard tags and no logical type
    new_col = DataColumn(pd.Series(['new', 'column', 'inserted'], dtype='string'),
                         use_standard_tags=True)
    dt['test_col'] = new_col
    updated_df = dt.to_dataframe()
    assert 'test_col' in dt.columns
    assert dt['test_col'].logical_type == Categorical
    assert dt['test_col'].semantic_tags == {'category'}
    assert 'test_col' in updated_df.columns
    assert updated_df['test_col'].dtype == 'category'

    # Add with logical type and semantic tag
    new_col = DataColumn(pd.Series([1, 2, 3]),
                         logical_type=Double,
                         use_standard_tags=False,
                         semantic_tags={'test_tag'})
    dt['test_col3'] = new_col
    updated_df = dt.to_dataframe()
    assert 'test_col3' in dt.columns
    assert dt['test_col3'].logical_type == Double
    assert dt['test_col3'].semantic_tags == {'test_tag'}
    assert 'test_col3' in updated_df.columns
    assert updated_df['test_col3'].dtype == 'float'


def test_setitem_overwrite_column(sample_df):
    dt = DataTable(sample_df, index='id',
                   time_index='signup_date',
                   use_standard_tags=True)

    # Change to column no change in types
    original_col = dt['age']
    overwrite_col = DataColumn(pd.Series([1, 2, 3], dtype='Int64'),
                               use_standard_tags=True)
    dt['age'] = overwrite_col
    updated_df = dt.to_dataframe()

    assert 'age' in dt.columns
    assert dt['age'].logical_type == original_col.logical_type
    assert dt['age'].semantic_tags == original_col.semantic_tags
    assert 'age' in updated_df.columns
    assert updated_df['age'].dtype == 'Int64'
    assert original_col.to_series() is not dt['age'].to_series()

    # Change dtype, logical types, and tags with conflicting use_standard_tags
    original_col = dt['full_name']
    overwrite_col = DataColumn(pd.Series([True, False, False], dtype='boolean'),
                               use_standard_tags=False,
                               semantic_tags='test_tag')
    dt['full_name'] = overwrite_col
    updated_df = dt.to_dataframe()

    assert 'full_name' in dt.columns
    assert dt['full_name'].logical_type == Boolean
    assert dt['full_name'].semantic_tags == {'test_tag'}
    assert 'full_name' in updated_df.columns
    assert updated_df['full_name'].dtype == 'boolean'
    assert original_col.to_series() is not dt['full_name'].to_series()


def test_set_index(sample_df):
    # Test setting index with set_index()
    dt = DataTable(sample_df)
    new_dt = dt.set_index('id')
    assert new_dt is not dt
    assert new_dt.index == 'id'
    assert dt.index is None
    assert new_dt.columns['id'].semantic_tags == {'index'}
    non_index_cols = [col for col in new_dt.columns.values() if col.name != 'id']
    assert all(['index' not in col.semantic_tags for col in non_index_cols])
    # Test changing index with set_index()
    new_dt2 = new_dt.set_index('full_name')
    assert new_dt.index == 'id'
    assert new_dt2.columns['full_name'].semantic_tags == {'index'}
    non_index_cols = [col for col in new_dt2.columns.values() if col.name != 'full_name']
    assert all(['index' not in col.semantic_tags for col in non_index_cols])

    # Test setting index using setter
    dt = DataTable(sample_df)
    dt.index = 'id'
    assert dt.index == 'id'
    assert 'index' in dt.columns['id'].semantic_tags
    non_index_cols = [col for col in dt.columns.values() if col.name != 'id']
    assert all(['index' not in col.semantic_tags for col in non_index_cols])
    # Test changing index with setter
    dt.index = 'full_name'
    assert 'index' in dt.columns['full_name'].semantic_tags
    non_index_cols = [col for col in dt.columns.values() if col.name != 'full_name']
    assert all(['index' not in col.semantic_tags for col in non_index_cols])

<<<<<<< HEAD
    # Test changing index also changes underlying DataFrame - pandas only
    if isinstance(sample_df, pd.DataFrame):
        dt = DataTable(sample_df)
        dt.index = 'id'
        assert (dt.to_pandas().index == [0, 1, 2, 3]).all()
        dt.index = 'full_name'
        assert (dt.to_pandas().index == dt.to_pandas()['full_name']).all()
=======
    # Test changing index also changes underlying DataFrame
    dt = DataTable(sample_df)
    dt.index = 'id'
    assert (dt.to_dataframe().index == [0, 1, 2]).all()
    dt.index = 'full_name'
    assert (dt.to_dataframe().index == dt.to_dataframe()['full_name']).all()
>>>>>>> bdcc446c


def test_set_time_index(sample_df):
    # Test setting time index with set_time_index()
    dt = DataTable(sample_df)
    new_dt = dt.set_time_index('signup_date')
    assert new_dt is not dt
    assert dt.time_index is None
    assert new_dt.time_index == 'signup_date'
    assert 'time_index' in new_dt.columns['signup_date'].semantic_tags
    non_index_cols = [col for col in new_dt.columns.values() if col.name != 'signup_date']
    assert all(['time_index' not in col.semantic_tags for col in non_index_cols])

    # Test changing time index with set_time_index()
    sample_df['transaction_date'] = pd.to_datetime('2015-09-02')
    dt = DataTable(sample_df)
    new_dt = dt.set_time_index('signup_date')
    assert new_dt.time_index == 'signup_date'
    new_dt2 = new_dt.set_time_index('transaction_date')
    assert 'time_index' in new_dt2.columns['transaction_date'].semantic_tags
    non_index_cols = [col for col in new_dt2.columns.values() if col.name != 'transaction_date']
    assert all(['time_index' not in col.semantic_tags for col in non_index_cols])

    # Test setting index using setter
    dt = DataTable(sample_df)
    assert dt.time_index is None
    dt.time_index = 'signup_date'
    assert dt.time_index == 'signup_date'
    assert 'time_index' in dt.columns['signup_date'].semantic_tags
    non_index_cols = [col for col in dt.columns.values() if col.name != 'signup_date']
    assert all(['time_index' not in col.semantic_tags for col in non_index_cols])

    # Test changing time index with setter
    sample_df['transaction_date'] = pd.to_datetime('2015-09-02')
    dt = DataTable(sample_df)
    dt.time_index = 'signup_date'
    assert dt.time_index == 'signup_date'
    dt.time_index = 'transaction_date'
    assert 'time_index' in dt.columns['transaction_date'].semantic_tags
    non_index_cols = [col for col in dt.columns.values() if col.name != 'transaction_date']
    assert all(['time_index' not in col.semantic_tags for col in non_index_cols])


def test_datatable_clear_index(sample_df):
    # Test by removing index tag
    dt = DataTable(sample_df, index='id')
    assert dt.index == 'id'
    dt = dt.remove_semantic_tags({'id': 'index'})
    assert dt.index is None
    assert all(['index' not in col.semantic_tags for col in dt.columns.values()])

    # Test using setter
    dt = DataTable(sample_df, index='id')
    assert dt.index == 'id'
    dt.index = None
    assert dt.index is None
    assert all(['index' not in col.semantic_tags for col in dt.columns.values()])


def test_datatable_clear_time_index(sample_df):
    # Test by removing time_index tag
    dt = DataTable(sample_df, time_index='signup_date')
    assert dt.time_index == 'signup_date'
    dt = dt.remove_semantic_tags({'signup_date': 'time_index'})
    assert dt.time_index is None
    assert all(['time_index' not in col.semantic_tags for col in dt.columns.values()])

    # Test using setter
    dt = DataTable(sample_df, time_index='signup_date')
    assert dt.time_index == 'signup_date'
    dt.time_index = None
    assert dt.time_index is None
    assert all(['time_index' not in col.semantic_tags for col in dt.columns.values()])


def test_select_invalid_inputs(sample_df):
    dt = DataTable(sample_df, time_index='signup_date', index='id', name='dt_name')
    dt = dt.set_logical_types({
        'full_name': FullName,
        'email': EmailAddress,
        'phone_number': PhoneNumber,
        'age': Double,
        'signup_date': Datetime,
    })
    dt = dt.set_semantic_tags({
        'full_name': ['new_tag', 'tag2'],
        'age': 'numeric',
    })

    err_msg = "Invalid selector used in include: 1 must be either a string or LogicalType"
    with pytest.raises(TypeError, match=err_msg):
        dt.select(['boolean', 'index', Double, 1])

    dt_empty = dt.select([])
    assert len(dt_empty.columns) == 0


def test_select_single_inputs(sample_df):
    dt = DataTable(sample_df, time_index='signup_date', index='id', name='dt_name')
    dt = dt.set_logical_types({
        'full_name': FullName,
        'email': EmailAddress,
        'phone_number': PhoneNumber,
        'signup_date': Datetime(datetime_format='%Y-%m-%d')
    })
    dt = dt.set_semantic_tags({
        'full_name': ['new_tag', 'tag2'],
        'age': 'numeric',
        'signup_date': 'date_of_birth'
    })

    dt_ltype_string = dt.select('full_name')
    assert len(dt_ltype_string.columns) == 1
    assert 'full_name' in dt_ltype_string.columns

    dt_ltype_obj = dt.select(WholeNumber)
    assert len(dt_ltype_obj.columns) == 2
    assert 'age' in dt_ltype_obj.columns
    assert 'id' in dt_ltype_obj.columns

    dt_tag_string = dt.select('index')
    assert len(dt_tag_string.columns) == 1
    assert 'id' in dt_tag_string.columns

    dt_tag_instantiated = dt.select('Datetime')
    assert len(dt_tag_instantiated.columns) == 1
    assert 'signup_date' in dt_tag_instantiated.columns


def test_select_list_inputs(sample_df):
    dt = DataTable(sample_df, time_index='signup_date', index='id', name='dt_name')
    dt = dt.set_logical_types({
        'full_name': FullName,
        'email': EmailAddress,
        'phone_number': PhoneNumber,
        'signup_date': Datetime(datetime_format='%Y-%m-%d'),
    })
    dt = dt.set_semantic_tags({
        'full_name': ['new_tag', 'tag2'],
        'age': 'numeric',
        'signup_date': 'date_of_birth',
        'email': 'tag2',
        'is_registered': 'category'
    })

    dt_just_strings = dt.select(['FullName', 'index', 'tag2', 'boolean'])
    assert len(dt_just_strings.columns) == 4
    assert 'id' in dt_just_strings.columns
    assert 'full_name' in dt_just_strings.columns
    assert 'email' in dt_just_strings.columns
    assert 'is_registered' in dt_just_strings.columns

    dt_mixed_selectors = dt.select([FullName, 'index', 'time_index', WholeNumber])
    assert len(dt_mixed_selectors.columns) == 4
    assert 'id' in dt_mixed_selectors.columns
    assert 'full_name' in dt_mixed_selectors.columns
    assert 'signup_date' in dt_mixed_selectors.columns
    assert 'age' in dt_mixed_selectors.columns

    dt_common_tags = dt.select(['category', 'numeric', Boolean, Datetime])
    assert len(dt_common_tags.columns) == 3
    assert 'is_registered' in dt_common_tags.columns
    assert 'age' in dt_common_tags.columns
    assert 'signup_date' in dt_common_tags.columns


def test_select_warnings(sample_df):
    dt = DataTable(sample_df, time_index='signup_date', index='id', name='dt_name')
    dt = dt.set_logical_types({
        'full_name': FullName,
        'email': EmailAddress,
        'phone_number': PhoneNumber,
        'signup_date': Datetime(datetime_format='%Y-%m-%d'),
    })
    dt = dt.set_semantic_tags({
        'full_name': ['new_tag', 'tag2'],
        'age': 'numeric',
        'signup_date': 'date_of_birth',
        'email': 'tag2'
    })

    warning = 'The following selectors were not present in your DataTable: doesnt_exist'
    with pytest.warns(UserWarning, match=warning):
        dt_empty = dt.select(['doesnt_exist'])
    assert len(dt_empty.columns) == 0

    warning = 'The following selectors were not present in your DataTable: category, doesnt_exist'
    with pytest.warns(UserWarning, match=warning):
        dt_multiple_unused = dt.select(['doesnt_exist', 'boolean', 'category', PhoneNumber])
    assert len(dt_multiple_unused.columns) == 2

    warning = 'The following selectors were not present in your DataTable: ZIPCode, doesnt_exist'
    with pytest.warns(UserWarning, match=warning):
        dt_unused_ltype = dt.select(['date_of_birth', 'doesnt_exist', ZIPCode, WholeNumber])
    assert len(dt_unused_ltype.columns) == 3


def test_select_instantiated():
    ymd_format = Datetime(datetime_format='%Y~%m~%d')

    df = pd.DataFrame({
        'dates': ["2019/01/01", "2019/01/02", "2019/01/03"],
        'ymd': ["2019~01~01", "2019~01~02", "2019~01~03"],
    })
    dt = DataTable(df,
                   logical_types={'ymd': ymd_format,
                                  'dates': Datetime})

    dt = dt.select('Datetime')
    assert len(dt.columns) == 2

    err_msg = "Invalid selector used in include: Datetime cannot be instantiated"
    with pytest.raises(TypeError, match=err_msg):
        dt.select(ymd_format)


def test_filter_cols(sample_df):
    dt = DataTable(sample_df, time_index='signup_date', index='id', name='dt_name')

    filtered = dt._filter_cols(include='email', col_names=True)
    assert filtered == ['email']

    filtered_log_type_string = dt._filter_cols(include='NaturalLanguage')
    filtered_log_type = dt._filter_cols(include=NaturalLanguage)
    assert filtered_log_type == filtered_log_type_string

    filtered_semantic_tag = dt._filter_cols(include='numeric')
    assert filtered_semantic_tag == ['age']

    filtered_multiple = dt._filter_cols(include=['numeric'])
    expected = ['phone_number', 'age']
    for col in filtered_multiple:
        assert col in expected

    filtered_multiple_overlap = dt._filter_cols(include=['NaturalLanguage', 'email'], col_names=True)
    expected = ['full_name', 'phone_number', 'email']
    for col in filtered_multiple_overlap:
        assert col in expected


def test_filter_cols_errors(sample_df):
    dt = DataTable(sample_df, time_index='signup_date', index='id', name='dt_name')

    with pytest.warns(UserWarning, match='The following selectors were not present in your DataTable: nothing'):
        filter_no_matches = dt._filter_cols(include='nothing')
    assert filter_no_matches == []


def test_datetime_inference_with_format_param():
    df = pd.DataFrame({
        'index': [0, 1, 2],
        'dates': ["2019/01/01", "2019/01/02", "2019/01/03"],
        'ymd_special': ["2019~01~01", "2019~01~02", "2019~01~03"],
        'mdy_special': pd.Series(['3~11~2000', '3~12~2000', '3~13~2000'], dtype='string'),
    })
    dt = DataTable(df,
                   name='dt_name',
                   logical_types={'ymd_special': Datetime(datetime_format='%Y~%m~%d'),
                                  'mdy_special': Datetime(datetime_format='%m~%d~%Y'),
                                  'dates': Datetime},
                   time_index='ymd_special')

    assert dt.time_index == 'ymd_special'
    assert dt['dates'].logical_type == Datetime
    assert isinstance(dt['ymd_special'].logical_type, Datetime)
    assert isinstance(dt['mdy_special'].logical_type, Datetime)

    dt = dt.set_time_index('mdy_special')
    assert dt.time_index == 'mdy_special'

    df = pd.DataFrame({
        'mdy_special': pd.Series(['3&11&2000', '3&12&2000', '3&13&2000'], dtype='string'),
    })
    dt = DataTable(df)

    dt = dt.set_logical_types({'mdy_special': Datetime(datetime_format='%m&%d&%Y')})
    dt.time_index = 'mdy_special'
    assert isinstance(dt['mdy_special'].logical_type, Datetime)
    assert dt.time_index == 'mdy_special'


def test_natural_language_inference_with_config_options():
    dataframe = pd.DataFrame({
        'index': [0, 1, 2],
        'values': ["0123456", "01234567", "012345"]
    })

    ww.config.set_option('natural_language_threshold', 5)
    dt = DataTable(dataframe, name='dt_name')
    assert dt.columns['values'].logical_type == NaturalLanguage
    ww.config.reset_option('natural_language_threshold')


def test_to_dataframe_copy(sample_df):
    dt = DataTable(sample_df)

    df_no_copy = dt.to_dataframe()
    df_copy = dt.to_dataframe(copy=True)

    assert df_no_copy is sample_df

    assert df_no_copy is not df_copy

    df_copy['test_col'] = pd.Series([1, 2, 3])
    assert 'test_col' in df_copy.columns
    assert 'test_col' not in df_no_copy.columns
    assert 'test_col' not in dt.columns


def test_describe_does_not_include_index(describe_df):
    dt = DataTable(describe_df, index='index_col')
    stats_df = dt.describe()
    assert 'index_col' not in stats_df.columns


def test_datatable_describe_method(describe_df):
    categorical_ltypes = [Categorical,
                          CountryCode,
                          Ordinal(order=('yellow', 'red', 'blue')),
                          SubRegionCode,
                          ZIPCode]
    boolean_ltypes = [Boolean]
    datetime_ltypes = [Datetime]
    formatted_datetime_ltypes = [Datetime(datetime_format='%Y~%m~%d')]
    timedelta_ltypes = [Timedelta]
    numeric_ltypes = [Double, Integer, WholeNumber]
    natural_language_ltypes = [EmailAddress, Filepath, FullName, IPAddress,
                               LatLong, PhoneNumber, URL]

    expected_index = ['physical_type',
                      'logical_type',
                      'semantic_tags',
                      'count',
                      'nunique',
                      'nan_count',
                      'mean',
                      'mode',
                      'std',
                      'min',
                      'first_quartile',
                      'second_quartile',
                      'third_quartile',
                      'max',
                      'num_true',
                      'num_false']

    # Test categorical columns
    category_data = describe_df['category_col']
    for ltype in categorical_ltypes:
        expected_vals = pd.Series({
            'physical_type': ltype.pandas_dtype,
            'logical_type': ltype,
            'semantic_tags': {'category', 'custom_tag'},
            'count': 7,
            'nunique': 3,
            'nan_count': 1,
            'mode': 'red'}, name='col')
        df = pd.DataFrame({'col': category_data})
        dt = DataTable(df, logical_types={'col': ltype}, semantic_tags={'col': 'custom_tag'})
        stats_df = dt.describe()
        assert isinstance(stats_df, pd.DataFrame)
        assert set(stats_df.columns) == {'col'}
        assert stats_df.index.tolist() == expected_index
        pd.testing.assert_series_equal(expected_vals, stats_df['col'].dropna())

    # Test boolean columns
    boolean_data = describe_df['boolean_col']
    for ltype in boolean_ltypes:
        expected_vals = pd.Series({
            'physical_type': ltype.pandas_dtype,
            'logical_type': ltype,
            'semantic_tags': {'custom_tag'},
            'count': 7,
            'nan_count': 1,
            'mode': True,
            'num_true': 5,
            'num_false': 2}, name='col')
        expected_vals.name = 'col'
        df = pd.DataFrame({'col': boolean_data})
        dt = DataTable(df, logical_types={'col': ltype}, semantic_tags={'col': 'custom_tag'})
        stats_df = dt.describe()
        assert isinstance(stats_df, pd.DataFrame)
        assert set(stats_df.columns) == {'col'}
        assert stats_df.index.tolist() == expected_index
        pd.testing.assert_series_equal(expected_vals, stats_df['col'].dropna())

    # Test datetime columns
    datetime_data = describe_df['datetime_col']
    for ltype in datetime_ltypes:
        expected_vals = pd.Series({
            'physical_type': ltype.pandas_dtype,
            'logical_type': ltype,
            'semantic_tags': {'custom_tag'},
            'count': 7,
            'nunique': 6,
            'nan_count': 1,
            'mean': pd.Timestamp('2020-01-19 09:25:42.857142784'),
            'mode': pd.Timestamp('2020-02-01 00:00:00'),
            'min': pd.Timestamp('2020-01-01 00:00:00'),
            'max': pd.Timestamp('2020-02-02 18:00:00')}, name='col')
        df = pd.DataFrame({'col': datetime_data})
        dt = DataTable(df, logical_types={'col': ltype}, semantic_tags={'col': 'custom_tag'})
        stats_df = dt.describe()
        assert isinstance(stats_df, pd.DataFrame)
        assert set(stats_df.columns) == {'col'}
        assert stats_df.index.tolist() == expected_index
        pd.testing.assert_series_equal(expected_vals, stats_df['col'].dropna())

    # Test formatted datetime columns
    formatted_datetime_data = describe_df['formatted_datetime_col']
    for ltype in formatted_datetime_ltypes:
        converted_to_datetime = pd.to_datetime(['2020-01-01',
                                                '2020-02-01',
                                                '2020-03-01',
                                                '2020-02-02',
                                                '2020-03-02',
                                                pd.NaT,
                                                '2020-02-01',
                                                '2020-01-02'])
        expected_vals = pd.Series({
            'physical_type': ltype.pandas_dtype,
            'logical_type': ltype,
            'semantic_tags': {'custom_tag'},
            'count': 7,
            'nunique': 6,
            'nan_count': 1,
            'mean': converted_to_datetime.mean(),
            'mode': pd.to_datetime('2020-02-01'),
            'min': converted_to_datetime.min(),
            'max': converted_to_datetime.max()}, name='formatted_col')
        df = pd.DataFrame({'formatted_col': formatted_datetime_data})
        dt = DataTable(df, logical_types={'formatted_col': ltype}, semantic_tags={'formatted_col': 'custom_tag'})
        stats_df = dt.describe()
        assert isinstance(stats_df, pd.DataFrame)
        assert set(stats_df.columns) == {'formatted_col'}
        assert stats_df.index.tolist() == expected_index
        pd.testing.assert_series_equal(expected_vals, stats_df['formatted_col'].dropna())

    # Test timedelta columns
    timedelta_data = describe_df['timedelta_col']
    for ltype in timedelta_ltypes:
        expected_vals = pd.Series({
            'physical_type': ltype.pandas_dtype,
            'logical_type': ltype,
            'semantic_tags': {'custom_tag'},
            'count': 7,
            'nan_count': 1,
            'mode': pd.Timedelta('31days')}, name='col')
        df = pd.DataFrame({'col': timedelta_data})
        dt = DataTable(df, logical_types={'col': ltype}, semantic_tags={'col': 'custom_tag'})
        stats_df = dt.describe()
        assert isinstance(stats_df, pd.DataFrame)
        assert set(stats_df.columns) == {'col'}
        assert stats_df.index.tolist() == expected_index
        pd.testing.assert_series_equal(expected_vals, stats_df['col'].dropna())

    # Test numeric columns
    numeric_data = describe_df['numeric_col']
    for ltype in numeric_ltypes:
        expected_vals = pd.Series({
            'physical_type': ltype.pandas_dtype,
            'logical_type': ltype,
            'semantic_tags': {'numeric', 'custom_tag'},
            'count': 7,
            'nunique': 6,
            'nan_count': 1,
            'mean': numeric_data.mean(),
            'mode': 10,
            'std': numeric_data.std(),
            'min': 1,
            'first_quartile': 10,
            'second_quartile': 17,
            'third_quartile': 26,
            'max': 56}, name='col')
        df = pd.DataFrame({'col': numeric_data})
        dt = DataTable(df, logical_types={'col': ltype}, semantic_tags={'col': 'custom_tag'})
        stats_df = dt.describe()
        assert isinstance(stats_df, pd.DataFrame)
        assert set(stats_df.columns) == {'col'}
        assert stats_df.index.tolist() == expected_index
        pd.testing.assert_series_equal(expected_vals, stats_df['col'].dropna())

    # Test natural language columns
    natural_language_data = describe_df['natural_language_col']
    for ltype in natural_language_ltypes:
        expected_vals = pd.Series({
            'physical_type': ltype.pandas_dtype,
            'logical_type': ltype,
            'semantic_tags': {'custom_tag'},
            'count': 7,
            'nan_count': 1,
            'mode': 'Duplicate sentence.'}, name='col')
        df = pd.DataFrame({'col': natural_language_data})
        dt = DataTable(df, logical_types={'col': ltype}, semantic_tags={'col': 'custom_tag'})
        stats_df = dt.describe()
        assert isinstance(stats_df, pd.DataFrame)
        assert set(stats_df.columns) == {'col'}
        assert stats_df.index.tolist() == expected_index
        pd.testing.assert_series_equal(expected_vals, stats_df['col'].dropna())


def test_datatable_describe_with_improper_tags(describe_df):
    df = describe_df.copy()[['boolean_col', 'natural_language_col']]

    logical_types = {
        'boolean_col': Boolean,
        'natural_language_col': NaturalLanguage,
    }
    semantic_tags = {
        'boolean_col': 'category',
        'natural_language_col': 'numeric',
    }

    dt = DataTable(df, logical_types=logical_types, semantic_tags=semantic_tags)
    stats_df = dt.describe()

    # Make sure boolean stats were computed with improper 'category' tag
    assert stats_df['boolean_col']['logical_type'] == Boolean
    assert stats_df['boolean_col']['semantic_tags'] == {'category'}
    # Make sure numeric stats were not computed with improper 'numeric' tag
    assert stats_df['natural_language_col']['semantic_tags'] == {'numeric'}
    assert stats_df['natural_language_col'][['mean', 'std', 'min', 'max']].isnull().all()


def test_datatable_describe_with_no_semantic_tags(describe_df):
    df = describe_df.copy()[['category_col', 'numeric_col']]

    logical_types = {
        'category_col': Categorical,
        'numeric_col': WholeNumber,
    }

    dt = DataTable(df, logical_types=logical_types, use_standard_tags=False)
    stats_df = dt.describe()
    assert dt['category_col'].semantic_tags == set()
    assert dt['numeric_col'].semantic_tags == set()

    # Make sure category stats were computed
    assert stats_df['category_col']['semantic_tags'] == set()
    assert stats_df['category_col']['nunique'] == 3
    # Make sure numeric stats were computed
    assert stats_df['numeric_col']['semantic_tags'] == set()
    np.testing.assert_almost_equal(stats_df['numeric_col']['mean'], 20.85714, 5)


def test_data_table_describe_with_include(sample_df):
    semantic_tags = {
        'full_name': 'tag1',
        'email': ['tag2'],
        'age': ['numeric', 'age']
    }
    dt = DataTable(sample_df, semantic_tags=semantic_tags)

    col_name_df = dt.describe(include=['full_name'])
    assert col_name_df.shape == (16, 1)
    assert 'full_name', 'email' in col_name_df.columns

    semantic_tags_df = dt.describe(['tag1', 'tag2'])
    assert 'full_name' in col_name_df.columns
    assert len(semantic_tags_df.columns) == 2

    logical_types_df = dt.describe([Datetime, Boolean])
    assert 'signup_date', 'is_registered' in logical_types_df.columns
    assert len(logical_types_df.columns) == 2

    multi_params_df = dt.describe(['age', 'tag1', Datetime])
    expected = ['full_name', 'age', 'signup_date']
    for col_name in expected:
        assert col_name in multi_params_df.columns
    multi_params_df['full_name'].equals(col_name_df['full_name'])
    multi_params_df['full_name'].equals(dt.describe()['full_name'])


def test_data_table_describe_with_include_error(sample_df):
    dt = DataTable(sample_df)
    match = 'no columns matched the given include filters.'
    warning = 'The following selectors were not present in your DataTable: '

    with pytest.raises(ValueError, match=match):
        with pytest.warns(UserWarning, match=warning + 'wrongname'):
            dt.describe(include=['wrongname'])

    with pytest.warns(UserWarning, match=warning + 'tag4'):
        dt.describe(include=['email', 'tag4'])

    with pytest.raises(ValueError, match=match):
        with pytest.warns(UserWarning, match=warning + 'url'):
            dt.describe(include=[URL])


def test_data_table_handle_nans_for_mutual_info():
    df_nans = pd.DataFrame({
        'nans': pd.Series([None, None, None, None]),
        'ints': pd.Series([2, pd.NA, 5, 2], dtype='Int64'),
        'floats': pd.Series([3.3, None, 2.3, 1.3]),
        'bools': pd.Series([True, None, True, False]),
        'int_to_cat_nan': pd.Series([1, np.nan, 3, 1], dtype='category'),
        'str': pd.Series(['test', np.nan, 'test2', 'test']),
        'str_no_nan': pd.Series(['test', 'test2', 'test2', 'test']),
    })
    dt_nans = DataTable(df_nans)
    formatted_df = dt_nans._handle_nans_for_mutual_info(dt_nans.to_dataframe(copy=True))

    assert isinstance(formatted_df, pd.DataFrame)

    assert 'nans' not in formatted_df.columns
    assert formatted_df['ints'].equals(pd.Series([2, 3, 5, 2], dtype='Int64'))
    assert formatted_df['floats'].equals(pd.Series([3.3, 2.3, 2.3, 1.3], dtype='float'))
    assert formatted_df['bools'].equals(pd.Series([True, True, True, False], dtype='category'))
    assert formatted_df['int_to_cat_nan'].equals(pd.Series([1, 1, 3, 1], dtype='category'))
    assert formatted_df['str'].equals(pd.Series(['test', 'test', 'test2', 'test'], dtype='category'))
    assert formatted_df['str_no_nan'].equals(pd.Series(['test', 'test2', 'test2', 'test'], dtype='category'))


def test_data_table_make_categorical_for_mutual_info():
    df = pd.DataFrame({
        'ints1': pd.Series([1, 2, 3, 2]),
        'ints2': pd.Series([1, 100, 1, 100]),
        'bools': pd.Series([True, False, True, False]),
        'categories': pd.Series(['test', 'test2', 'test2', 'test'])
    })
    dt = DataTable(df)
    formatted_num_bins_df = dt._make_categorical_for_mutual_info(dt.to_dataframe(copy=True), num_bins=4)

    assert isinstance(formatted_num_bins_df, pd.DataFrame)

    assert formatted_num_bins_df['ints1'].equals(pd.Series([0, 1, 3, 1], dtype='int8'))
    assert formatted_num_bins_df['ints2'].equals(pd.Series([0, 1, 0, 1], dtype='int8'))
    assert formatted_num_bins_df['bools'].equals(pd.Series([1, 0, 1, 0], dtype='int8'))
    assert formatted_num_bins_df['categories'].equals(pd.Series([0, 1, 1, 0], dtype='int8'))


def test_data_table_get_mutual_information(df_same_mi, df_mi):
    dt_same_mi = DataTable(df_same_mi, logical_types={'date': Datetime(datetime_format='%Y-%m-%d')})

    mi = dt_same_mi.get_mutual_information()

    cols_used = set(np.unique(mi[['column_1', 'column_2']].values))
    assert 'nans' not in cols_used
    assert 'nat_lang' not in cols_used
    assert 'date' not in cols_used
    assert mi.shape[0] == 1
    assert mi_between_cols('floats', 'ints', mi) == 1.0

<<<<<<< HEAD
    dt = DataTable(df_mi)
    original_df = dt.to_pandas(copy=True)
=======
    df = pd.DataFrame({
        'ints': pd.Series([1, 2, 3]),
        'bools': pd.Series([True, False, True]),
        'strs': pd.Series(['hi', 'hi', 'hi'])
    })
    dt = DataTable(df)
    original_df = dt.to_dataframe(copy=True)
>>>>>>> bdcc446c

    mi = dt.get_mutual_information()
    assert mi.shape[0] == 6
    np.testing.assert_almost_equal(mi_between_cols('ints', 'bools', mi), 0.734, 3)
    np.testing.assert_almost_equal(mi_between_cols('ints', 'strs', mi), 0.0, 3)
    np.testing.assert_almost_equal(mi_between_cols('strs', 'bools', mi), 0, 3)

    mi_many_rows = dt.get_mutual_information(nrows=100000)
    pd.testing.assert_frame_equal(mi, mi_many_rows)

    mi = dt.get_mutual_information(nrows=1)
    assert mi.shape[0] == 6
    assert (mi['mutual_info'] == 1.0).all()

    mi = dt.get_mutual_information(num_bins=2)
    assert mi.shape[0] == 6
    np.testing.assert_almost_equal(mi_between_cols('bools', 'ints', mi), .274, 3)
    np.testing.assert_almost_equal(mi_between_cols('strs', 'ints', mi), 0, 3)
    np.testing.assert_almost_equal(mi_between_cols('bools', 'strs', mi), 0, 3)

    # Confirm that none of this changed the DataTable's underlying df
<<<<<<< HEAD
    pd.testing.assert_frame_equal(to_pandas(dt.to_pandas()), to_pandas(original_df))
=======
    pd.testing.assert_frame_equal(dt.to_dataframe(), original_df)
>>>>>>> bdcc446c


def test_mutual_info_does_not_include_index(sample_df):
    dt = DataTable(sample_df, index='id')
    mi = dt.get_mutual_information()
    assert 'id' not in mi['column_1'].values


def test_mutual_info_returns_empty_df_properly(sample_df):
    dt = DataTable(sample_df.copy()[['id', 'age']], index='id')
    mi = dt.get_mutual_information()
    assert mi.empty


def test_mutual_info_sort(df_mi):
    dt = DataTable(df_mi)
    mi = dt.get_mutual_information()

    for i in range(len(mi['mutual_info']) - 1):
        assert mi['mutual_info'].iloc[i] >= mi['mutual_info'].iloc[i + 1]


def test_make_index(sample_df):
    dt = DataTable(sample_df, index='new_index', make_index=True)
    assert dt.index == 'new_index'
    assert 'new_index' in dt._dataframe.columns
    assert to_pandas(dt._dataframe)['new_index'].unique
    assert to_pandas(dt._dataframe['new_index']).is_monotonic
    assert 'index' in dt.columns['new_index'].semantic_tags


def test_numeric_time_index_dtypes(numeric_time_index_df):
    dt = DataTable(numeric_time_index_df, time_index='whole_numbers')
    date_col = dt['whole_numbers']
    assert dt.time_index == 'whole_numbers'
    assert date_col.logical_type == WholeNumber
    assert date_col.semantic_tags == {'time_index', 'numeric'}

    dt = dt.set_time_index('floats')
    date_col = dt['floats']
    assert dt.time_index == 'floats'
    assert date_col.logical_type == Double
    assert date_col.semantic_tags == {'time_index', 'numeric'}

    dt = dt.set_time_index('ints')
    date_col = dt['ints']
    assert dt.time_index == 'ints'
    assert date_col.logical_type == Integer
    assert date_col.semantic_tags == {'time_index', 'numeric'}

    dt = dt.set_time_index('with_null')
    date_col = dt['with_null']
    assert dt.time_index == 'with_null'
    assert date_col.logical_type == WholeNumber
    assert date_col.semantic_tags == {'time_index', 'numeric'}


def test_numeric_index_strings(time_index_df):
    error_msg = 'Time index column must contain datetime or numeric values'
    with pytest.raises(TypeError, match=error_msg):
        DataTable(time_index_df, time_index='strs')

    error_msg = 'Time index column must contain datetime or numeric values'
    with pytest.raises(TypeError, match=error_msg):
        DataTable(time_index_df, time_index='ints', logical_types={'ints': 'Categorical'})

    dt = DataTable(time_index_df, time_index='strs', logical_types={'strs': 'Double'})
    date_col = dt['strs']
    assert dt.time_index == 'strs'
    assert date_col.logical_type == Double
    assert date_col.semantic_tags == {'time_index', 'numeric'}

    dt = DataTable(time_index_df, logical_types={'strs': 'Double'})
    dt = dt.set_time_index('strs')
    date_col = dt['strs']
    assert dt.time_index == 'strs'
    assert date_col.logical_type == Double
    assert date_col.semantic_tags == {'time_index', 'numeric'}<|MERGE_RESOLUTION|>--- conflicted
+++ resolved
@@ -1295,15 +1295,9 @@
     columns = ['age', 'full_name']
     new_dt = dt[columns]
     assert new_dt is not dt
-<<<<<<< HEAD
-    assert new_dt.to_pandas() is not df
-    pd.testing.assert_frame_equal(to_pandas(df[columns]).reset_index(drop=True), to_pandas(new_dt.to_pandas()))
-    assert all(new_dt.to_pandas().columns == ['age', 'full_name'])
-=======
     assert new_dt.to_dataframe() is not df
-    pd.testing.assert_frame_equal(df[columns].reset_index(drop=True), new_dt.to_dataframe())
+    pd.testing.assert_frame_equal(to_pandas(df[columns]).reset_index(drop=True), to_pandas(new_dt.to_dataframe()))
     assert all(new_dt.to_dataframe().columns == ['age', 'full_name'])
->>>>>>> bdcc446c
     assert set(new_dt.columns.keys()) == {'age', 'full_name'}
     assert new_dt.index is None
     assert new_dt.time_index is None
@@ -1312,15 +1306,9 @@
     columns = ['id', 'full_name']
     new_dt = dt[columns]
     assert new_dt is not dt
-<<<<<<< HEAD
-    assert new_dt.to_pandas() is not df
-    pd.testing.assert_frame_equal(to_pandas(df[columns]), to_pandas(new_dt.to_pandas()))
-    assert all(new_dt.to_pandas().columns == ['id', 'full_name'])
-=======
     assert new_dt.to_dataframe() is not df
-    pd.testing.assert_frame_equal(df[columns], new_dt.to_dataframe(), check_index_type=False)
+    pd.testing.assert_frame_equal(to_pandas(df[columns]), to_pandas(new_dt.to_dataframe()))
     assert all(new_dt.to_dataframe().columns == ['id', 'full_name'])
->>>>>>> bdcc446c
     assert set(new_dt.columns.keys()) == {'id', 'full_name'}
     assert new_dt.index == 'id'
     assert new_dt.time_index is None
@@ -1329,28 +1317,18 @@
     columns = ['id', 'signup_date', 'full_name']
     new_dt = dt[columns]
     assert new_dt is not dt
-<<<<<<< HEAD
-    assert new_dt.to_pandas() is not df
-    pd.testing.assert_frame_equal(to_pandas(df[columns]), to_pandas(new_dt.to_pandas()), check_index_type=False)
-=======
     assert new_dt.to_dataframe() is not df
-    pd.testing.assert_frame_equal(df[columns], new_dt.to_dataframe(), check_index_type=False)
+    pd.testing.assert_frame_equal(to_pandas(df[columns]), to_pandas(new_dt.to_dataframe()), check_index_type=False)
     assert all(new_dt.to_dataframe().columns == ['id', 'signup_date', 'full_name'])
     assert set(new_dt.columns.keys()) == {'id', 'signup_date', 'full_name'}
->>>>>>> bdcc446c
     assert new_dt.index == 'id'
 
     # Test with empty list selector
     columns = []
     new_dt = dt[columns]
     assert new_dt is not dt
-<<<<<<< HEAD
-    assert new_dt.to_pandas() is not df
-    assert to_pandas(new_dt.to_pandas()).empty
-=======
     assert new_dt.to_dataframe() is not df
-    assert new_dt.to_dataframe().empty
->>>>>>> bdcc446c
+    assert to_pandas(new_dt.to_dataframe()).empty
     assert set(new_dt.columns.keys()) == set()
     assert new_dt.index is None
     assert new_dt.time_index is None
@@ -1519,22 +1497,13 @@
     non_index_cols = [col for col in dt.columns.values() if col.name != 'full_name']
     assert all(['index' not in col.semantic_tags for col in non_index_cols])
 
-<<<<<<< HEAD
     # Test changing index also changes underlying DataFrame - pandas only
     if isinstance(sample_df, pd.DataFrame):
         dt = DataTable(sample_df)
         dt.index = 'id'
-        assert (dt.to_pandas().index == [0, 1, 2, 3]).all()
+        assert (dt.to_dataframe().index == [0, 1, 2, 3]).all()
         dt.index = 'full_name'
-        assert (dt.to_pandas().index == dt.to_pandas()['full_name']).all()
-=======
-    # Test changing index also changes underlying DataFrame
-    dt = DataTable(sample_df)
-    dt.index = 'id'
-    assert (dt.to_dataframe().index == [0, 1, 2]).all()
-    dt.index = 'full_name'
-    assert (dt.to_dataframe().index == dt.to_dataframe()['full_name']).all()
->>>>>>> bdcc446c
+        assert (dt.to_dataframe().index == dt.to_dataframe()['full_name']).all()
 
 
 def test_set_time_index(sample_df):
@@ -2179,19 +2148,8 @@
     assert mi.shape[0] == 1
     assert mi_between_cols('floats', 'ints', mi) == 1.0
 
-<<<<<<< HEAD
     dt = DataTable(df_mi)
-    original_df = dt.to_pandas(copy=True)
-=======
-    df = pd.DataFrame({
-        'ints': pd.Series([1, 2, 3]),
-        'bools': pd.Series([True, False, True]),
-        'strs': pd.Series(['hi', 'hi', 'hi'])
-    })
-    dt = DataTable(df)
     original_df = dt.to_dataframe(copy=True)
->>>>>>> bdcc446c
-
     mi = dt.get_mutual_information()
     assert mi.shape[0] == 6
     np.testing.assert_almost_equal(mi_between_cols('ints', 'bools', mi), 0.734, 3)
@@ -2212,11 +2170,7 @@
     np.testing.assert_almost_equal(mi_between_cols('bools', 'strs', mi), 0, 3)
 
     # Confirm that none of this changed the DataTable's underlying df
-<<<<<<< HEAD
-    pd.testing.assert_frame_equal(to_pandas(dt.to_pandas()), to_pandas(original_df))
-=======
-    pd.testing.assert_frame_equal(dt.to_dataframe(), original_df)
->>>>>>> bdcc446c
+    pd.testing.assert_frame_equal(to_pandas(dt.to_dataframe()), to_pandas(original_df))
 
 
 def test_mutual_info_does_not_include_index(sample_df):
