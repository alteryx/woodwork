--- conflicted
+++ resolved
@@ -959,32 +959,6 @@
     assert df_from_dt['delta_NA_specified'].dtype == 'timedelta64[ns]'
 
 
-<<<<<<< HEAD
-def test_invalid_select_ltypes(sample_df):
-    dt = DataTable(sample_df)
-    dt.set_logical_types({
-        'full_name': FullName,
-        'email': EmailAddress,
-        'phone_number': PhoneNumber,
-        'age': Double,
-        'signup_date': Datetime,
-    })
-
-    error_message = "Invalid selector used in include: 1 must be a string representing a logical type or a LogicalType"
-    with pytest.raises(TypeError, match=error_message):
-        dt.select_ltypes(1)
-
-    error_message = "String test is not a valid logical type"
-    with pytest.raises(ValueError, match=error_message):
-        dt.select_ltypes('test')
-
-    dt_empty = dt.select_ltypes([])
-    assert not dt_empty.columns
-    assert len(dt_empty.to_pandas().columns) == 0
-
-
-=======
->>>>>>> c6699d2f
 def test_select_ltypes_warning(sample_df):
     dt = DataTable(sample_df)
     dt = dt.set_logical_types({
@@ -1130,27 +1104,6 @@
     validate_subset_dt(transfer_schema, dt)
 
 
-<<<<<<< HEAD
-def test_invalid_select_semantic_tags(sample_df):
-    dt = DataTable(sample_df, time_index='signup_date', index='id', name='dt_name')
-    dt.set_semantic_tags({
-        'full_name': ['new_tag', 'tag2'],
-        'age': 'numeric',
-    })
-    err_msg = 'Invalid selector used in include: 1 must be a string'
-    with pytest.raises(TypeError, match=err_msg):
-        dt.select_semantic_tags(1)
-
-    err_msg = 'Invalid selector used in include: 1 must be a string'
-    with pytest.raises(TypeError, match=err_msg):
-        dt.select_semantic_tags(['test', 1])
-
-    dt_empty = dt.select_semantic_tags([])
-    assert len(dt_empty.columns) == 0
-
-
-=======
->>>>>>> c6699d2f
 def test_select_semantic_tags(sample_df):
     dt = DataTable(sample_df, time_index='signup_date', name='dt_name')
     dt = dt.set_semantic_tags({
@@ -1199,29 +1152,17 @@
         'age': 'numeric',
     })
 
-<<<<<<< HEAD
     warning = "The following selectors were not present in your DataTable: doesnt_exist"
-=======
-    warning = "The following selectors were not present in your DataTable: ['doesnt_exist']"
->>>>>>> c6699d2f
     with pytest.warns(UserWarning, match=warning):
         dt_empty = dt.select(['doesnt_exist'])
     assert len(dt_empty.columns) == 0
 
-<<<<<<< HEAD
     warning = "The following selectors were not present in your DataTable: doesnt_exist"
-=======
-    warning = "The following selectors were not present in your DataTable: ['doesnt_exist']"
->>>>>>> c6699d2f
     with pytest.warns(UserWarning, match=warning):
         dt_single = dt.select(['numeric', 'doesnt_exist'])
     assert len(dt_single.columns) == 2
 
-<<<<<<< HEAD
     warning = "The following selectors were not present in your DataTable: category, doesnt_exist"
-=======
-    warning = "The following selectors were not present in your DataTable: ['category', 'doesnt_exist']"
->>>>>>> c6699d2f
     with pytest.warns(UserWarning, match=warning):
         dt_single = dt.select(['numeric', 'doesnt_exist', 'category', 'tag2'])
     assert len(dt_single.columns) == 3
