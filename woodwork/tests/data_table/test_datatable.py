--- conflicted
+++ resolved
@@ -222,11 +222,7 @@
     if isinstance(sample_df, dd.DataFrame):
         duplicate_cols_df = dd.concat([duplicate_cols_df, duplicate_cols_df['age']], axis=1)
     else:
-<<<<<<< HEAD
-        duplicate_cols_df.insert(0, 'age', [18, 21, 65], allow_duplicates=True)
-=======
         duplicate_cols_df.insert(0, 'age', [18, 21, 65, 43], allow_duplicates=True)
->>>>>>> febef3c4
     with pytest.raises(IndexError, match='Dataframe cannot contain duplicate columns names'):
         _check_unique_column_names(duplicate_cols_df)
 
