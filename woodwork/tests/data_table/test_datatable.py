import re

import numpy as np
import pandas as pd
import pytest

from woodwork import DataTable
from woodwork.data_table import (
    _check_index,
    _check_logical_types,
    _check_semantic_tags,
    _check_time_index,
    _check_unique_column_names,
    _validate_params
)
from woodwork.logical_types import (
    URL,
    Boolean,
    Categorical,
    CountryCode,
    Datetime,
    Double,
    EmailAddress,
    Filepath,
    FullName,
    Integer,
    IPAddress,
    LatLong,
    LogicalType,
    NaturalLanguage,
    Ordinal,
    PhoneNumber,
    SubRegionCode,
    WholeNumber,
    ZIPCode
)
from woodwork.tests.testing_utils import validate_subset_dt


def test_datatable_init(sample_df):
    dt = DataTable(sample_df)
    df = dt.df

    assert dt.name is None
    assert dt.index is None
    assert dt.time_index is None
    assert isinstance(df, pd.DataFrame)
    assert set(dt.columns.keys()) == set(sample_df.columns)
    assert df is sample_df
    pd.testing.assert_frame_equal(df, sample_df)


def test_datatable_copy_param(sample_df):
    dt_with_copy = DataTable(sample_df, copy_dataframe=True)
    assert sample_df is not dt_with_copy.df

    dt_no_copy = DataTable(sample_df)
    assert sample_df is dt_no_copy.df


def test_datatable_init_with_name_and_index_vals(sample_df):
    dt = DataTable(sample_df,
                   name='datatable',
                   index='id',
                   time_index='signup_date')

    assert dt.name == 'datatable'
    assert dt.index == 'id'
    assert dt.time_index == 'signup_date'


def test_datatable_init_with_logical_types(sample_df):
    logical_types = {
        'full_name': NaturalLanguage,
        'age': Double
    }
    dt = DataTable(sample_df,
                   name='datatable',
                   logical_types=logical_types)
    assert dt.columns['full_name'].logical_type == NaturalLanguage
    assert dt.columns['age'].logical_type == Double


def test_datatable_init_with_string_logical_types(sample_df):
    logical_types = {
        'full_name': 'natural_language',
        'age': 'whole_number'
    }
    dt = DataTable(sample_df,
                   name='datatable',
                   logical_types=logical_types)
    assert dt.columns['full_name'].logical_type == NaturalLanguage
    assert dt.columns['age'].logical_type == WholeNumber

    logical_types = {
        'full_name': 'NaturalLanguage',
        'age': 'WholeNumber'
    }
    dt = DataTable(sample_df,
                   name='datatable',
                   logical_types=logical_types)
    assert dt.columns['full_name'].logical_type == NaturalLanguage
    assert dt.columns['age'].logical_type == WholeNumber


def test_datatable_init_with_semantic_tags(sample_df):
    semantic_tags = {
        'id': 'index',
    }
    dt = DataTable(sample_df,
                   name='datatable',
                   semantic_tags=semantic_tags,
                   add_standard_tags=False)

    id_semantic_tags = dt.columns['id'].semantic_tags
    assert isinstance(id_semantic_tags, set)
    assert len(id_semantic_tags) == 1
    assert 'index' in id_semantic_tags


def test_datatable_adds_standard_semantic_tags(sample_df):
    dt = DataTable(sample_df,
                   name='datatable',
                   logical_types={
                       'id': Categorical,
                       'age': WholeNumber,
                   })

    assert dt.semantic_tags['id'] == {'category'}
    assert dt.semantic_tags['age'] == {'numeric'}


def test_validate_params_errors(sample_df):
    error_message = 'Dataframe must be a pandas.DataFrame'
    with pytest.raises(TypeError, match=error_message):
        _validate_params(dataframe=pd.Series(),
                         name=None,
                         index=None,
                         time_index=None,
                         logical_types=None,
                         semantic_tags=None)

    error_message = 'DataTable name must be a string'
    with pytest.raises(TypeError, match=error_message):
        _validate_params(dataframe=sample_df,
                         name=1,
                         index=None,
                         time_index=None,
                         logical_types=None,
                         semantic_tags=None)


def test_check_index_errors(sample_df):
    error_message = 'Index column name must be a string'
    with pytest.raises(TypeError, match=error_message):
        _check_index(dataframe=sample_df, index=1)

    error_message = 'Specified index column `foo` not found in dataframe'
    with pytest.raises(LookupError, match=error_message):
        _check_index(dataframe=sample_df, index='foo')

    error_message = 'Index column must be unique'
    with pytest.raises(LookupError, match=error_message):
        _check_index(sample_df, index='age')


def test_check_time_index_errors(sample_df):
    error_message = 'Time index column name must be a string'
    with pytest.raises(TypeError, match=error_message):
        _check_time_index(dataframe=sample_df,
                          time_index=1)

    error_message = 'Specified time index column `foo` not found in dataframe'
    with pytest.raises(LookupError, match=error_message):
        _check_time_index(dataframe=sample_df, time_index='foo')


def test_check_unique_column_names(sample_df):
    duplicate_cols_df = sample_df.copy()
    duplicate_cols_df.insert(0, 'age', [18, 21, 65], allow_duplicates=True)
    with pytest.raises(IndexError, match='Dataframe cannot contain duplicate columns names'):
        _check_unique_column_names(duplicate_cols_df)


def test_check_logical_types_errors(sample_df):
    error_message = 'logical_types must be a dictionary'
    with pytest.raises(TypeError, match=error_message):
        _check_logical_types(sample_df, logical_types='type')

    bad_logical_types_keys = {
        'full_name': None,
        'age': None,
        'birthday': None,
        'occupation': None,
    }
    error_message = re.escape("logical_types contains columns that are not present in dataframe: ['birthday', 'occupation']")
    with pytest.raises(LookupError, match=error_message):
        _check_logical_types(sample_df, bad_logical_types_keys)


def test_datatable_types(sample_df):
    dt = DataTable(sample_df)
    returned_types = dt.types
    assert isinstance(returned_types, pd.DataFrame)
    assert 'Physical Type' in returned_types.columns
    assert 'Logical Type' in returned_types.columns
    assert 'Semantic Tag(s)' in returned_types.columns
    assert returned_types.shape[1] == 3
    assert len(returned_types.index) == len(sample_df.columns)
    assert all([issubclass(dc.logical_type, LogicalType) for dc in dt.columns.values()])
    correct_logical_types = {
        'id': WholeNumber,
        'full_name': NaturalLanguage,
        'email': NaturalLanguage,
        'phone_number': NaturalLanguage,
        'age': WholeNumber,
        'signup_date': Datetime,
        'is_registered': Boolean
    }
    correct_logical_types = pd.Series(list(correct_logical_types.values()),
                                      index=list(correct_logical_types.keys()))
    assert correct_logical_types.equals(returned_types['Logical Type'])
    for tag in returned_types['Semantic Tag(s)']:
        assert isinstance(tag, set)


def test_datatable_physical_types(sample_df):
    dt = DataTable(sample_df)
    assert isinstance(dt.physical_types, dict)
    assert set(dt.physical_types.keys()) == set(sample_df.columns)
    for k, v in dt.physical_types.items():
        assert isinstance(k, str)
        assert v == sample_df[k].dtype


def test_datatable_logical_types(sample_df):
    dt = DataTable(sample_df)
    assert isinstance(dt.logical_types, dict)
    assert set(dt.logical_types.keys()) == set(sample_df.columns)
    for k, v in dt.logical_types.items():
        assert isinstance(k, str)
        assert k in sample_df.columns
        assert v in LogicalType.__subclasses__()
        assert v == dt.columns[k].logical_type


def test_datatable_semantic_tags(sample_df):
    semantic_tags = {
        'full_name': 'tag1',
        'email': ['tag2'],
        'age': ['numeric', 'age']
    }
    dt = DataTable(sample_df, semantic_tags=semantic_tags)
    assert isinstance(dt.semantic_tags, dict)
    assert set(dt.semantic_tags.keys()) == set(sample_df.columns)
    for k, v in dt.semantic_tags.items():
        assert isinstance(k, str)
        assert k in sample_df.columns
        assert isinstance(v, set)
        assert v == dt.columns[k].semantic_tags


def test_check_semantic_tags_errors(sample_df):
    error_message = 'semantic_tags must be a dictionary'
    with pytest.raises(TypeError, match=error_message):
        _check_semantic_tags(sample_df, semantic_tags='type')

    bad_semantic_tags_keys = {
        'full_name': None,
        'age': None,
        'birthday': None,
        'occupation': None,
    }
    error_message = re.escape("semantic_tags contains columns that are not present in dataframe: ['birthday', 'occupation']")
    with pytest.raises(LookupError, match=error_message):
        _check_semantic_tags(sample_df, bad_semantic_tags_keys)


def test_set_logical_types(sample_df):
    semantic_tags = {
        'full_name': 'tag1',
        'email': ['tag2'],
        'phone_number': ['tag3', 'tag2'],
        'signup_date': {'secondary_time_index'},
    }
    dt = DataTable(sample_df, semantic_tags=semantic_tags, add_standard_tags=True)
    assert dt.columns['full_name'].logical_type == NaturalLanguage
    assert dt.columns['email'].logical_type == NaturalLanguage
    assert dt.columns['phone_number'].logical_type == NaturalLanguage
    assert dt.columns['age'].logical_type == WholeNumber
    assert dt.columns['signup_date'].logical_type == Datetime
    original_name_column = dt.columns['full_name']
    original_signup_column = dt.columns['signup_date']

    dt.set_logical_types({
        'full_name': Categorical,
        'email': EmailAddress,
        'phone_number': PhoneNumber,
        'age': Double,
    })

    assert dt.columns['full_name'].logical_type == Categorical
    assert dt.columns['email'].logical_type == EmailAddress
    assert dt.columns['phone_number'].logical_type == PhoneNumber
    assert dt.columns['age'].logical_type == Double

    # Verify new column object was created
    new_name_column = dt.columns['full_name']
    assert new_name_column is not original_name_column

    # Verify semantic tags were reset to standard tags
    assert dt.columns['full_name'].semantic_tags == {'category'}
    assert dt.columns['email'].semantic_tags == set()
    assert dt.columns['phone_number'].semantic_tags == set()
    assert dt.columns['age'].semantic_tags == {'numeric'}

    # Verify signup date column was unchanged
    assert dt.columns['signup_date'] is original_signup_column
    assert dt.columns['signup_date'].logical_type == Datetime
    assert dt.columns['signup_date'].semantic_tags == {'secondary_time_index'}


def test_set_logical_types_invalid_data(sample_df):
    dt = DataTable(sample_df)
    error_message = re.escape("logical_types contains columns that are not present in dataframe: ['birthday']")
    with pytest.raises(LookupError, match=error_message):
        dt.set_logical_types({'birthday': Double})

    error_message = "Invalid logical type specified for 'age'"
    with pytest.raises(TypeError, match=error_message):
        dt.set_logical_types({'age': int})


def test_semantic_tags_during_init(sample_df):
    semantic_tags = {
        'full_name': 'tag1',
        'email': ['tag2'],
        'phone_number': ['tag3'],
        'signup_date': ['secondary_time_index'],
        'age': ['numeric', 'age']
    }
    expected_types = {
        'full_name': {'tag1'},
        'email': {'tag2'},
        'phone_number': {'tag3'},
        'signup_date': {'secondary_time_index'},
        'age': {'numeric', 'age'}
    }
    dt = DataTable(sample_df, semantic_tags=semantic_tags)
    assert dt.columns['full_name'].semantic_tags == expected_types['full_name']
    assert dt.columns['email'].semantic_tags == expected_types['email']
    assert dt.columns['phone_number'].semantic_tags == expected_types['phone_number']
    assert dt.columns['signup_date'].semantic_tags == expected_types['signup_date']
    assert dt.columns['age'].semantic_tags == expected_types['age']


def test_set_semantic_tags(sample_df):
    semantic_tags = {
        'full_name': 'tag1',
        'age': ['numeric', 'age']
    }
    expected_tags = {
        'full_name': {'tag1'},
        'age': {'numeric', 'age'}
    }
    dt = DataTable(sample_df, semantic_tags=semantic_tags)
    assert dt.columns['full_name'].semantic_tags == expected_tags['full_name']
    assert dt.columns['age'].semantic_tags == expected_tags['age']

    new_tags = {
        'full_name': ['new_tag'],
        'age': 'numeric',
    }
    dt.set_semantic_tags(new_tags)
    assert dt.columns['full_name'].semantic_tags == {'new_tag'}
    assert dt.columns['age'].semantic_tags == {'numeric'}


def test_add_semantic_tags(sample_df):
    semantic_tags = {
        'full_name': 'tag1',
        'age': ['numeric', 'age']
    }
    dt = DataTable(sample_df, semantic_tags=semantic_tags, add_standard_tags=False)

    new_tags = {
        'full_name': ['list_tag'],
        'age': 'str_tag',
        'id': {'set_tag'}
    }
    dt.add_semantic_tags(new_tags)
    assert dt.columns['full_name'].semantic_tags == {'tag1', 'list_tag'}
    assert dt.columns['age'].semantic_tags == {'numeric', 'age', 'str_tag'}
    assert dt.columns['id'].semantic_tags == {'set_tag'}


<<<<<<< HEAD
def test_reset_all_semantic_tags(sample_df):
    semantic_tags = {
        'full_name': 'tag1',
        'age': 'age'
    }
    dt = DataTable(sample_df, semantic_tags=semantic_tags, add_standard_tags=True)

    dt.reset_semantic_tags()
    assert dt.columns['full_name'].semantic_tags == set()
    assert dt.columns['age'].semantic_tags == {'numeric'}


def test_reset_selected_column_semantic_tags(sample_df):
    semantic_tags = {
        'full_name': 'tag1',
        'age': 'age'
    }

    input_types = ['age', ['age'], {'age'}]
    for input_type in input_types:
        dt = DataTable(sample_df, semantic_tags=semantic_tags, add_standard_tags=True)
        dt.reset_semantic_tags(input_type)
        assert dt.columns['full_name'].semantic_tags == {'tag1'}
        assert dt.columns['age'].semantic_tags == {'numeric'}


def test_reset_semantic_tags_invalid_column(sample_df):
    dt = DataTable(sample_df)
    error_msg = "Input contains columns that are not present in dataframe: 'invalid_column'"
    with pytest.raises(LookupError, match=error_msg):
        dt.reset_semantic_tags('invalid_column')
=======
def test_remove_semantic_tags(sample_df):
    semantic_tags = {
        'full_name': ['tag1', 'tag2', 'tag3'],
        'age': ['numeric', 'age'],
        'id': ['tag1', 'tag2']
    }
    dt = DataTable(sample_df, semantic_tags=semantic_tags, add_standard_tags=False)
    tags_to_remove = {
        'full_name': ['tag1', 'tag3'],
        'age': 'numeric',
        'id': {'tag1'}
    }
    dt.remove_semantic_tags(tags_to_remove)
    assert dt.columns['full_name'].semantic_tags == {'tag2'}
    assert dt.columns['age'].semantic_tags == {'age'}
    assert dt.columns['id'].semantic_tags == {'tag2'}
>>>>>>> bdae06b7


def test_replace_none_with_pdna(none_df):
    logical_types = {
        'all_none': NaturalLanguage,
        'some_none': NaturalLanguage,
    }
    dt = DataTable(none_df, logical_types=logical_types, replace_none=True)
    assert dt.df['all_none'].loc[0] is pd.NA
    assert dt.df['all_none'].loc[1] is pd.NA
    assert dt.df['all_none'].loc[2] is pd.NA
    assert dt.df['some_none'].loc[1] is pd.NA


def test_sets_category_dtype_on_init():
    column_name = 'test_series'
    series_list = [
        pd.Series(['a', 'b', 'c'], name=column_name),
        pd.Series(['a', None, 'c'], name=column_name),
        pd.Series(['a', np.nan, 'c'], name=column_name),
        pd.Series(['a', pd.NA, 'c'], name=column_name),
        pd.Series(['a', pd.NaT, 'c'], name=column_name),
    ]

    logical_types = [
        Categorical,
        CountryCode,
        Ordinal,
        SubRegionCode,
        ZIPCode,
    ]

    for series in series_list:
        series = series.astype('object')
        for logical_type in logical_types:
            ltypes = {
                column_name: logical_type,
            }
            dt = DataTable(pd.DataFrame(series), logical_types=ltypes)
            assert dt.columns[column_name].logical_type == logical_type
            assert dt.columns[column_name].dtype == logical_type.pandas_dtype
            assert dt.dataframe[column_name].dtype == logical_type.pandas_dtype


def test_sets_category_dtype_on_update():
    column_name = 'test_series'
    series = pd.Series(['a', 'b', 'c'], name=column_name)
    series = series.astype('object')
    logical_types = [
        Categorical,
        CountryCode,
        Ordinal,
        SubRegionCode,
        ZIPCode,
    ]

    for logical_type in logical_types:
        ltypes = {
            column_name: NaturalLanguage,
        }
        dt = DataTable(pd.DataFrame(series), logical_types=ltypes)
        dt.set_logical_types({column_name: logical_type})
        assert dt.columns[column_name].logical_type == logical_type
        assert dt.columns[column_name].dtype == logical_type.pandas_dtype
        assert dt.dataframe[column_name].dtype == logical_type.pandas_dtype


def test_sets_string_dtype_on_init():
    column_name = 'test_series'
    series_list = [
        pd.Series(['a', 'b', 'c'], name=column_name),
        pd.Series(['a', None, 'c'], name=column_name),
        pd.Series(['a', np.nan, 'c'], name=column_name),
        pd.Series(['a', pd.NA, 'c'], name=column_name),
    ]

    logical_types = [
        Filepath,
        FullName,
        IPAddress,
        LatLong,
        NaturalLanguage,
        PhoneNumber,
        URL,
    ]

    for series in series_list:
        series = series.astype('object')
        for logical_type in logical_types:
            ltypes = {
                column_name: logical_type,
            }
            dt = DataTable(pd.DataFrame(series), logical_types=ltypes)
            assert dt.columns[column_name].logical_type == logical_type
            assert dt.columns[column_name].dtype == logical_type.pandas_dtype
            assert dt.dataframe[column_name].dtype == logical_type.pandas_dtype


def test_sets_string_dtype_on_update():
    column_name = 'test_series'
    series = pd.Series(['a', 'b', 'c'], name=column_name)
    series = series.astype('object')
    logical_types = [
        Filepath,
        FullName,
        IPAddress,
        LatLong,
        NaturalLanguage,
        PhoneNumber,
        URL,
    ]

    for logical_type in logical_types:
        ltypes = {
            column_name: Categorical,
        }
        dt = DataTable(pd.DataFrame(series), logical_types=ltypes)
        dt.set_logical_types({column_name: logical_type})
        assert dt.columns[column_name].logical_type == logical_type
        assert dt.columns[column_name].dtype == logical_type.pandas_dtype
        assert dt.dataframe[column_name].dtype == logical_type.pandas_dtype


def test_sets_boolean_dtype_on_init():
    column_name = 'test_series'
    series_list = [
        pd.Series([True, False, True], name=column_name),
        pd.Series([True, None, True], name=column_name),
        pd.Series([True, np.nan, True], name=column_name),
        pd.Series([True, pd.NA, True], name=column_name),
    ]

    logical_type = Boolean
    for series in series_list:
        series = series.astype('object')
        ltypes = {
            column_name: logical_type,
        }
        dt = DataTable(pd.DataFrame(series), logical_types=ltypes, replace_none=False)
        assert dt.columns[column_name].logical_type == logical_type
        assert dt.columns[column_name].dtype == logical_type.pandas_dtype
        assert dt.dataframe[column_name].dtype == logical_type.pandas_dtype


def test_sets_boolean_dtype_on_update():
    column_name = 'test_series'
    series = pd.Series([0, 1, 0], name=column_name)
    series = series.astype('object')
    ltypes = {
        column_name: WholeNumber,
    }
    dt = DataTable(pd.DataFrame(series), logical_types=ltypes)
    dt.set_logical_types({column_name: Boolean})
    assert dt.columns[column_name].logical_type == Boolean
    assert dt.columns[column_name].dtype == Boolean.pandas_dtype
    assert dt.dataframe[column_name].dtype == Boolean.pandas_dtype


def test_sets_int64_dtype_on_init():
    column_name = 'test_series'
    series_list = [
        pd.Series([1, 2, 3], name=column_name),
        pd.Series([1, None, 3], name=column_name),
        pd.Series([1, np.nan, 3], name=column_name),
        pd.Series([1, pd.NA, 3], name=column_name),
    ]

    logical_types = [Integer, WholeNumber]
    for series in series_list:
        series = series.astype('object')
        for logical_type in logical_types:
            ltypes = {
                column_name: logical_type,
            }
            dt = DataTable(pd.DataFrame(series), logical_types=ltypes, replace_none=False)
        assert dt.columns[column_name].logical_type == logical_type
        assert dt.columns[column_name].dtype == logical_type.pandas_dtype
        assert dt.dataframe[column_name].dtype == logical_type.pandas_dtype


def test_sets_int64_dtype_on_update():
    column_name = 'test_series'
    series = pd.Series([1.0, 2.0, 1.0], name=column_name)
    series = series.astype('object')
    logical_types = [
        Integer,
        WholeNumber,
    ]

    for logical_type in logical_types:
        ltypes = {
            column_name: Double,
        }
        dt = DataTable(pd.DataFrame(series), logical_types=ltypes)
        dt.set_logical_types({column_name: logical_type})
        assert dt.columns[column_name].logical_type == logical_type
        assert dt.columns[column_name].dtype == logical_type.pandas_dtype
        assert dt.dataframe[column_name].dtype == logical_type.pandas_dtype


def test_sets_float64_dtype_on_init():
    column_name = 'test_series'
    series_list = [
        pd.Series([1.1, 2, 3], name=column_name),
        pd.Series([1.1, None, 3], name=column_name),
        pd.Series([1.1, np.nan, 3], name=column_name),
    ]

    logical_type = Double
    for series in series_list:
        series = series.astype('object')
        ltypes = {
            column_name: logical_type,
        }
        dt = DataTable(pd.DataFrame(series), logical_types=ltypes, replace_none=False)
        assert dt.columns[column_name].logical_type == logical_type
        assert dt.columns[column_name].dtype == logical_type.pandas_dtype
        assert dt.dataframe[column_name].dtype == logical_type.pandas_dtype


def test_sets_float64_dtype_on_update():
    column_name = 'test_series'
    series = pd.Series([0, 1, 0], name=column_name)
    series = series.astype('object')
    ltypes = {
        column_name: WholeNumber,
    }
    dt = DataTable(pd.DataFrame(series), logical_types=ltypes)
    dt.set_logical_types({column_name: Double})
    assert dt.columns[column_name].logical_type == Double
    assert dt.columns[column_name].dtype == Double.pandas_dtype
    assert dt.dataframe[column_name].dtype == Double.pandas_dtype


def test_sets_datetime64_dtype_on_init():
    column_name = 'test_series'
    series_list = [
        pd.Series(['2020-01-01', '2020-01-02', '2020-01-03'], name=column_name),
        pd.Series(['2020-01-01', None, '2020-01-03'], name=column_name),
        pd.Series(['2020-01-01', np.nan, '2020-01-03'], name=column_name),
        pd.Series(['2020-01-01', pd.NA, '2020-01-03'], name=column_name),
        pd.Series(['2020-01-01', pd.NaT, '2020-01-03'], name=column_name),
    ]

    logical_type = Datetime
    for series in series_list:
        series = series.astype('object')
        ltypes = {
            column_name: logical_type,
        }
        dt = DataTable(pd.DataFrame(series), logical_types=ltypes, replace_none=False)
        assert dt.columns[column_name].logical_type == logical_type
        assert dt.columns[column_name].dtype == logical_type.pandas_dtype
        assert dt.dataframe[column_name].dtype == logical_type.pandas_dtype


def test_sets_datetime_dtype_on_update():
    column_name = 'test_series'
    series = pd.Series(['2020-01-01', '2020-01-02', '2020-01-03'], name=column_name)
    series = series.astype('object')
    ltypes = {
        column_name: NaturalLanguage,
    }
    dt = DataTable(pd.DataFrame(series), logical_types=ltypes)
    dt.set_logical_types({column_name: Datetime})
    assert dt.columns[column_name].logical_type == Datetime
    assert dt.columns[column_name].dtype == Datetime.pandas_dtype
    assert dt.dataframe[column_name].dtype == Datetime.pandas_dtype


def test_invalid_dtype_casting():
    column_name = 'test_series'

    # Cannot cast a column with pd.NA to Double
    series = pd.Series([1.1, pd.NA, 3], name=column_name)
    ltypes = {
        column_name: Double,
    }
    err_msg = 'Error converting datatype for column test_series from type object to type ' \
        'float64. Please confirm the underlying data is consistent with logical type Double.'
    with pytest.raises(TypeError, match=err_msg):
        DataTable(pd.DataFrame(series), logical_types=ltypes)

    # Cannot cast Datetime to Double
    series = pd.Series(['2020-01-01', '2020-01-02', '2020-01-03'], name=column_name)
    ltypes = {
        column_name: Datetime,
    }
    dt = DataTable(pd.DataFrame(series), logical_types=ltypes)
    err_msg = 'Error converting datatype for column test_series from type datetime64[ns] to type ' \
        'float64. Please confirm the underlying data is consistent with logical type Double.'
    with pytest.raises(TypeError, match=re.escape(err_msg)):
        dt.set_logical_types({column_name: Double})

    # Cannot cast invalid strings to whole numbers
    series = pd.Series(['1', 'two', '3'], name=column_name)
    ltypes = {
        column_name: WholeNumber,
    }
    err_msg = 'Error converting datatype for column test_series from type object to type ' \
        'Int64. Please confirm the underlying data is consistent with logical type WholeNumber.'
    with pytest.raises(TypeError, match=err_msg):
        DataTable(pd.DataFrame(series), logical_types=ltypes)


def test_invalid_select_ltypes(sample_df):
    dt = DataTable(sample_df)
    dt.set_logical_types({
        'full_name': FullName,
        'email': EmailAddress,
        'phone_number': PhoneNumber,
        'age': Double,
        'signup_date': Datetime,
    })

    error_message = "Invalid logical type specified: 1"
    with pytest.raises(TypeError, match=error_message):
        dt.select_ltypes(1)

    error_message = "String test is not a valid logical type"
    with pytest.raises(ValueError, match=error_message):
        dt.select_ltypes('test')

    all_types = LogicalType.__subclasses__()
    dt_all_types = dt.select_ltypes(all_types)
    assert len(dt_all_types.columns) == len(dt.columns)
    assert len(dt_all_types.df.columns) == len(dt.df.columns)

    dt_empty = dt.select_ltypes([])
    assert not dt_empty.columns
    assert len(dt_empty.df.columns) == 0

    # Now that there are no columns, repeat the check with all ltypes
    dt_from_empty = dt_empty.select_ltypes(all_types)
    assert not dt_from_empty.columns
    assert len(dt_from_empty.df.columns) == 0


def test_select_ltypes_strings(sample_df):
    dt = DataTable(sample_df)
    dt.set_logical_types({
        'full_name': FullName,
        'email': EmailAddress,
        'phone_number': PhoneNumber,
        'age': Double,
        'signup_date': Datetime,
    })

    dt_multiple_ltypes = dt.select_ltypes(['FullName', 'email_address', 'double', 'Boolean', 'datetime'])
    assert len(dt_multiple_ltypes.columns) == 5
    assert 'phone_number' not in dt_multiple_ltypes.columns
    assert 'id' not in dt_multiple_ltypes.columns

    dt_single_ltype = dt.select_ltypes('full_name')
    assert len(dt_single_ltype.columns) == 1


def test_select_ltypes_objects(sample_df):
    dt = DataTable(sample_df)
    dt.set_logical_types({
        'full_name': FullName,
        'email': EmailAddress,
        'phone_number': PhoneNumber,
        'age': Double,
        'signup_date': Datetime,
    })

    dt_multiple_ltypes = dt.select_ltypes([FullName, EmailAddress, Double, Boolean, Datetime])
    assert len(dt_multiple_ltypes.columns) == 5
    assert 'phone_number' not in dt_multiple_ltypes.columns
    assert 'id' not in dt_multiple_ltypes.columns

    dt_single_ltype = dt.select_ltypes(FullName)
    assert len(dt_single_ltype.columns) == 1


def test_select_ltypes_mixed(sample_df):
    dt = DataTable(sample_df)
    dt.set_logical_types({
        'full_name': FullName,
        'email': EmailAddress,
        'phone_number': PhoneNumber,
        'age': Double,
        'signup_date': Datetime,
    })

    dt_mixed_ltypes = dt.select_ltypes(['FullName', 'email_address', Double])
    assert len(dt_mixed_ltypes.columns) == 3
    assert 'phone_number' not in dt_mixed_ltypes.columns

    # Selecting for an ltype that isn't present should result in an empty DataTable
    dt_not_present = dt.select_ltypes('url')
    assert not dt_not_present.columns


def test_select_ltypes_table(sample_df):
    dt = DataTable(sample_df, time_index='signup_date', index='id')
    dt.set_logical_types({
        'full_name': FullName,
        'email': EmailAddress,
        'phone_number': PhoneNumber,
        'age': Double,
        'signup_date': Datetime,
    })
    dt.set_semantic_tags({
        'full_name': ['new_tag', 'tag2'],
        'age': 'numeric',
    })

    dt_no_indices = dt.select_ltypes('phone_number')
    assert dt_no_indices.index is None
    assert dt_no_indices.time_index is None

    dt_with_indices = dt.select_ltypes(['Datetime', 'WholeNumber'])
    assert dt_with_indices.index == 'id'
    assert dt_with_indices.time_index == 'signup_date'

    dt_values = dt.select_ltypes(['FullName'])
    assert dt_values.name == dt.name
    original_col = dt_values.columns['full_name']
    col = dt.columns['full_name']
    assert col.logical_type == original_col.logical_type
    assert col.series.equals(original_col.series)
    assert col.dtype == original_col.dtype
    assert col.semantic_tags == original_col.semantic_tags


def test_new_dt_from_columns(sample_df):
    dt = DataTable(sample_df, time_index='signup_date', index='id', name='dt_name')
    dt.set_logical_types({
        'full_name': FullName,
        'email': EmailAddress,
        'phone_number': PhoneNumber,
        'age': Double,
        'signup_date': Datetime,
    })
    dt.set_semantic_tags({
        'full_name': ['new_tag', 'tag2'],
        'age': 'numeric',
    })
    empty_dt = dt._new_dt_from_cols([])
    assert len(empty_dt.columns) == 0

    just_index = dt._new_dt_from_cols(['id'])
    assert just_index.index == dt.index
    assert just_index.time_index is None
    validate_subset_dt(just_index, dt)

    just_time_index = dt._new_dt_from_cols(['signup_date'])
    assert just_time_index.time_index == dt.time_index
    assert just_time_index.index is None
    validate_subset_dt(just_time_index, dt)

    transfer_schema = dt._new_dt_from_cols(['phone_number'])
    assert transfer_schema.index is None
    assert transfer_schema.time_index is None
    validate_subset_dt(transfer_schema, dt)


def test_invalid_select_semantic_tags(sample_df):
    dt = DataTable(sample_df, time_index='signup_date', index='id', name='dt_name')
    dt.set_semantic_tags({
        'full_name': ['new_tag', 'tag2'],
        'age': 'numeric',
    })
    err_msg = 'include parameter must be a string, set or list'
    with pytest.raises(TypeError, match=err_msg):
        dt.select_semantic_tags(1)

    err_msg = 'include parameter must contain only strings'
    with pytest.raises(TypeError, match=err_msg):
        dt.select_semantic_tags(['test', 1])

    dt_empty = dt.select_semantic_tags([])
    assert len(dt_empty.columns) == 0


def test_select_semantic_tags(sample_df):
    dt = DataTable(sample_df, time_index='signup_date', index='id', name='dt_name')
    dt.set_semantic_tags({
        'full_name': 'tag1',
        'id': 'index',
        'email': ['tag2'],
        'age': ['numeric', 'tag2'],
        'phone_number': ['tag3', 'tag2'],
        'is_registered': 'category',
        'signup_date': ['secondary_time_index'],
    })

    dt_one_match = dt.select_semantic_tags('numeric')
    assert len(dt_one_match.columns) == 2
    assert 'age' in dt_one_match.columns
    assert 'id' in dt_one_match.columns

    dt_multiple_matches = dt.select_semantic_tags('tag2')
    assert len(dt_multiple_matches.columns) == 3
    assert 'age' in dt_multiple_matches.columns
    assert 'phone_number' in dt_multiple_matches.columns
    assert 'email' in dt_multiple_matches.columns

    dt_multiple_tags = dt.select_semantic_tags(['index', 'numeric', 'secondary_time_index'])
    assert len(dt_multiple_tags.columns) == 3
    assert 'id' in dt_multiple_tags.columns
    assert 'age' in dt_multiple_tags.columns
    assert 'signup_date' in dt_multiple_tags.columns

    dt_overlapping_tags = dt.select_semantic_tags(['numeric', 'tag2'])
    assert len(dt_overlapping_tags.columns) == 4
    assert 'id' in dt_overlapping_tags.columns
    assert 'age' in dt_overlapping_tags.columns
    assert 'phone_number' in dt_overlapping_tags.columns
    assert 'email' in dt_overlapping_tags.columns

    dt_common_tags = dt.select_semantic_tags(['category', 'numeric'])
    assert len(dt_common_tags.columns) == 3
    assert 'id' in dt_common_tags.columns
    assert 'is_registered' in dt_common_tags.columns
    assert 'age' in dt_common_tags.columns


def test_select_semantic_tags_warning(sample_df):
    dt = DataTable(sample_df, time_index='signup_date', index='id', name='dt_name')
    dt.set_semantic_tags({
        'full_name': ['new_tag', 'tag2'],
        'age': 'numeric',
    })

    warning = "The following semantic tags were not present in your DataTable: ['doesnt_exist']"
    with pytest.warns(UserWarning, match=warning):
        dt_empty = dt.select_semantic_tags(['doesnt_exist'])
    assert len(dt_empty.columns) == 0

    warning = "The following semantic tags were not present in your DataTable: ['doesnt_exist']"
    with pytest.warns(UserWarning, match=warning):
        dt_single = dt.select_semantic_tags(['numeric', 'doesnt_exist'])
    assert len(dt_single.columns) == 2

    warning = "The following semantic tags were not present in your DataTable: ['category', 'doesnt_exist']"
    with pytest.warns(UserWarning, match=warning):
        dt_single = dt.select_semantic_tags(['numeric', 'doesnt_exist', 'category', 'tag2'])
    assert len(dt_single.columns) == 3<|MERGE_RESOLUTION|>--- conflicted
+++ resolved
@@ -394,7 +394,6 @@
     assert dt.columns['id'].semantic_tags == {'set_tag'}
 
 
-<<<<<<< HEAD
 def test_reset_all_semantic_tags(sample_df):
     semantic_tags = {
         'full_name': 'tag1',
@@ -426,7 +425,8 @@
     error_msg = "Input contains columns that are not present in dataframe: 'invalid_column'"
     with pytest.raises(LookupError, match=error_msg):
         dt.reset_semantic_tags('invalid_column')
-=======
+
+
 def test_remove_semantic_tags(sample_df):
     semantic_tags = {
         'full_name': ['tag1', 'tag2', 'tag3'],
@@ -443,7 +443,6 @@
     assert dt.columns['full_name'].semantic_tags == {'tag2'}
     assert dt.columns['age'].semantic_tags == {'age'}
     assert dt.columns['id'].semantic_tags == {'tag2'}
->>>>>>> bdae06b7
 
 
 def test_replace_none_with_pdna(none_df):
