import re

import dask.dataframe as dd
import numpy as np
import pandas as pd
import pytest

import woodwork as ww
from woodwork import DataColumn, DataTable
from woodwork.data_table import (
    _check_index,
    _check_logical_types,
    _check_semantic_tags,
    _check_time_index,
    _check_unique_column_names,
    _validate_params
)
from woodwork.logical_types import (
    URL,
    Boolean,
    Categorical,
    CountryCode,
    Datetime,
    Double,
    EmailAddress,
    Filepath,
    FullName,
    Integer,
    IPAddress,
    LatLong,
    LogicalType,
    NaturalLanguage,
    Ordinal,
    PhoneNumber,
    SubRegionCode,
    Timedelta,
    WholeNumber,
    ZIPCode
)
from woodwork.tests.testing_utils import (
    mi_between_cols,
    to_pandas,
    validate_subset_dt
)


def test_datatable_init(sample_df):
    dt = DataTable(sample_df)
    df = dt.to_pandas()

    assert dt.name is None
    assert dt.index is None
    assert dt.time_index is None
    assert isinstance(df, (pd.DataFrame, dd.DataFrame))
    assert set(dt.columns.keys()) == set(sample_df.columns)
    assert df is sample_df
    pd.testing.assert_frame_equal(to_pandas(df), to_pandas(sample_df))


def test_datatable_copy_param(sample_df):
    dt_with_copy = DataTable(sample_df, copy_dataframe=True)
    assert sample_df is not dt_with_copy.to_pandas()

    dt_no_copy = DataTable(sample_df)
    assert sample_df is dt_no_copy.to_pandas()


def test_datatable_init_with_name_and_index_vals(sample_df):
    dt = DataTable(sample_df,
                   name='datatable',
                   index='id',
                   time_index='signup_date')

    assert dt.name == 'datatable'
    assert dt.index == 'id'
    assert dt.time_index == 'signup_date'
    assert dt.columns[dt.time_index].logical_type == Datetime


def test_datatable_init_with_valid_string_time_index(time_index_df):
    dt = DataTable(time_index_df,
                   name='datatable',
                   index='id',
                   time_index='times')

    assert dt.name == 'datatable'
    assert dt.index == 'id'
    assert dt.time_index == 'times'
    assert dt.columns[dt.time_index].logical_type == Datetime


def test_datatable_with_numeric_datetime_time_index(time_index_df):
    dt = DataTable(time_index_df, time_index='ints', logical_types={'ints': Datetime})

    error_msg = 'Time index column must contain datetime or numeric values'
    with pytest.raises(TypeError, match=error_msg):
        DataTable(time_index_df, name='datatable', time_index='strs', logical_types={'strs': Datetime})

    assert dt.time_index == 'ints'
    assert dt.to_pandas()['ints'].dtype == 'datetime64[ns]'


def test_datatable_with_numeric_time_index(time_index_df):
    # Set a numeric time index on init
    dt = DataTable(time_index_df, time_index='ints')
    date_col = dt['ints']
    assert dt.time_index == 'ints'
    assert date_col.logical_type == WholeNumber
    assert date_col.semantic_tags == {'time_index', 'numeric'}

    # Specify logical type for time index on init
    dt = DataTable(time_index_df, time_index='ints', logical_types={'ints': 'Double'})
    date_col = dt['ints']
    assert dt.time_index == 'ints'
    assert date_col.logical_type == Double
    assert date_col.semantic_tags == {'time_index', 'numeric'}

    # Change time index to normal datetime time index
    dt = dt.set_time_index('times')
    date_col = dt['ints']
    assert dt.time_index == 'times'
    assert date_col.logical_type == Double
    assert date_col.semantic_tags == {'numeric'}

    # Set numeric time index after init
    dt = DataTable(time_index_df, logical_types={'ints': 'Double'})
    dt = dt.set_time_index('ints')
    date_col = dt['ints']
    assert dt.time_index == 'ints'
    assert date_col.logical_type == Double
    assert date_col.semantic_tags == {'time_index', 'numeric'}


def test_datatable_init_with_invalid_string_time_index(sample_df):
    error_msg = 'Time index column must contain datetime or numeric values'
    with pytest.raises(TypeError, match=error_msg):
        DataTable(sample_df, name='datatable', time_index='full_name')


def test_datatable_init_with_logical_types(sample_df):
    logical_types = {
        'full_name': NaturalLanguage,
        'age': Double
    }
    dt = DataTable(sample_df,
                   name='datatable',
                   logical_types=logical_types)
    assert dt.columns['full_name'].logical_type == NaturalLanguage
    assert dt.columns['age'].logical_type == Double


def test_datatable_init_with_string_logical_types(sample_df):
    logical_types = {
        'full_name': 'natural_language',
        'age': 'whole_number'
    }
    dt = DataTable(sample_df,
                   name='datatable',
                   logical_types=logical_types)
    assert dt.columns['full_name'].logical_type == NaturalLanguage
    assert dt.columns['age'].logical_type == WholeNumber

    logical_types = {
        'full_name': 'NaturalLanguage',
        'age': 'WholeNumber',
        'signup_date': 'Datetime'
    }
    dt = DataTable(sample_df,
                   name='datatable',
                   logical_types=logical_types,
                   time_index='signup_date')
    assert dt.columns['full_name'].logical_type == NaturalLanguage
    assert dt.columns['age'].logical_type == WholeNumber
    assert dt.time_index == 'signup_date'


def test_datatable_init_with_semantic_tags(sample_df):
    semantic_tags = {
        'id': 'custom_tag',
    }
    dt = DataTable(sample_df,
                   name='datatable',
                   semantic_tags=semantic_tags,
                   use_standard_tags=False)

    id_semantic_tags = dt.columns['id'].semantic_tags
    assert isinstance(id_semantic_tags, set)
    assert len(id_semantic_tags) == 1
    assert 'custom_tag' in id_semantic_tags


def test_datatable_adds_standard_semantic_tags(sample_df):
    dt = DataTable(sample_df,
                   name='datatable',
                   logical_types={
                       'id': Categorical,
                       'age': WholeNumber,
                   })

    assert dt.semantic_tags['id'] == {'category'}
    assert dt.semantic_tags['age'] == {'numeric'}


def test_validate_params_errors(sample_df):
    error_message = 'Dataframe must be one of: pandas.DataFrame, dask.DataFrame'
    with pytest.raises(TypeError, match=error_message):
        _validate_params(dataframe=pd.Series(),
                         name=None,
                         index=None,
                         time_index=None,
                         logical_types=None,
                         semantic_tags=None,
                         make_index=False)

    error_message = 'DataTable name must be a string'
    with pytest.raises(TypeError, match=error_message):
        _validate_params(dataframe=sample_df,
                         name=1,
                         index=None,
                         time_index=None,
                         logical_types=None,
                         semantic_tags=None,
                         make_index=False)


def test_check_index_errors(sample_df):
    error_message = 'Index column name must be a string'
    with pytest.raises(TypeError, match=error_message):
        _check_index(dataframe=sample_df, index=1)

    error_message = 'Specified index column `foo` not found in dataframe. To create a new index column, set make_index to True.'
    with pytest.raises(LookupError, match=error_message):
        _check_index(dataframe=sample_df, index='foo')

    if isinstance(sample_df, pd.DataFrame):
        # Does not check for index uniqueness with Dask
        error_message = 'Index column must be unique'
        with pytest.raises(LookupError, match=error_message):
            _check_index(sample_df, index='age')

    error_message = 'When setting make_index to True, the name specified for index cannot match an existing column name'
    with pytest.raises(IndexError, match=error_message):
        _check_index(sample_df, index='id', make_index=True)

    error_message = 'When setting make_index to True, the name for the new index must be specified in the index parameter'
    with pytest.raises(IndexError, match=error_message):
        _check_index(sample_df, index=None, make_index=True)


def test_check_time_index_errors(sample_df):
    error_message = 'Time index column name must be a string'
    with pytest.raises(TypeError, match=error_message):
        _check_time_index(dataframe=sample_df,
                          time_index=1)

    error_message = 'Specified time index column `foo` not found in dataframe'
    with pytest.raises(LookupError, match=error_message):
        _check_time_index(dataframe=sample_df, time_index='foo')


def test_check_unique_column_names(sample_df):
    duplicate_cols_df = sample_df.copy()
    if isinstance(sample_df, dd.DataFrame):
        duplicate_cols_df = dd.concat([duplicate_cols_df, duplicate_cols_df['age']], axis=1)
    else:
        duplicate_cols_df.insert(0, 'age', [18, 21, 65, 43], allow_duplicates=True)
    with pytest.raises(IndexError, match='Dataframe cannot contain duplicate columns names'):
        _check_unique_column_names(duplicate_cols_df)


def test_check_logical_types_errors(sample_df):
    error_message = 'logical_types must be a dictionary'
    with pytest.raises(TypeError, match=error_message):
        _check_logical_types(sample_df, logical_types='type')

    bad_logical_types_keys = {
        'full_name': None,
        'age': None,
        'birthday': None,
        'occupation': None,
    }
    error_message = re.escape("logical_types contains columns that are not present in dataframe: ['birthday', 'occupation']")
    with pytest.raises(LookupError, match=error_message):
        _check_logical_types(sample_df, bad_logical_types_keys)


def test_datatable_types(sample_df):
    sample_df['formatted_date'] = pd.Series(["2019~01~01", "2019~01~02", "2019~01~03"])
    ymd_format = Datetime(datetime_format='%Y~%m~%d')
    dt = DataTable(sample_df, logical_types={'formatted_date': ymd_format})
    returned_types = dt.types
    assert isinstance(returned_types, pd.DataFrame)
    assert 'Physical Type' in returned_types.columns
    assert 'Logical Type' in returned_types.columns
    assert 'Semantic Tag(s)' in returned_types.columns
    assert returned_types.shape[1] == 3
    assert len(returned_types.index) == len(sample_df.columns)
    assert all([dc.logical_type in LogicalType.__subclasses__() or isinstance(dc.logical_type, LogicalType) for dc in dt.columns.values()])
    correct_logical_types = {
        'id': WholeNumber,
        'full_name': NaturalLanguage,
        'email': NaturalLanguage,
        'phone_number': NaturalLanguage,
        'age': WholeNumber,
        'signup_date': Datetime,
        'is_registered': Boolean,
        'formatted_date': ymd_format
    }
    correct_logical_types = pd.Series(list(correct_logical_types.values()),
                                      index=list(correct_logical_types.keys()))
    assert correct_logical_types.equals(returned_types['Logical Type'])
    for tag in returned_types['Semantic Tag(s)']:
        assert isinstance(tag, set)


def test_datatable_ltypes(sample_df):
    dt = DataTable(sample_df)
    returned_types = dt.ltypes
    assert isinstance(returned_types, pd.Series)
    assert returned_types.name == 'Logical Type'
    assert len(returned_types.index) == len(sample_df.columns)
    assert all([issubclass(logical_type, LogicalType) for logical_type in returned_types.values])
    correct_logical_types = {
        'id': WholeNumber,
        'full_name': NaturalLanguage,
        'email': NaturalLanguage,
        'phone_number': NaturalLanguage,
        'age': WholeNumber,
        'signup_date': Datetime,
        'is_registered': Boolean
    }
    correct_logical_types = pd.Series(list(correct_logical_types.values()),
                                      index=list(correct_logical_types.keys()))
    assert correct_logical_types.equals(returned_types)


def test_datatable_physical_types(sample_df):
    dt = DataTable(sample_df)
    assert isinstance(dt.physical_types, dict)
    assert set(dt.physical_types.keys()) == set(sample_df.columns)
    for k, v in dt.physical_types.items():
        assert isinstance(k, str)
        assert v == sample_df[k].dtype


def test_datatable_logical_types(sample_df):
    dt = DataTable(sample_df)
    assert isinstance(dt.logical_types, dict)
    assert set(dt.logical_types.keys()) == set(sample_df.columns)
    for k, v in dt.logical_types.items():
        assert isinstance(k, str)
        assert k in sample_df.columns
        assert v in LogicalType.__subclasses__()
        assert v == dt.columns[k].logical_type


def test_datatable_semantic_tags(sample_df):
    semantic_tags = {
        'full_name': 'tag1',
        'email': ['tag2'],
        'age': ['numeric', 'age']
    }
    dt = DataTable(sample_df, semantic_tags=semantic_tags)
    assert isinstance(dt.semantic_tags, dict)
    assert set(dt.semantic_tags.keys()) == set(sample_df.columns)
    for k, v in dt.semantic_tags.items():
        assert isinstance(k, str)
        assert k in sample_df.columns
        assert isinstance(v, set)
        assert v == dt.columns[k].semantic_tags


def test_check_semantic_tags_errors(sample_df):
    error_message = 'semantic_tags must be a dictionary'
    with pytest.raises(TypeError, match=error_message):
        _check_semantic_tags(sample_df, semantic_tags='type')

    bad_semantic_tags_keys = {
        'full_name': None,
        'age': None,
        'birthday': None,
        'occupation': None,
    }
    error_message = re.escape("semantic_tags contains columns that are not present in dataframe: ['birthday', 'occupation']")
    with pytest.raises(LookupError, match=error_message):
        _check_semantic_tags(sample_df, bad_semantic_tags_keys)


def test_set_logical_types(sample_df):
    semantic_tags = {
        'full_name': 'tag1',
        'email': ['tag2'],
        'phone_number': ['tag3', 'tag2'],
        'signup_date': {'secondary_time_index'},
    }
    dt = DataTable(sample_df, semantic_tags=semantic_tags, use_standard_tags=True)

    new_dt = dt.set_logical_types({
        'full_name': Categorical,
        'email': EmailAddress,
        'phone_number': PhoneNumber,
        'age': Double,
    })

    # Verify original types were not changed
    assert dt.columns['full_name'].logical_type == NaturalLanguage
    assert dt.columns['email'].logical_type == NaturalLanguage
    assert dt.columns['phone_number'].logical_type == NaturalLanguage
    assert dt.columns['age'].logical_type == WholeNumber
    assert dt.columns['signup_date'].logical_type == Datetime
    original_name_column = dt.columns['full_name']

    assert new_dt is not dt
    assert new_dt.columns['full_name'].logical_type == Categorical
    assert new_dt.columns['email'].logical_type == EmailAddress
    assert new_dt.columns['phone_number'].logical_type == PhoneNumber
    assert new_dt.columns['age'].logical_type == Double

    # Verify new column object was created
    new_name_column = new_dt.columns['full_name']
    assert new_name_column is not original_name_column

    # Verify semantic tags were reset to standard tags
    assert new_dt.columns['full_name'].semantic_tags == {'category'}
    assert new_dt.columns['email'].semantic_tags == set()
    assert new_dt.columns['phone_number'].semantic_tags == set()
    assert new_dt.columns['age'].semantic_tags == {'numeric'}

    # Verify signup date column was unchanged
    assert new_dt.columns['signup_date'].logical_type == Datetime
    assert new_dt.columns['signup_date'].semantic_tags == {'secondary_time_index'}


def test_set_logical_types_invalid_data(sample_df):
    dt = DataTable(sample_df)
    error_message = re.escape("logical_types contains columns that are not present in dataframe: ['birthday']")
    with pytest.raises(LookupError, match=error_message):
        dt.set_logical_types({'birthday': Double})

    error_message = "Invalid logical type specified for 'age'"
    with pytest.raises(TypeError, match=error_message):
        dt.set_logical_types({'age': int})


def test_semantic_tags_during_init(sample_df):
    semantic_tags = {
        'full_name': 'tag1',
        'email': ['tag2'],
        'phone_number': ['tag3'],
        'signup_date': ['secondary_time_index'],
        'age': ['numeric', 'age']
    }
    expected_types = {
        'full_name': {'tag1'},
        'email': {'tag2'},
        'phone_number': {'tag3'},
        'signup_date': {'secondary_time_index'},
        'age': {'numeric', 'age'}
    }
    dt = DataTable(sample_df, semantic_tags=semantic_tags)
    assert dt.columns['full_name'].semantic_tags == expected_types['full_name']
    assert dt.columns['email'].semantic_tags == expected_types['email']
    assert dt.columns['phone_number'].semantic_tags == expected_types['phone_number']
    assert dt.columns['signup_date'].semantic_tags == expected_types['signup_date']
    assert dt.columns['age'].semantic_tags == expected_types['age']


def test_set_semantic_tags(sample_df):
    semantic_tags = {
        'full_name': 'tag1',
        'age': ['numeric', 'age']
    }
    expected_tags = {
        'full_name': {'tag1'},
        'age': {'numeric', 'age'}
    }
    dt = DataTable(sample_df, semantic_tags=semantic_tags)
    assert dt.columns['full_name'].semantic_tags == expected_tags['full_name']
    assert dt.columns['age'].semantic_tags == expected_tags['age']

    new_tags = {
        'full_name': ['new_tag'],
        'age': 'numeric',
    }
    new_dt = dt.set_semantic_tags(new_tags)
    # Verify original tags were not changed
    assert dt.columns['full_name'].semantic_tags == {'tag1'}
    assert dt.columns['age'].semantic_tags == {'numeric', 'age'}

    assert new_dt is not dt
    assert new_dt.columns['full_name'].semantic_tags == {'new_tag'}
    assert new_dt.columns['age'].semantic_tags == {'numeric'}


def test_set_semantic_tags_with_index(sample_df):
    dt = DataTable(sample_df, index='id', use_standard_tags=False)
    assert dt.columns['id'].semantic_tags == {'index'}

    new_tags = {
        'id': 'new_tag',
    }
    dt = dt.set_semantic_tags(new_tags)
    assert dt.columns['id'].semantic_tags == {'index', 'new_tag'}
    dt = dt.set_semantic_tags(new_tags, retain_index_tags=False)
    assert dt.columns['id'].semantic_tags == {'new_tag'}


def test_set_semantic_tags_with_time_index(sample_df):
    dt = DataTable(sample_df, time_index='signup_date', use_standard_tags=False)
    assert dt.columns['signup_date'].semantic_tags == {'time_index'}

    new_tags = {
        'signup_date': 'new_tag',
    }
    dt = dt.set_semantic_tags(new_tags)
    assert dt.columns['signup_date'].semantic_tags == {'time_index', 'new_tag'}
    dt = dt.set_semantic_tags(new_tags, retain_index_tags=False)
    assert dt.columns['signup_date'].semantic_tags == {'new_tag'}


def test_add_semantic_tags(sample_df):
    semantic_tags = {
        'full_name': 'tag1',
        'age': ['numeric', 'age']
    }
    dt = DataTable(sample_df, semantic_tags=semantic_tags, use_standard_tags=False)

    new_tags = {
        'full_name': ['list_tag'],
        'age': 'str_tag',
        'id': {'set_tag'}
    }
    new_dt = dt.add_semantic_tags(new_tags)
    # Verify original tags were not changed
    assert dt.columns['full_name'].semantic_tags == {'tag1'}
    assert dt.columns['age'].semantic_tags == {'numeric', 'age'}

    assert new_dt is not dt
    assert new_dt.columns['full_name'].semantic_tags == {'tag1', 'list_tag'}
    assert new_dt.columns['age'].semantic_tags == {'numeric', 'age', 'str_tag'}
    assert new_dt.columns['id'].semantic_tags == {'set_tag'}


def test_reset_all_semantic_tags(sample_df):
    semantic_tags = {
        'full_name': 'tag1',
        'age': 'age'
    }
    dt = DataTable(sample_df, semantic_tags=semantic_tags, use_standard_tags=True)

    new_dt = dt.reset_semantic_tags()
    # Verify original tags were not changed
    assert dt.columns['full_name'].semantic_tags == {'tag1'}
    assert dt.columns['age'].semantic_tags == {'numeric', 'age'}

    assert new_dt is not dt
    assert new_dt.columns['full_name'].semantic_tags == set()
    assert new_dt.columns['age'].semantic_tags == {'numeric'}


def test_reset_selected_column_semantic_tags(sample_df):
    semantic_tags = {
        'full_name': 'tag1',
        'age': 'age'
    }

    input_types = ['age', ['age'], {'age'}]
    for input_type in input_types:
        dt = DataTable(sample_df, semantic_tags=semantic_tags, use_standard_tags=True)
        dt = dt.reset_semantic_tags(input_type)
        assert dt.columns['full_name'].semantic_tags == {'tag1'}
        assert dt.columns['age'].semantic_tags == {'numeric'}


def test_reset_semantic_tags_with_index(sample_df):
    semantic_tags = {
        'id': 'tag1',
    }
    dt = DataTable(sample_df,
                   index='id',
                   semantic_tags=semantic_tags,
                   use_standard_tags=False)
    assert dt['id'].semantic_tags == {'index', 'tag1'}
    dt = dt.reset_semantic_tags('id', retain_index_tags=True)
    assert dt['id'].semantic_tags == {'index'}
    dt = dt.reset_semantic_tags('id')
    assert dt['id'].semantic_tags == set()


def test_reset_semantic_tags_with_time_index(sample_df):
    semantic_tags = {
        'signup_date': 'tag1',
    }
    dt = DataTable(sample_df,
                   time_index='signup_date',
                   semantic_tags=semantic_tags,
                   use_standard_tags=False)
    assert dt['signup_date'].semantic_tags == {'time_index', 'tag1'}
    dt = dt.reset_semantic_tags('signup_date', retain_index_tags=True)
    assert dt['signup_date'].semantic_tags == {'time_index'}
    dt = dt.reset_semantic_tags('signup_date')
    assert dt['signup_date'].semantic_tags == set()


def test_reset_semantic_tags_invalid_column(sample_df):
    dt = DataTable(sample_df)
    error_msg = "Input contains columns that are not present in dataframe: 'invalid_column'"
    with pytest.raises(LookupError, match=error_msg):
        dt.reset_semantic_tags('invalid_column')


def test_remove_semantic_tags(sample_df):
    semantic_tags = {
        'full_name': ['tag1', 'tag2', 'tag3'],
        'age': ['numeric', 'age'],
        'id': ['tag1', 'tag2']
    }
    dt = DataTable(sample_df, semantic_tags=semantic_tags, use_standard_tags=False)
    tags_to_remove = {
        'full_name': ['tag1', 'tag3'],
        'age': 'numeric',
        'id': {'tag1'}
    }
    new_dt = dt.remove_semantic_tags(tags_to_remove)
    # Verify original tags were not changed
    assert dt.columns['full_name'].semantic_tags == {'tag1', 'tag2', 'tag3'}
    assert dt.columns['age'].semantic_tags == {'numeric', 'age'}
    assert dt.columns['id'].semantic_tags == {'tag1', 'tag2'}

    assert new_dt is not dt
    assert new_dt.columns['full_name'].semantic_tags == {'tag2'}
    assert new_dt.columns['age'].semantic_tags == {'age'}
    assert new_dt.columns['id'].semantic_tags == {'tag2'}


def test_sets_category_dtype_on_init():
    column_name = 'test_series'
    series_list = [
        pd.Series(['a', 'b', 'c'], name=column_name),
        pd.Series(['a', None, 'c'], name=column_name),
        pd.Series(['a', np.nan, 'c'], name=column_name),
        pd.Series(['a', pd.NA, 'c'], name=column_name),
        pd.Series(['a', pd.NaT, 'c'], name=column_name),
    ]

    logical_types = [
        Categorical,
        CountryCode,
        Ordinal(order=['a', 'b', 'c']),
        SubRegionCode,
        ZIPCode,
    ]

    for series in series_list:
        series = series.astype('object')
        for logical_type in logical_types:
            ltypes = {
                column_name: logical_type,
            }
            dt = DataTable(pd.DataFrame(series), logical_types=ltypes)
            assert dt.columns[column_name].logical_type == logical_type
            assert dt.columns[column_name].dtype == logical_type.pandas_dtype
            assert dt.to_pandas()[column_name].dtype == logical_type.pandas_dtype


def test_sets_category_dtype_on_update():
    column_name = 'test_series'
    series = pd.Series(['a', 'b', 'c'], name=column_name)
    series = series.astype('object')
    logical_types = [
        Categorical,
        CountryCode,
        Ordinal(order=['a', 'b', 'c']),
        SubRegionCode,
        ZIPCode,
    ]

    for logical_type in logical_types:
        ltypes = {
            column_name: NaturalLanguage,
        }
        dt = DataTable(pd.DataFrame(series), logical_types=ltypes)
        dt = dt.set_logical_types({column_name: logical_type})
        assert dt.columns[column_name].logical_type == logical_type
        assert dt.columns[column_name].dtype == logical_type.pandas_dtype
        assert dt.to_pandas()[column_name].dtype == logical_type.pandas_dtype


def test_sets_string_dtype_on_init():
    column_name = 'test_series'
    series_list = [
        pd.Series(['a', 'b', 'c'], name=column_name),
        pd.Series(['a', None, 'c'], name=column_name),
        pd.Series(['a', np.nan, 'c'], name=column_name),
        pd.Series(['a', pd.NA, 'c'], name=column_name),
    ]

    logical_types = [
        Filepath,
        FullName,
        IPAddress,
        LatLong,
        NaturalLanguage,
        PhoneNumber,
        URL,
    ]

    for series in series_list:
        series = series.astype('object')
        for logical_type in logical_types:
            ltypes = {
                column_name: logical_type,
            }
            dt = DataTable(pd.DataFrame(series), logical_types=ltypes)
            assert dt.columns[column_name].logical_type == logical_type
            assert dt.columns[column_name].dtype == logical_type.pandas_dtype
            assert dt.to_pandas()[column_name].dtype == logical_type.pandas_dtype


def test_sets_string_dtype_on_update():
    column_name = 'test_series'
    series = pd.Series(['a', 'b', 'c'], name=column_name)
    series = series.astype('object')
    logical_types = [
        Filepath,
        FullName,
        IPAddress,
        LatLong,
        NaturalLanguage,
        PhoneNumber,
        URL,
    ]

    for logical_type in logical_types:
        ltypes = {
            column_name: Categorical,
        }
        dt = DataTable(pd.DataFrame(series), logical_types=ltypes)
        dt = dt.set_logical_types({column_name: logical_type})
        assert dt.columns[column_name].logical_type == logical_type
        assert dt.columns[column_name].dtype == logical_type.pandas_dtype
        assert dt.to_pandas()[column_name].dtype == logical_type.pandas_dtype


def test_sets_boolean_dtype_on_init():
    column_name = 'test_series'
    series_list = [
        pd.Series([True, False, True], name=column_name),
        pd.Series([True, None, True], name=column_name),
        pd.Series([True, np.nan, True], name=column_name),
        pd.Series([True, pd.NA, True], name=column_name),
    ]

    logical_type = Boolean
    for series in series_list:
        series = series.astype('object')
        ltypes = {
            column_name: logical_type,
        }
        dt = DataTable(pd.DataFrame(series), logical_types=ltypes)
        assert dt.columns[column_name].logical_type == logical_type
        assert dt.columns[column_name].dtype == logical_type.pandas_dtype
        assert dt.to_pandas()[column_name].dtype == logical_type.pandas_dtype


def test_sets_boolean_dtype_on_update():
    column_name = 'test_series'
    series = pd.Series([0, 1, 0], name=column_name)
    series = series.astype('object')
    ltypes = {
        column_name: WholeNumber,
    }
    dt = DataTable(pd.DataFrame(series), logical_types=ltypes)
    dt = dt.set_logical_types({column_name: Boolean})
    assert dt.columns[column_name].logical_type == Boolean
    assert dt.columns[column_name].dtype == Boolean.pandas_dtype
    assert dt.to_pandas()[column_name].dtype == Boolean.pandas_dtype


def test_sets_int64_dtype_on_init():
    column_name = 'test_series'
    series_list = [
        pd.Series([1, 2, 3], name=column_name),
        pd.Series([1, None, 3], name=column_name),
        pd.Series([1, np.nan, 3], name=column_name),
        pd.Series([1, pd.NA, 3], name=column_name),
    ]

    logical_types = [Integer, WholeNumber]
    for series in series_list:
        series = series.astype('object')
        for logical_type in logical_types:
            ltypes = {
                column_name: logical_type,
            }
            dt = DataTable(pd.DataFrame(series), logical_types=ltypes)
        assert dt.columns[column_name].logical_type == logical_type
        assert dt.columns[column_name].dtype == logical_type.pandas_dtype
        assert dt.to_pandas()[column_name].dtype == logical_type.pandas_dtype


def test_sets_int64_dtype_on_update():
    column_name = 'test_series'
    series = pd.Series([1.0, 2.0, 1.0], name=column_name)
    series = series.astype('object')
    logical_types = [
        Integer,
        WholeNumber,
    ]

    for logical_type in logical_types:
        ltypes = {
            column_name: Double,
        }
        dt = DataTable(pd.DataFrame(series), logical_types=ltypes)
        dt = dt.set_logical_types({column_name: logical_type})
        assert dt.columns[column_name].logical_type == logical_type
        assert dt.columns[column_name].dtype == logical_type.pandas_dtype
        assert dt.to_pandas()[column_name].dtype == logical_type.pandas_dtype


def test_sets_float64_dtype_on_init():
    column_name = 'test_series'
    series_list = [
        pd.Series([1.1, 2, 3], name=column_name),
        pd.Series([1.1, None, 3], name=column_name),
        pd.Series([1.1, np.nan, 3], name=column_name),
    ]

    logical_type = Double
    for series in series_list:
        series = series.astype('object')
        ltypes = {
            column_name: logical_type,
        }
        dt = DataTable(pd.DataFrame(series), logical_types=ltypes)
        assert dt.columns[column_name].logical_type == logical_type
        assert dt.columns[column_name].dtype == logical_type.pandas_dtype
        assert dt.to_pandas()[column_name].dtype == logical_type.pandas_dtype


def test_sets_float64_dtype_on_update():
    column_name = 'test_series'
    series = pd.Series([0, 1, 0], name=column_name)
    series = series.astype('object')
    ltypes = {
        column_name: WholeNumber,
    }
    dt = DataTable(pd.DataFrame(series), logical_types=ltypes)
    dt = dt.set_logical_types({column_name: Double})
    assert dt.columns[column_name].logical_type == Double
    assert dt.columns[column_name].dtype == Double.pandas_dtype
    assert dt.to_pandas()[column_name].dtype == Double.pandas_dtype


def test_sets_datetime64_dtype_on_init():
    column_name = 'test_series'
    series_list = [
        pd.Series(['2020-01-01', '2020-01-02', '2020-01-03'], name=column_name),
        pd.Series(['2020-01-01', None, '2020-01-03'], name=column_name),
        pd.Series(['2020-01-01', np.nan, '2020-01-03'], name=column_name),
        pd.Series(['2020-01-01', pd.NA, '2020-01-03'], name=column_name),
        pd.Series(['2020-01-01', pd.NaT, '2020-01-03'], name=column_name),
    ]

    logical_type = Datetime
    for series in series_list:
        series = series.astype('object')
        ltypes = {
            column_name: logical_type,
        }
        dt = DataTable(pd.DataFrame(series), logical_types=ltypes)
        assert dt.columns[column_name].logical_type == logical_type
        assert dt.columns[column_name].dtype == logical_type.pandas_dtype
        assert dt.to_pandas()[column_name].dtype == logical_type.pandas_dtype


def test_sets_datetime_dtype_on_update():
    column_name = 'test_series'
    series = pd.Series(['2020-01-01', '2020-01-02', '2020-01-03'], name=column_name)
    series = series.astype('object')
    ltypes = {
        column_name: NaturalLanguage,
    }
    dt = DataTable(pd.DataFrame(series), logical_types=ltypes)
    dt = dt.set_logical_types({column_name: Datetime})
    assert dt.columns[column_name].logical_type == Datetime
    assert dt.columns[column_name].dtype == Datetime.pandas_dtype
    assert dt.to_pandas()[column_name].dtype == Datetime.pandas_dtype


def test_invalid_dtype_casting():
    column_name = 'test_series'

    # Cannot cast a column with pd.NA to Double
    series = pd.Series([1.1, pd.NA, 3], name=column_name)
    ltypes = {
        column_name: Double,
    }
    err_msg = 'Error converting datatype for column test_series from type object to type ' \
        'float64. Please confirm the underlying data is consistent with logical type Double.'
    with pytest.raises(TypeError, match=err_msg):
        DataTable(pd.DataFrame(series), logical_types=ltypes)

    # Cannot cast Datetime to Double
    series = pd.Series(['2020-01-01', '2020-01-02', '2020-01-03'], name=column_name)
    ltypes = {
        column_name: Datetime,
    }
    dt = DataTable(pd.DataFrame(series), logical_types=ltypes)
    err_msg = 'Error converting datatype for column test_series from type datetime64[ns] to type ' \
        'float64. Please confirm the underlying data is consistent with logical type Double.'
    with pytest.raises(TypeError, match=re.escape(err_msg)):
        dt.set_logical_types({column_name: Double})

    # Cannot cast invalid strings to whole numbers
    series = pd.Series(['1', 'two', '3'], name=column_name)
    ltypes = {
        column_name: WholeNumber,
    }
    err_msg = 'Error converting datatype for column test_series from type object to type ' \
        'Int64. Please confirm the underlying data is consistent with logical type WholeNumber.'
    with pytest.raises(TypeError, match=err_msg):
        DataTable(pd.DataFrame(series), logical_types=ltypes)


def test_int_dtype_inference_on_init():
    df = pd.DataFrame({
        'ints_no_nans': pd.Series([1, 2]),
        'ints_nan': pd.Series([1, np.nan]),
        'ints_NA': pd.Series([1, pd.NA]),
        'ints_NA_specified': pd.Series([1, pd.NA], dtype='Int64')})
    df_from_dt = DataTable(df).to_pandas()

    assert df_from_dt['ints_no_nans'].dtype == 'Int64'
    assert df_from_dt['ints_nan'].dtype == 'float64'
    assert df_from_dt['ints_NA'].dtype == 'category'
    assert df_from_dt['ints_NA_specified'].dtype == 'Int64'


def test_bool_dtype_inference_on_init():
    df = pd.DataFrame({
        'bools_no_nans': pd.Series([True, False]),
        'bool_nan': pd.Series([True, np.nan]),
        'bool_NA': pd.Series([True, pd.NA]),
        'bool_NA_specified': pd.Series([True, pd.NA], dtype="boolean")})
    df_from_dt = DataTable(df).to_pandas()

    assert df_from_dt['bools_no_nans'].dtype == 'boolean'
    assert df_from_dt['bool_nan'].dtype == 'category'
    assert df_from_dt['bool_NA'].dtype == 'category'
    assert df_from_dt['bool_NA_specified'].dtype == 'boolean'


def test_str_dtype_inference_on_init():
    df = pd.DataFrame({
        'str_no_nans': pd.Series(['a', 'b']),
        'str_nan': pd.Series(['a', np.nan]),
        'str_NA': pd.Series(['a', pd.NA]),
        'str_NA_specified': pd.Series([1, pd.NA], dtype="string"),
        'long_str_NA_specified': pd.Series(['this is a very long sentence inferred as a string', pd.NA], dtype="string"),
        'long_str_NA': pd.Series(['this is a very long sentence inferred as a string', pd.NA])
    })
    df_from_dt = DataTable(df).to_pandas()

    assert df_from_dt['str_no_nans'].dtype == 'category'
    assert df_from_dt['str_nan'].dtype == 'category'
    assert df_from_dt['str_NA'].dtype == 'category'
    assert df_from_dt['str_NA_specified'].dtype == 'category'
    assert df_from_dt['long_str_NA_specified'].dtype == 'string'
    assert df_from_dt['long_str_NA'].dtype == 'string'


def test_float_dtype_inference_on_init():
    df = pd.DataFrame({
        'floats_no_nans': pd.Series([1.1, 2.2]),
        'floats_nan': pd.Series([1.1, np.nan]),
        'floats_NA': pd.Series([1.1, pd.NA]),
        'floats_nan_specified': pd.Series([1.1, np.nan], dtype='float')})
    df_from_dt = DataTable(df).to_pandas()

    assert df_from_dt['floats_no_nans'].dtype == 'float64'
    assert df_from_dt['floats_nan'].dtype == 'float64'
    assert df_from_dt['floats_NA'].dtype == 'category'
    assert df_from_dt['floats_nan_specified'].dtype == 'float64'


def test_datetime_dtype_inference_on_init():
    df = pd.DataFrame({
        'date_no_nans': pd.Series([pd.to_datetime('2020-09-01')] * 2),
        'date_nan': pd.Series([pd.to_datetime('2020-09-01'), np.nan]),
        'date_NA': pd.Series([pd.to_datetime('2020-09-01'), pd.NA]),
        'date_NaT': pd.Series([pd.to_datetime('2020-09-01'), pd.NaT]),
        'date_NA_specified': pd.Series([pd.to_datetime('2020-09-01'), pd.NA], dtype='datetime64[ns]')})
    df_from_dt = DataTable(df).to_pandas()

    assert df_from_dt['date_no_nans'].dtype == 'datetime64[ns]'
    assert df_from_dt['date_nan'].dtype == 'datetime64[ns]'
    assert df_from_dt['date_NA'].dtype == 'datetime64[ns]'
    assert df_from_dt['date_NaT'].dtype == 'datetime64[ns]'
    assert df_from_dt['date_NA_specified'].dtype == 'datetime64[ns]'


def test_timedelta_dtype_inference_on_init():
    df = pd.DataFrame({
        'delta_no_nans': (pd.Series([pd.to_datetime('2020-09-01')] * 2) - pd.to_datetime('2020-07-01')),
        'delta_nan': (pd.Series([pd.to_datetime('2020-09-01'), np.nan]) - pd.to_datetime('2020-07-01')),
        'delta_NaT': (pd.Series([pd.to_datetime('2020-09-01'), pd.NaT]) - pd.to_datetime('2020-07-01')),
        'delta_NA_specified': (pd.Series([pd.to_datetime('2020-09-01'), pd.NA], dtype='datetime64[ns]') - pd.to_datetime('2020-07-01')),
    })
    df_from_dt = DataTable(df).to_pandas()

    assert df_from_dt['delta_no_nans'].dtype == 'timedelta64[ns]'
    assert df_from_dt['delta_nan'].dtype == 'timedelta64[ns]'
    assert df_from_dt['delta_NaT'].dtype == 'timedelta64[ns]'
    assert df_from_dt['delta_NA_specified'].dtype == 'timedelta64[ns]'


def test_select_ltypes_warning(sample_df):
    dt = DataTable(sample_df)
    dt = dt.set_logical_types({
        'full_name': FullName,
        'email': EmailAddress,
        'phone_number': PhoneNumber,
        'age': Double,
        'signup_date': Datetime,
    })

    warning = 'The following selectors were not present in your DataTable: ZIPCode'
    with pytest.warns(UserWarning, match=warning):
        dt_empty = dt.select(ZIPCode)
    assert len(dt_empty.columns) == 0

    warning = 'The following selectors were not present in your DataTable: ZIPCode'
    with pytest.warns(UserWarning, match=warning):
        dt_empty = dt.select(['ZIPCode', PhoneNumber])
    assert len(dt_empty.columns) == 1

    all_types = LogicalType.__subclasses__()
    warning = 'The following selectors were not present in your DataTable: Categorical, CountryCode, Filepath, IPAddress, Integer, LatLong, NaturalLanguage, Ordinal, SubRegionCode, Timedelta, URL, ZIPCode'
    with pytest.warns(UserWarning, match=warning):
        dt_all_types = dt.select(all_types)
    assert len(dt_all_types.columns) == len(dt.columns)
    assert len(dt_all_types.to_pandas().columns) == len(dt.to_pandas().columns)


def test_select_ltypes_strings(sample_df):
    dt = DataTable(sample_df)
    dt = dt.set_logical_types({
        'full_name': FullName,
        'email': EmailAddress,
        'phone_number': PhoneNumber,
        'age': Double,
        'signup_date': Datetime,
    })

    dt_multiple_ltypes = dt.select(['FullName', 'email_address', 'double', 'Boolean', 'datetime'])
    assert len(dt_multiple_ltypes.columns) == 5
    assert 'phone_number' not in dt_multiple_ltypes.columns
    assert 'id' not in dt_multiple_ltypes.columns

    dt_single_ltype = dt.select('full_name')
    assert len(dt_single_ltype.columns) == 1


def test_select_ltypes_objects(sample_df):
    dt = DataTable(sample_df)
    dt = dt.set_logical_types({
        'full_name': FullName,
        'email': EmailAddress,
        'phone_number': PhoneNumber,
        'age': Double,
        'signup_date': Datetime,
    })

    dt_multiple_ltypes = dt.select([FullName, EmailAddress, Double, Boolean, Datetime])
    assert len(dt_multiple_ltypes.columns) == 5
    assert 'phone_number' not in dt_multiple_ltypes.columns
    assert 'id' not in dt_multiple_ltypes.columns

    dt_single_ltype = dt.select(FullName)
    assert len(dt_single_ltype.columns) == 1


def test_select_ltypes_mixed(sample_df):
    dt = DataTable(sample_df)
    dt = dt.set_logical_types({
        'full_name': FullName,
        'email': EmailAddress,
        'phone_number': PhoneNumber,
        'age': Double,
        'signup_date': Datetime,
    })

    dt_mixed_ltypes = dt.select(['FullName', 'email_address', Double])
    assert len(dt_mixed_ltypes.columns) == 3
    assert 'phone_number' not in dt_mixed_ltypes.columns


def test_select_ltypes_table(sample_df):
    dt = DataTable(sample_df, time_index='signup_date', index='id')
    dt = dt.set_logical_types({
        'full_name': FullName,
        'email': EmailAddress,
        'phone_number': PhoneNumber,
        'age': Double,
        'signup_date': Datetime,
    })
    dt.set_semantic_tags({
        'full_name': ['new_tag', 'tag2'],
        'age': 'numeric',
    })

    dt_no_indices = dt.select('phone_number')
    assert dt_no_indices.index is None
    assert dt_no_indices.time_index is None

    dt_with_indices = dt.select(['Datetime', 'WholeNumber'])
    assert dt_with_indices.index == 'id'
    assert dt_with_indices.time_index == 'signup_date'

    dt_values = dt.select(['FullName'])
    assert dt_values.name == dt.name
    original_col = dt_values.columns['full_name']
    col = dt.columns['full_name']
    assert col.logical_type == original_col.logical_type
    assert to_pandas(col.to_pandas()).equals(to_pandas(original_col.to_pandas()))
    assert col.dtype == original_col.dtype
    assert col.semantic_tags == original_col.semantic_tags


def test_new_dt_from_columns(sample_df):
    dt = DataTable(sample_df, time_index='signup_date', index='id', name='dt_name')
    dt = dt.set_logical_types({
        'full_name': FullName,
        'email': EmailAddress,
        'phone_number': PhoneNumber,
        'age': Double,
        'signup_date': Datetime,
    })
    dt.set_semantic_tags({
        'full_name': ['new_tag', 'tag2'],
        'age': 'numeric',
    })
    empty_dt = dt._new_dt_from_cols([])
    assert len(empty_dt.columns) == 0

    just_index = dt._new_dt_from_cols(['id'])
    assert just_index.index == dt.index
    assert just_index.time_index is None
    validate_subset_dt(just_index, dt)

    just_time_index = dt._new_dt_from_cols(['signup_date'])
    assert just_time_index.time_index == dt.time_index
    assert just_time_index.index is None
    validate_subset_dt(just_time_index, dt)

    transfer_schema = dt._new_dt_from_cols(['phone_number'])
    assert transfer_schema.index is None
    assert transfer_schema.time_index is None
    validate_subset_dt(transfer_schema, dt)


def test_select_semantic_tags(sample_df):
    dt = DataTable(sample_df, time_index='signup_date', name='dt_name')
    dt = dt.set_semantic_tags({
        'full_name': 'tag1',
        'email': ['tag2'],
        'age': ['numeric', 'tag2'],
        'phone_number': ['tag3', 'tag2'],
        'is_registered': 'category',
    })

    dt_one_match = dt.select('numeric')
    assert len(dt_one_match.columns) == 2
    assert 'age' in dt_one_match.columns
    assert 'id' in dt_one_match.columns

    dt_multiple_matches = dt.select('tag2')
    assert len(dt_multiple_matches.columns) == 3
    assert 'age' in dt_multiple_matches.columns
    assert 'phone_number' in dt_multiple_matches.columns
    assert 'email' in dt_multiple_matches.columns

    dt_multiple_tags = dt.select(['numeric', 'time_index'])
    assert len(dt_multiple_tags.columns) == 3
    assert 'id' in dt_multiple_tags.columns
    assert 'age' in dt_multiple_tags.columns
    assert 'signup_date' in dt_multiple_tags.columns

    dt_overlapping_tags = dt.select(['numeric', 'tag2'])
    assert len(dt_overlapping_tags.columns) == 4
    assert 'id' in dt_overlapping_tags.columns
    assert 'age' in dt_overlapping_tags.columns
    assert 'phone_number' in dt_overlapping_tags.columns
    assert 'email' in dt_overlapping_tags.columns

    dt_common_tags = dt.select(['category', 'numeric'])
    assert len(dt_common_tags.columns) == 3
    assert 'id' in dt_common_tags.columns
    assert 'is_registered' in dt_common_tags.columns
    assert 'age' in dt_common_tags.columns


def test_select_semantic_tags_warning(sample_df):
    dt = DataTable(sample_df, name='dt_name')
    dt = dt.set_semantic_tags({
        'full_name': ['new_tag', 'tag2'],
        'age': 'numeric',
    })

    warning = "The following selectors were not present in your DataTable: doesnt_exist"
    with pytest.warns(UserWarning, match=warning):
        dt_empty = dt.select(['doesnt_exist'])
    assert len(dt_empty.columns) == 0

    warning = "The following selectors were not present in your DataTable: doesnt_exist"
    with pytest.warns(UserWarning, match=warning):
        dt_single = dt.select(['numeric', 'doesnt_exist'])
    assert len(dt_single.columns) == 2

    warning = "The following selectors were not present in your DataTable: category, doesnt_exist"
    with pytest.warns(UserWarning, match=warning):
        dt_single = dt.select(['numeric', 'doesnt_exist', 'category', 'tag2'])
    assert len(dt_single.columns) == 3


def test_pop(sample_df):
    dt = DataTable(sample_df,
                   name='datatable',
                   logical_types={'age': WholeNumber},
                   semantic_tags={'age': 'custom_tag'},
                   use_standard_tags=True)
    datacol = dt.pop('age')
    assert isinstance(datacol, DataColumn)
    assert 'custom_tag' in datacol.semantic_tags
    assert to_pandas(datacol.to_pandas()).values == [33, 25, 33, 57]
    assert datacol.logical_type == WholeNumber

    assert 'age' not in dt.to_pandas().columns
    assert 'age' not in dt.columns

    assert 'age' not in dt.logical_types.keys()
    assert 'age' not in dt.semantic_tags.keys()


def test_pop_index(sample_df):
    dt = DataTable(sample_df, index='id', name='dt_name')
    assert dt.index == 'id'
    id_col = dt.pop('id')
    assert dt.index is None
    assert 'index' in id_col.semantic_tags


def test_pop_error(sample_df):
    dt = DataTable(sample_df,
                   name='datatable',
                   logical_types={'age': WholeNumber},
                   semantic_tags={'age': 'custom_tag'},
                   use_standard_tags=True)

    with pytest.raises(KeyError, match="Column with name \'missing\' not found in DataTable"):
        dt.pop("missing")


def test_getitem(sample_df):
    dt = DataTable(sample_df,
                   name='datatable',
                   logical_types={'age': WholeNumber},
                   semantic_tags={'age': 'custom_tag'},
                   use_standard_tags=True)

    data_col = dt['age']
    assert isinstance(data_col, DataColumn)
    assert data_col.logical_type == WholeNumber
    assert data_col.semantic_tags == {'numeric', 'custom_tag'}


def test_getitem_invalid_input(sample_df):
    dt = DataTable(sample_df)

    error_msg = 'Column name must be a string'
    with pytest.raises(KeyError, match=error_msg):
        dt[1]

    error_msg = "Column with name 'invalid_column' not found in DataTable"
    with pytest.raises(KeyError, match=error_msg):
        dt['invalid_column']


def test_datatable_getitem_list_input(sample_df):
    # Test regular columns
    dt = DataTable(sample_df, time_index='signup_date', index='id', name='dt_name')
    df = dt.to_pandas()
    columns = ['age', 'full_name']
    new_dt = dt[columns]
    assert new_dt is not dt
    assert new_dt.to_pandas() is not df
<<<<<<< HEAD
    pd.testing.assert_frame_equal(to_pandas(df[columns]), to_pandas(new_dt.to_pandas()))
=======
    pd.testing.assert_frame_equal(df[columns].reset_index(drop=True), new_dt.to_pandas())
>>>>>>> 339a0628
    assert all(new_dt.to_pandas().columns == ['age', 'full_name'])
    assert set(new_dt.columns.keys()) == {'age', 'full_name'}
    assert new_dt.index is None
    assert new_dt.time_index is None

    # Test with index
    columns = ['id', 'full_name']
    new_dt = dt[columns]
    assert new_dt is not dt
    assert new_dt.to_pandas() is not df
<<<<<<< HEAD
    pd.testing.assert_frame_equal(to_pandas(df[columns]), to_pandas(new_dt.to_pandas()))
=======
    pd.testing.assert_frame_equal(df[columns], new_dt.to_pandas(), check_index_type=False)
>>>>>>> 339a0628
    assert all(new_dt.to_pandas().columns == ['id', 'full_name'])
    assert set(new_dt.columns.keys()) == {'id', 'full_name'}
    assert new_dt.index == 'id'
    assert new_dt.time_index is None

    # Test with time_index
    columns = ['id', 'signup_date', 'full_name']
    new_dt = dt[columns]
    assert new_dt is not dt
    assert new_dt.to_pandas() is not df
<<<<<<< HEAD
    pd.testing.assert_frame_equal(to_pandas(df[columns]), to_pandas(new_dt.to_pandas()))
=======
    pd.testing.assert_frame_equal(df[columns], new_dt.to_pandas(), check_index_type=False)
>>>>>>> 339a0628
    assert all(new_dt.to_pandas().columns == ['id', 'signup_date', 'full_name'])
    assert set(new_dt.columns.keys()) == {'id', 'signup_date', 'full_name'}
    assert new_dt.index == 'id'
    assert new_dt.time_index == 'signup_date'

    # Test with empty list selector
    columns = []
    new_dt = dt[columns]
    assert new_dt is not dt
    assert new_dt.to_pandas() is not df
<<<<<<< HEAD
    pd.testing.assert_frame_equal(to_pandas(df[columns]), to_pandas(new_dt.to_pandas()))
    assert len(new_dt.to_pandas().columns) == 0
=======
    assert new_dt.to_pandas().empty
>>>>>>> 339a0628
    assert set(new_dt.columns.keys()) == set()
    assert new_dt.index is None
    assert new_dt.time_index is None


def test_datatable_getitem_list_warnings(sample_df):
    # Test regular columns
    dt = DataTable(sample_df, time_index='signup_date', index='id', name='dt_name')
    columns = ['age', 'invalid_col1', 'invalid_col2']
    error_msg = re.escape("Column(s) 'invalid_col1, invalid_col2' not found in DataTable")
    with pytest.raises(KeyError, match=error_msg):
        dt[columns]

    columns = [1]
    error_msg = 'Column names must be strings'
    with pytest.raises(KeyError, match=error_msg):
        dt[columns]


def test_setitem_invalid_input(sample_df):
    dt = DataTable(sample_df, index='id', time_index='signup_date')

    error_msg = 'Column name must be a string'
    with pytest.raises(KeyError, match=error_msg):
        dt[1] = DataColumn(pd.Series([1, 2, 3], dtype='Int64'),
                           use_standard_tags=False)

    error_msg = 'New column must be of DataColumn type'
    with pytest.raises(ValueError, match=error_msg):
        dt['test'] = pd.Series([1, 2, 3], dtype='Int64')

    error_msg = 'Cannot reassign index. Change column name and then use dt.set_index to reassign index.'
    with pytest.raises(KeyError, match=error_msg):
        dt['id'] = DataColumn(pd.Series([True, False, False]))

    error_msg = 'Cannot reassign time index. Change column name and then use dt.set_time_index to reassign time index.'
    with pytest.raises(KeyError, match=error_msg):
        dt['signup_date'] = DataColumn(pd.Series(['test text', 'file', 'False']))


def test_setitem_different_name(sample_df):
    dt = DataTable(sample_df)

    warning = 'Key, id, does not match the name of the provided DataColumn, wrong.'\
        ' Changing DataColumn name to: id'
    with pytest.warns(UserWarning, match=warning):
        dt['id'] = DataColumn(pd.Series([1, 2, 3], dtype='Int64', name='wrong'),
                              use_standard_tags=False)

    assert dt['id'].name == 'id'
    assert dt['id'].to_pandas().name == 'id'
    assert dt.to_pandas()['id'].name == 'id'
    assert 'wrong' not in dt.columns

    warning = 'Key, new_col, does not match the name of the provided DataColumn, wrong2.'\
        ' Changing DataColumn name to: new_col'
    with pytest.warns(UserWarning, match=warning):
        dt['new_col'] = DataColumn(pd.Series([1, 2, 3], dtype='Int64', name='wrong2'),
                                   use_standard_tags=False)
    assert dt['new_col'].name == 'new_col'
    assert dt['new_col'].to_pandas().name == 'new_col'
    assert dt.to_pandas()['new_col'].name == 'new_col'
    assert 'wrong2' not in dt.columns


def test_setitem_new_column(sample_df):
    dt = DataTable(sample_df)

    new_col = DataColumn(pd.Series([1, 2, 3], dtype='Int64'),
                         use_standard_tags=False)
    dt['test_col2'] = new_col
    updated_df = dt.to_pandas()
    assert 'test_col2' in dt.columns
    assert dt['test_col2'].logical_type == WholeNumber
    assert dt['test_col2'].semantic_tags == set()
    assert 'test_col2' in updated_df.columns
    assert updated_df['test_col2'].dtype == 'Int64'

    # Standard tags and no logical type
    new_col = DataColumn(pd.Series(['new', 'column', 'inserted'], dtype='string'),
                         use_standard_tags=True)
    dt['test_col'] = new_col
    updated_df = dt.to_pandas()
    assert 'test_col' in dt.columns
    assert dt['test_col'].logical_type == Categorical
    assert dt['test_col'].semantic_tags == {'category'}
    assert 'test_col' in updated_df.columns
    assert updated_df['test_col'].dtype == 'category'

    # Add with logical type and semantic tag
    new_col = DataColumn(pd.Series([1, 2, 3]),
                         logical_type=Double,
                         use_standard_tags=False,
                         semantic_tags={'test_tag'})
    dt['test_col3'] = new_col
    updated_df = dt.to_pandas()
    assert 'test_col3' in dt.columns
    assert dt['test_col3'].logical_type == Double
    assert dt['test_col3'].semantic_tags == {'test_tag'}
    assert 'test_col3' in updated_df.columns
    assert updated_df['test_col3'].dtype == 'float'


def test_setitem_overwrite_column(sample_df):
    dt = DataTable(sample_df, index='id',
                   time_index='signup_date',
                   use_standard_tags=True)

    # Change to column no change in types
    original_col = dt['age']
    overwrite_col = DataColumn(pd.Series([1, 2, 3], dtype='Int64'),
                               use_standard_tags=True)
    dt['age'] = overwrite_col
    updated_df = dt.to_pandas()

    assert 'age' in dt.columns
    assert dt['age'].logical_type == original_col.logical_type
    assert dt['age'].semantic_tags == original_col.semantic_tags
    assert 'age' in updated_df.columns
    assert updated_df['age'].dtype == 'Int64'
    assert original_col.to_pandas() is not dt['age'].to_pandas()

    # Change dtype, logical types, and tags with conflicting use_standard_tags
    original_col = dt['full_name']
    overwrite_col = DataColumn(pd.Series([True, False, False], dtype='boolean'),
                               use_standard_tags=False,
                               semantic_tags='test_tag')
    dt['full_name'] = overwrite_col
    updated_df = dt.to_pandas()

    assert 'full_name' in dt.columns
    assert dt['full_name'].logical_type == Boolean
    assert dt['full_name'].semantic_tags == {'test_tag'}
    assert 'full_name' in updated_df.columns
    assert updated_df['full_name'].dtype == 'boolean'
    assert original_col.to_pandas() is not dt['full_name'].to_pandas()


def test_set_index(sample_df):
    # Test setting index with set_index()
    dt = DataTable(sample_df)
    new_dt = dt.set_index('id')
    assert new_dt is not dt
    assert new_dt.index == 'id'
    assert dt.index is None
    assert new_dt.columns['id'].semantic_tags == {'index'}
    non_index_cols = [col for col in new_dt.columns.values() if col.name != 'id']
    assert all(['index' not in col.semantic_tags for col in non_index_cols])
    # Test changing index with set_index()
    new_dt2 = new_dt.set_index('full_name')
    assert new_dt.index == 'id'
    assert new_dt2.columns['full_name'].semantic_tags == {'index'}
    non_index_cols = [col for col in new_dt2.columns.values() if col.name != 'full_name']
    assert all(['index' not in col.semantic_tags for col in non_index_cols])

    # Test setting index using setter
    dt = DataTable(sample_df)
    dt.index = 'id'
    assert dt.index == 'id'
    assert 'index' in dt.columns['id'].semantic_tags
    non_index_cols = [col for col in dt.columns.values() if col.name != 'id']
    assert all(['index' not in col.semantic_tags for col in non_index_cols])
    # Test changing index with setter
    dt.index = 'full_name'
    assert 'index' in dt.columns['full_name'].semantic_tags
    non_index_cols = [col for col in dt.columns.values() if col.name != 'full_name']
    assert all(['index' not in col.semantic_tags for col in non_index_cols])

    # Test changing index also changes underlying DataFrame
    dt = DataTable(sample_df)
    dt.index = 'id'
    assert (dt.to_pandas().index == [0, 1, 2]).all()
    dt.index = 'full_name'
    assert (dt.to_pandas().index == dt.to_pandas()['full_name']).all()


def test_set_time_index(sample_df):
    # Test setting time index with set_time_index()
    dt = DataTable(sample_df)
    new_dt = dt.set_time_index('signup_date')
    assert new_dt is not dt
    assert dt.time_index is None
    assert new_dt.time_index == 'signup_date'
    assert 'time_index' in new_dt.columns['signup_date'].semantic_tags
    non_index_cols = [col for col in new_dt.columns.values() if col.name != 'signup_date']
    assert all(['time_index' not in col.semantic_tags for col in non_index_cols])

    # Test changing time index with set_time_index()
    sample_df['transaction_date'] = pd.to_datetime('2015-09-02')
    dt = DataTable(sample_df)
    new_dt = dt.set_time_index('signup_date')
    assert new_dt.time_index == 'signup_date'
    new_dt2 = new_dt.set_time_index('transaction_date')
    assert 'time_index' in new_dt2.columns['transaction_date'].semantic_tags
    non_index_cols = [col for col in new_dt2.columns.values() if col.name != 'transaction_date']
    assert all(['time_index' not in col.semantic_tags for col in non_index_cols])

    # Test setting index using setter
    dt = DataTable(sample_df)
    assert dt.time_index is None
    dt.time_index = 'signup_date'
    assert dt.time_index == 'signup_date'
    assert 'time_index' in dt.columns['signup_date'].semantic_tags
    non_index_cols = [col for col in dt.columns.values() if col.name != 'signup_date']
    assert all(['time_index' not in col.semantic_tags for col in non_index_cols])

    # Test changing time index with setter
    sample_df['transaction_date'] = pd.to_datetime('2015-09-02')
    dt = DataTable(sample_df)
    dt.time_index = 'signup_date'
    assert dt.time_index == 'signup_date'
    dt.time_index = 'transaction_date'
    assert 'time_index' in dt.columns['transaction_date'].semantic_tags
    non_index_cols = [col for col in dt.columns.values() if col.name != 'transaction_date']
    assert all(['time_index' not in col.semantic_tags for col in non_index_cols])


def test_datatable_clear_index(sample_df):
    # Test by removing index tag
    dt = DataTable(sample_df, index='id')
    assert dt.index == 'id'
    dt = dt.remove_semantic_tags({'id': 'index'})
    assert dt.index is None
    assert all(['index' not in col.semantic_tags for col in dt.columns.values()])

    # Test using setter
    dt = DataTable(sample_df, index='id')
    assert dt.index == 'id'
    dt.index = None
    assert dt.index is None
    assert all(['index' not in col.semantic_tags for col in dt.columns.values()])


def test_datatable_clear_time_index(sample_df):
    # Test by removing time_index tag
    dt = DataTable(sample_df, time_index='signup_date')
    assert dt.time_index == 'signup_date'
    dt = dt.remove_semantic_tags({'signup_date': 'time_index'})
    assert dt.time_index is None
    assert all(['time_index' not in col.semantic_tags for col in dt.columns.values()])

    # Test using setter
    dt = DataTable(sample_df, time_index='signup_date')
    assert dt.time_index == 'signup_date'
    dt.time_index = None
    assert dt.time_index is None
    assert all(['time_index' not in col.semantic_tags for col in dt.columns.values()])


def test_select_invalid_inputs(sample_df):
    dt = DataTable(sample_df, time_index='signup_date', index='id', name='dt_name')
    dt = dt.set_logical_types({
        'full_name': FullName,
        'email': EmailAddress,
        'phone_number': PhoneNumber,
        'age': Double,
        'signup_date': Datetime,
    })
    dt = dt.set_semantic_tags({
        'full_name': ['new_tag', 'tag2'],
        'age': 'numeric',
    })

    err_msg = "Invalid selector used in include: 1 must be either a string or LogicalType"
    with pytest.raises(TypeError, match=err_msg):
        dt.select(['boolean', 'index', Double, 1])

    dt_empty = dt.select([])
    assert len(dt_empty.columns) == 0


def test_select_single_inputs(sample_df):
    dt = DataTable(sample_df, time_index='signup_date', index='id', name='dt_name')
    dt = dt.set_logical_types({
        'full_name': FullName,
        'email': EmailAddress,
        'phone_number': PhoneNumber,
        'signup_date': Datetime(datetime_format='%Y-%m-%d')
    })
    dt = dt.set_semantic_tags({
        'full_name': ['new_tag', 'tag2'],
        'age': 'numeric',
        'signup_date': 'date_of_birth'
    })

    dt_ltype_string = dt.select('full_name')
    assert len(dt_ltype_string.columns) == 1
    assert 'full_name' in dt_ltype_string.columns

    dt_ltype_obj = dt.select(WholeNumber)
    assert len(dt_ltype_obj.columns) == 2
    assert 'age' in dt_ltype_obj.columns
    assert 'id' in dt_ltype_obj.columns

    dt_tag_string = dt.select('index')
    assert len(dt_tag_string.columns) == 1
    assert 'id' in dt_tag_string.columns

    dt_tag_instantiated = dt.select('Datetime')
    assert len(dt_tag_instantiated.columns) == 1
    assert 'signup_date' in dt_tag_instantiated.columns


def test_select_list_inputs(sample_df):
    dt = DataTable(sample_df, time_index='signup_date', index='id', name='dt_name')
    dt = dt.set_logical_types({
        'full_name': FullName,
        'email': EmailAddress,
        'phone_number': PhoneNumber,
        'signup_date': Datetime(datetime_format='%Y-%m-%d'),
    })
    dt = dt.set_semantic_tags({
        'full_name': ['new_tag', 'tag2'],
        'age': 'numeric',
        'signup_date': 'date_of_birth',
        'email': 'tag2',
        'is_registered': 'category'
    })

    dt_just_strings = dt.select(['FullName', 'index', 'tag2', 'boolean'])
    assert len(dt_just_strings.columns) == 4
    assert 'id' in dt_just_strings.columns
    assert 'full_name' in dt_just_strings.columns
    assert 'email' in dt_just_strings.columns
    assert 'is_registered' in dt_just_strings.columns

    dt_mixed_selectors = dt.select([FullName, 'index', 'time_index', WholeNumber])
    assert len(dt_mixed_selectors.columns) == 4
    assert 'id' in dt_mixed_selectors.columns
    assert 'full_name' in dt_mixed_selectors.columns
    assert 'signup_date' in dt_mixed_selectors.columns
    assert 'age' in dt_mixed_selectors.columns

    dt_common_tags = dt.select(['category', 'numeric', Boolean, Datetime])
    assert len(dt_common_tags.columns) == 3
    assert 'is_registered' in dt_common_tags.columns
    assert 'age' in dt_common_tags.columns
    assert 'signup_date' in dt_common_tags.columns


def test_select_warnings(sample_df):
    dt = DataTable(sample_df, time_index='signup_date', index='id', name='dt_name')
    dt = dt.set_logical_types({
        'full_name': FullName,
        'email': EmailAddress,
        'phone_number': PhoneNumber,
        'signup_date': Datetime(datetime_format='%Y-%m-%d'),
    })
    dt = dt.set_semantic_tags({
        'full_name': ['new_tag', 'tag2'],
        'age': 'numeric',
        'signup_date': 'date_of_birth',
        'email': 'tag2'
    })

    warning = 'The following selectors were not present in your DataTable: doesnt_exist'
    with pytest.warns(UserWarning, match=warning):
        dt_empty = dt.select(['doesnt_exist'])
    assert len(dt_empty.columns) == 0

    warning = 'The following selectors were not present in your DataTable: category, doesnt_exist'
    with pytest.warns(UserWarning, match=warning):
        dt_multiple_unused = dt.select(['doesnt_exist', 'boolean', 'category', PhoneNumber])
    assert len(dt_multiple_unused.columns) == 2

    warning = 'The following selectors were not present in your DataTable: ZIPCode, doesnt_exist'
    with pytest.warns(UserWarning, match=warning):
        dt_unused_ltype = dt.select(['date_of_birth', 'doesnt_exist', ZIPCode, WholeNumber])
    assert len(dt_unused_ltype.columns) == 3


def test_select_instantiated():
    ymd_format = Datetime(datetime_format='%Y~%m~%d')

    df = pd.DataFrame({
        'dates': ["2019/01/01", "2019/01/02", "2019/01/03"],
        'ymd': ["2019~01~01", "2019~01~02", "2019~01~03"],
    })
    dt = DataTable(df,
                   logical_types={'ymd': ymd_format,
                                  'dates': Datetime})

    dt = dt.select('Datetime')
    assert len(dt.columns) == 2

    err_msg = "Invalid selector used in include: Datetime cannot be instantiated"
    with pytest.raises(TypeError, match=err_msg):
        dt.select(ymd_format)


def test_filter_cols(sample_df):
    dt = DataTable(sample_df, time_index='signup_date', index='id', name='dt_name')

    filtered = dt._filter_cols(include='email', col_names=True)
    assert filtered == ['email']

    filtered_log_type_string = dt._filter_cols(include='NaturalLanguage')
    filtered_log_type = dt._filter_cols(include=NaturalLanguage)
    assert filtered_log_type == filtered_log_type_string

    filtered_semantic_tag = dt._filter_cols(include='numeric')
    assert filtered_semantic_tag == ['age']

    filtered_multiple = dt._filter_cols(include=['numeric'])
    expected = ['phone_number', 'age']
    for col in filtered_multiple:
        assert col in expected

    filtered_multiple_overlap = dt._filter_cols(include=['NaturalLanguage', 'email'], col_names=True)
    expected = ['full_name', 'phone_number', 'email']
    for col in filtered_multiple_overlap:
        assert col in expected


def test_filter_cols_errors(sample_df):
    dt = DataTable(sample_df, time_index='signup_date', index='id', name='dt_name')

    with pytest.warns(UserWarning, match='The following selectors were not present in your DataTable: nothing'):
        filter_no_matches = dt._filter_cols(include='nothing')
    assert filter_no_matches == []


def test_datetime_inference_with_format_param():
    df = pd.DataFrame({
        'index': [0, 1, 2],
        'dates': ["2019/01/01", "2019/01/02", "2019/01/03"],
        'ymd_special': ["2019~01~01", "2019~01~02", "2019~01~03"],
        'mdy_special': pd.Series(['3~11~2000', '3~12~2000', '3~13~2000'], dtype='string'),
    })
    dt = DataTable(df,
                   name='dt_name',
                   logical_types={'ymd_special': Datetime(datetime_format='%Y~%m~%d'),
                                  'mdy_special': Datetime(datetime_format='%m~%d~%Y'),
                                  'dates': Datetime},
                   time_index='ymd_special')

    assert dt.time_index == 'ymd_special'
    assert dt['dates'].logical_type == Datetime
    assert isinstance(dt['ymd_special'].logical_type, Datetime)
    assert isinstance(dt['mdy_special'].logical_type, Datetime)

    dt = dt.set_time_index('mdy_special')
    assert dt.time_index == 'mdy_special'

    df = pd.DataFrame({
        'mdy_special': pd.Series(['3&11&2000', '3&12&2000', '3&13&2000'], dtype='string'),
    })
    dt = DataTable(df)

    dt = dt.set_logical_types({'mdy_special': Datetime(datetime_format='%m&%d&%Y')})
    dt.time_index = 'mdy_special'
    assert isinstance(dt['mdy_special'].logical_type, Datetime)
    assert dt.time_index == 'mdy_special'


def test_natural_language_inference_with_config_options():
    dataframe = pd.DataFrame({
        'index': [0, 1, 2],
        'values': ["0123456", "01234567", "012345"]
    })

    ww.config.set_option('natural_language_threshold', 5)
    dt = DataTable(dataframe, name='dt_name')
    assert dt.columns['values'].logical_type == NaturalLanguage
    ww.config.reset_option('natural_language_threshold')


def test_to_pandas_copy(sample_df):
    dt = DataTable(sample_df)

    df_no_copy = dt.to_pandas()
    df_copy = dt.to_pandas(copy=True)

    assert df_no_copy is sample_df

    assert df_no_copy is not df_copy

    df_copy['test_col'] = pd.Series([1, 2, 3])
    assert 'test_col' in df_copy.columns
    assert 'test_col' not in df_no_copy.columns
    assert 'test_col' not in dt.columns


def test_describe_does_not_include_index(describe_df):
    dt = DataTable(describe_df, index='index_col')
    stats_df = dt.describe()
    assert 'index_col' not in stats_df.columns


def test_datatable_describe_method(describe_df):
    categorical_ltypes = [Categorical,
                          CountryCode,
                          Ordinal(order=('yellow', 'red', 'blue')),
                          SubRegionCode,
                          ZIPCode]
    boolean_ltypes = [Boolean]
    datetime_ltypes = [Datetime]
    formatted_datetime_ltypes = [Datetime(datetime_format='%Y~%m~%d')]
    timedelta_ltypes = [Timedelta]
    numeric_ltypes = [Double, Integer, WholeNumber]
    natural_language_ltypes = [EmailAddress, Filepath, FullName, IPAddress,
                               LatLong, PhoneNumber, URL]

    expected_index = ['physical_type',
                      'logical_type',
                      'semantic_tags',
                      'count',
                      'nunique',
                      'nan_count',
                      'mean',
                      'mode',
                      'std',
                      'min',
                      'first_quartile',
                      'second_quartile',
                      'third_quartile',
                      'max',
                      'num_true',
                      'num_false']

    # Test categorical columns
    category_data = describe_df['category_col']
    for ltype in categorical_ltypes:
        expected_vals = pd.Series({
            'physical_type': ltype.pandas_dtype,
            'logical_type': ltype,
            'semantic_tags': {'category', 'custom_tag'},
            'count': 7,
            'nunique': 3,
            'nan_count': 1,
            'mode': 'red'}, name='col')
        df = pd.DataFrame({'col': category_data})
        dt = DataTable(df, logical_types={'col': ltype}, semantic_tags={'col': 'custom_tag'})
        stats_df = dt.describe()
        assert isinstance(stats_df, pd.DataFrame)
        assert set(stats_df.columns) == {'col'}
        assert stats_df.index.tolist() == expected_index
        pd.testing.assert_series_equal(expected_vals, stats_df['col'].dropna())

    # Test boolean columns
    boolean_data = describe_df['boolean_col']
    for ltype in boolean_ltypes:
        expected_vals = pd.Series({
            'physical_type': ltype.pandas_dtype,
            'logical_type': ltype,
            'semantic_tags': {'custom_tag'},
            'count': 7,
            'nan_count': 1,
            'mode': True,
            'num_true': 5,
            'num_false': 2}, name='col')
        expected_vals.name = 'col'
        df = pd.DataFrame({'col': boolean_data})
        dt = DataTable(df, logical_types={'col': ltype}, semantic_tags={'col': 'custom_tag'})
        stats_df = dt.describe()
        assert isinstance(stats_df, pd.DataFrame)
        assert set(stats_df.columns) == {'col'}
        assert stats_df.index.tolist() == expected_index
        pd.testing.assert_series_equal(expected_vals, stats_df['col'].dropna())

    # Test datetime columns
    datetime_data = describe_df['datetime_col']
    for ltype in datetime_ltypes:
        expected_vals = pd.Series({
            'physical_type': ltype.pandas_dtype,
            'logical_type': ltype,
            'semantic_tags': {'custom_tag'},
            'count': 7,
            'nunique': 6,
            'nan_count': 1,
            'mean': pd.Timestamp('2020-01-19 09:25:42.857142784'),
            'mode': pd.Timestamp('2020-02-01 00:00:00'),
            'min': pd.Timestamp('2020-01-01 00:00:00'),
            'max': pd.Timestamp('2020-02-02 18:00:00')}, name='col')
        df = pd.DataFrame({'col': datetime_data})
        dt = DataTable(df, logical_types={'col': ltype}, semantic_tags={'col': 'custom_tag'})
        stats_df = dt.describe()
        assert isinstance(stats_df, pd.DataFrame)
        assert set(stats_df.columns) == {'col'}
        assert stats_df.index.tolist() == expected_index
        pd.testing.assert_series_equal(expected_vals, stats_df['col'].dropna())

    # Test formatted datetime columns
    formatted_datetime_data = describe_df['formatted_datetime_col']
    for ltype in formatted_datetime_ltypes:
        converted_to_datetime = pd.to_datetime(['2020-01-01',
                                                '2020-02-01',
                                                '2020-03-01',
                                                '2020-02-02',
                                                '2020-03-02',
                                                pd.NaT,
                                                '2020-02-01',
                                                '2020-01-02'])
        expected_vals = pd.Series({
            'physical_type': ltype.pandas_dtype,
            'logical_type': ltype,
            'semantic_tags': {'custom_tag'},
            'count': 7,
            'nunique': 6,
            'nan_count': 1,
            'mean': converted_to_datetime.mean(),
            'mode': pd.to_datetime('2020-02-01'),
            'min': converted_to_datetime.min(),
            'max': converted_to_datetime.max()}, name='formatted_col')
        df = pd.DataFrame({'formatted_col': formatted_datetime_data})
        dt = DataTable(df, logical_types={'formatted_col': ltype}, semantic_tags={'formatted_col': 'custom_tag'})
        stats_df = dt.describe()
        assert isinstance(stats_df, pd.DataFrame)
        assert set(stats_df.columns) == {'formatted_col'}
        assert stats_df.index.tolist() == expected_index
        pd.testing.assert_series_equal(expected_vals, stats_df['formatted_col'].dropna())

    # Test timedelta columns
    timedelta_data = describe_df['timedelta_col']
    for ltype in timedelta_ltypes:
        expected_vals = pd.Series({
            'physical_type': ltype.pandas_dtype,
            'logical_type': ltype,
            'semantic_tags': {'custom_tag'},
            'count': 7,
            'nan_count': 1,
            'mode': pd.Timedelta('31days')}, name='col')
        df = pd.DataFrame({'col': timedelta_data})
        dt = DataTable(df, logical_types={'col': ltype}, semantic_tags={'col': 'custom_tag'})
        stats_df = dt.describe()
        assert isinstance(stats_df, pd.DataFrame)
        assert set(stats_df.columns) == {'col'}
        assert stats_df.index.tolist() == expected_index
        pd.testing.assert_series_equal(expected_vals, stats_df['col'].dropna())

    # Test numeric columns
    numeric_data = describe_df['numeric_col']
    for ltype in numeric_ltypes:
        expected_vals = pd.Series({
            'physical_type': ltype.pandas_dtype,
            'logical_type': ltype,
            'semantic_tags': {'numeric', 'custom_tag'},
            'count': 7,
            'nunique': 6,
            'nan_count': 1,
            'mean': numeric_data.mean(),
            'mode': 10,
            'std': numeric_data.std(),
            'min': 1,
            'first_quartile': 10,
            'second_quartile': 17,
            'third_quartile': 26,
            'max': 56}, name='col')
        df = pd.DataFrame({'col': numeric_data})
        dt = DataTable(df, logical_types={'col': ltype}, semantic_tags={'col': 'custom_tag'})
        stats_df = dt.describe()
        assert isinstance(stats_df, pd.DataFrame)
        assert set(stats_df.columns) == {'col'}
        assert stats_df.index.tolist() == expected_index
        pd.testing.assert_series_equal(expected_vals, stats_df['col'].dropna())

    # Test natural language columns
    natural_language_data = describe_df['natural_language_col']
    for ltype in natural_language_ltypes:
        expected_vals = pd.Series({
            'physical_type': ltype.pandas_dtype,
            'logical_type': ltype,
            'semantic_tags': {'custom_tag'},
            'count': 7,
            'nan_count': 1,
            'mode': 'Duplicate sentence.'}, name='col')
        df = pd.DataFrame({'col': natural_language_data})
        dt = DataTable(df, logical_types={'col': ltype}, semantic_tags={'col': 'custom_tag'})
        stats_df = dt.describe()
        assert isinstance(stats_df, pd.DataFrame)
        assert set(stats_df.columns) == {'col'}
        assert stats_df.index.tolist() == expected_index
        pd.testing.assert_series_equal(expected_vals, stats_df['col'].dropna())


def test_datatable_describe_with_improper_tags(describe_df):
    df = describe_df.copy()[['boolean_col', 'natural_language_col']]

    logical_types = {
        'boolean_col': Boolean,
        'natural_language_col': NaturalLanguage,
    }
    semantic_tags = {
        'boolean_col': 'category',
        'natural_language_col': 'numeric',
    }

    dt = DataTable(df, logical_types=logical_types, semantic_tags=semantic_tags)
    stats_df = dt.describe()

    # Make sure boolean stats were computed with improper 'category' tag
    assert stats_df['boolean_col']['logical_type'] == Boolean
    assert stats_df['boolean_col']['semantic_tags'] == {'category'}
    # Make sure numeric stats were not computed with improper 'numeric' tag
    assert stats_df['natural_language_col']['semantic_tags'] == {'numeric'}
    assert stats_df['natural_language_col'][['mean', 'std', 'min', 'max']].isnull().all()


def test_datatable_describe_with_no_semantic_tags(describe_df):
    df = describe_df.copy()[['category_col', 'numeric_col']]

    logical_types = {
        'category_col': Categorical,
        'numeric_col': WholeNumber,
    }

    dt = DataTable(df, logical_types=logical_types, use_standard_tags=False)
    stats_df = dt.describe()
    assert dt['category_col'].semantic_tags == set()
    assert dt['numeric_col'].semantic_tags == set()

    # Make sure category stats were computed
    assert stats_df['category_col']['semantic_tags'] == set()
    assert stats_df['category_col']['nunique'] == 3
    # Make sure numeric stats were computed
    assert stats_df['numeric_col']['semantic_tags'] == set()
    np.testing.assert_almost_equal(stats_df['numeric_col']['mean'], 20.85714, 5)


def test_data_table_describe_with_include(sample_df):
    semantic_tags = {
        'full_name': 'tag1',
        'email': ['tag2'],
        'age': ['numeric', 'age']
    }
    dt = DataTable(sample_df, semantic_tags=semantic_tags)

    col_name_df = dt.describe(include=['full_name'])
    assert col_name_df.shape == (16, 1)
    assert 'full_name', 'email' in col_name_df.columns

    semantic_tags_df = dt.describe(['tag1', 'tag2'])
    assert 'full_name' in col_name_df.columns
    assert len(semantic_tags_df.columns) == 2

    logical_types_df = dt.describe([Datetime, Boolean])
    assert 'signup_date', 'is_registered' in logical_types_df.columns
    assert len(logical_types_df.columns) == 2

    multi_params_df = dt.describe(['age', 'tag1', Datetime])
    expected = ['full_name', 'age', 'signup_date']
    for col_name in expected:
        assert col_name in multi_params_df.columns
    multi_params_df['full_name'].equals(col_name_df['full_name'])
    multi_params_df['full_name'].equals(dt.describe()['full_name'])


def test_data_table_describe_with_include_error(sample_df):
    dt = DataTable(sample_df)
    match = 'no columns matched the given include filters.'
    warning = 'The following selectors were not present in your DataTable: '

    with pytest.raises(ValueError, match=match):
        with pytest.warns(UserWarning, match=warning + 'wrongname'):
            dt.describe(include=['wrongname'])

    with pytest.warns(UserWarning, match=warning + 'tag4'):
        dt.describe(include=['email', 'tag4'])

    with pytest.raises(ValueError, match=match):
        with pytest.warns(UserWarning, match=warning + 'url'):
            dt.describe(include=[URL])


def test_data_table_handle_nans_for_mutual_info():
    df_nans = pd.DataFrame({
        'nans': pd.Series([None, None, None, None]),
        'ints': pd.Series([2, pd.NA, 5, 2], dtype='Int64'),
        'floats': pd.Series([3.3, None, 2.3, 1.3]),
        'bools': pd.Series([True, None, True, False]),
        'int_to_cat_nan': pd.Series([1, np.nan, 3, 1], dtype='category'),
        'str': pd.Series(['test', np.nan, 'test2', 'test']),
        'str_no_nan': pd.Series(['test', 'test2', 'test2', 'test']),
    })
    dt_nans = DataTable(df_nans)
    formatted_df = dt_nans._handle_nans_for_mutual_info(dt_nans.to_pandas(copy=True))

    assert isinstance(formatted_df, pd.DataFrame)

    assert 'nans' not in formatted_df.columns
    assert formatted_df['ints'].equals(pd.Series([2, 3, 5, 2], dtype='Int64'))
    assert formatted_df['floats'].equals(pd.Series([3.3, 2.3, 2.3, 1.3], dtype='float'))
    assert formatted_df['bools'].equals(pd.Series([True, True, True, False], dtype='category'))
    assert formatted_df['int_to_cat_nan'].equals(pd.Series([1, 1, 3, 1], dtype='category'))
    assert formatted_df['str'].equals(pd.Series(['test', 'test', 'test2', 'test'], dtype='category'))
    assert formatted_df['str_no_nan'].equals(pd.Series(['test', 'test2', 'test2', 'test'], dtype='category'))


def test_data_table_make_categorical_for_mutual_info():
    df = pd.DataFrame({
        'ints1': pd.Series([1, 2, 3, 2]),
        'ints2': pd.Series([1, 100, 1, 100]),
        'bools': pd.Series([True, False, True, False]),
        'categories': pd.Series(['test', 'test2', 'test2', 'test'])
    })
    dt = DataTable(df)
    formatted_num_bins_df = dt._make_categorical_for_mutual_info(dt.to_pandas(copy=True), num_bins=4)

    assert isinstance(formatted_num_bins_df, pd.DataFrame)

    assert formatted_num_bins_df['ints1'].equals(pd.Series([0, 1, 3, 1], dtype='int8'))
    assert formatted_num_bins_df['ints2'].equals(pd.Series([0, 1, 0, 1], dtype='int8'))
    assert formatted_num_bins_df['bools'].equals(pd.Series([1, 0, 1, 0], dtype='int8'))
    assert formatted_num_bins_df['categories'].equals(pd.Series([0, 1, 1, 0], dtype='int8'))


def test_data_table_get_mutual_information(df_same_mi, df_mi):
    dt_same_mi = DataTable(df_same_mi, logical_types={'date': Datetime(datetime_format='%Y-%m-%d')})

    mi = dt_same_mi.get_mutual_information()

    cols_used = set(np.unique(mi[['column_1', 'column_2']].values))
    assert 'nans' not in cols_used
    assert 'nat_lang' not in cols_used
    assert 'date' not in cols_used
    assert mi.shape[0] == 1
    assert mi_between_cols('floats', 'ints', mi) == 1.0

    dt = DataTable(df_mi)
    original_df = dt.to_pandas(copy=True)

    mi = dt.get_mutual_information()
    assert mi.shape[0] == 6
    np.testing.assert_almost_equal(mi_between_cols('ints', 'bools', mi), 0.734, 3)
    np.testing.assert_almost_equal(mi_between_cols('ints', 'strs', mi), 0.0, 3)
    np.testing.assert_almost_equal(mi_between_cols('strs', 'bools', mi), 0, 3)

    mi_many_rows = dt.get_mutual_information(nrows=100000)
    pd.testing.assert_frame_equal(mi, mi_many_rows)

    mi = dt.get_mutual_information(nrows=1)
    assert mi.shape[0] == 6
    assert (mi['mutual_info'] == 1.0).all()

    mi = dt.get_mutual_information(num_bins=2)
    assert mi.shape[0] == 6
    np.testing.assert_almost_equal(mi_between_cols('bools', 'ints', mi), .274, 3)
    np.testing.assert_almost_equal(mi_between_cols('strs', 'ints', mi), 0, 3)
    np.testing.assert_almost_equal(mi_between_cols('bools', 'strs', mi), 0, 3)

    # Confirm that none of this changed the DataTable's underlying df
    pd.testing.assert_frame_equal(to_pandas(dt.to_pandas()), to_pandas(original_df))


def test_mutual_info_does_not_include_index(sample_df):
    dt = DataTable(sample_df, index='id')
    mi = dt.get_mutual_information()
    assert 'id' not in mi['column_1'].values


def test_mutual_info_returns_empty_df_properly(sample_df):
    dt = DataTable(sample_df.copy()[['id', 'age']], index='id')
    mi = dt.get_mutual_information()
    assert mi.empty


def test_mutual_info_sort(df_mi):
    dt = DataTable(df_mi)
    mi = dt.get_mutual_information()

    for i in range(len(mi['mutual_info']) - 1):
        assert mi['mutual_info'].iloc[i] >= mi['mutual_info'].iloc[i + 1]


def test_make_index(sample_df):
    dt = DataTable(sample_df, index='new_index', make_index=True)
    assert dt.index == 'new_index'
    assert 'new_index' in dt._dataframe.columns
    assert to_pandas(dt._dataframe)['new_index'].unique
    assert to_pandas(dt._dataframe['new_index']).is_monotonic
    assert 'index' in dt.columns['new_index'].semantic_tags


def test_numeric_time_index_dtypes(numeric_time_index_df):
    dt = DataTable(numeric_time_index_df, time_index='whole_numbers')
    date_col = dt['whole_numbers']
    assert dt.time_index == 'whole_numbers'
    assert date_col.logical_type == WholeNumber
    assert date_col.semantic_tags == {'time_index', 'numeric'}

    dt = dt.set_time_index('floats')
    date_col = dt['floats']
    assert dt.time_index == 'floats'
    assert date_col.logical_type == Double
    assert date_col.semantic_tags == {'time_index', 'numeric'}

    dt = dt.set_time_index('ints')
    date_col = dt['ints']
    assert dt.time_index == 'ints'
    assert date_col.logical_type == Integer
    assert date_col.semantic_tags == {'time_index', 'numeric'}

    dt = dt.set_time_index('with_null')
    date_col = dt['with_null']
    assert dt.time_index == 'with_null'
    assert date_col.logical_type == WholeNumber
    assert date_col.semantic_tags == {'time_index', 'numeric'}


def test_numeric_index_strings(time_index_df):
    error_msg = 'Time index column must contain datetime or numeric values'
    with pytest.raises(TypeError, match=error_msg):
        DataTable(time_index_df, time_index='strs')

    error_msg = 'Time index column must contain datetime or numeric values'
    with pytest.raises(TypeError, match=error_msg):
        DataTable(time_index_df, time_index='ints', logical_types={'ints': 'Categorical'})

    dt = DataTable(time_index_df, time_index='strs', logical_types={'strs': 'Double'})
    date_col = dt['strs']
    assert dt.time_index == 'strs'
    assert date_col.logical_type == Double
    assert date_col.semantic_tags == {'time_index', 'numeric'}

    dt = DataTable(time_index_df, logical_types={'strs': 'Double'})
    dt = dt.set_time_index('strs')
    date_col = dt['strs']
    assert dt.time_index == 'strs'
    assert date_col.logical_type == Double
    assert date_col.semantic_tags == {'time_index', 'numeric'}<|MERGE_RESOLUTION|>--- conflicted
+++ resolved
@@ -1296,11 +1296,7 @@
     new_dt = dt[columns]
     assert new_dt is not dt
     assert new_dt.to_pandas() is not df
-<<<<<<< HEAD
-    pd.testing.assert_frame_equal(to_pandas(df[columns]), to_pandas(new_dt.to_pandas()))
-=======
     pd.testing.assert_frame_equal(df[columns].reset_index(drop=True), new_dt.to_pandas())
->>>>>>> 339a0628
     assert all(new_dt.to_pandas().columns == ['age', 'full_name'])
     assert set(new_dt.columns.keys()) == {'age', 'full_name'}
     assert new_dt.index is None
@@ -1311,11 +1307,7 @@
     new_dt = dt[columns]
     assert new_dt is not dt
     assert new_dt.to_pandas() is not df
-<<<<<<< HEAD
-    pd.testing.assert_frame_equal(to_pandas(df[columns]), to_pandas(new_dt.to_pandas()))
-=======
     pd.testing.assert_frame_equal(df[columns], new_dt.to_pandas(), check_index_type=False)
->>>>>>> 339a0628
     assert all(new_dt.to_pandas().columns == ['id', 'full_name'])
     assert set(new_dt.columns.keys()) == {'id', 'full_name'}
     assert new_dt.index == 'id'
@@ -1326,27 +1318,16 @@
     new_dt = dt[columns]
     assert new_dt is not dt
     assert new_dt.to_pandas() is not df
-<<<<<<< HEAD
-    pd.testing.assert_frame_equal(to_pandas(df[columns]), to_pandas(new_dt.to_pandas()))
-=======
     pd.testing.assert_frame_equal(df[columns], new_dt.to_pandas(), check_index_type=False)
->>>>>>> 339a0628
-    assert all(new_dt.to_pandas().columns == ['id', 'signup_date', 'full_name'])
-    assert set(new_dt.columns.keys()) == {'id', 'signup_date', 'full_name'}
     assert new_dt.index == 'id'
-    assert new_dt.time_index == 'signup_date'
 
     # Test with empty list selector
     columns = []
     new_dt = dt[columns]
     assert new_dt is not dt
     assert new_dt.to_pandas() is not df
-<<<<<<< HEAD
     pd.testing.assert_frame_equal(to_pandas(df[columns]), to_pandas(new_dt.to_pandas()))
-    assert len(new_dt.to_pandas().columns) == 0
-=======
     assert new_dt.to_pandas().empty
->>>>>>> 339a0628
     assert set(new_dt.columns.keys()) == set()
     assert new_dt.index is None
     assert new_dt.time_index is None
