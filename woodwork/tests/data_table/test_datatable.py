import re

import numpy as np
import pandas as pd
import pytest

import woodwork as ww
from woodwork import DataColumn, DataTable
from woodwork.data_table import (
    _check_index,
    _check_logical_types,
    _check_semantic_tags,
    _check_time_index,
    _check_unique_column_names,
    _validate_params
)
from woodwork.logical_types import (
    URL,
    Boolean,
    Categorical,
    CountryCode,
    Datetime,
    Double,
    EmailAddress,
    Filepath,
    FullName,
    Integer,
    IPAddress,
    LatLong,
    LogicalType,
    NaturalLanguage,
    Ordinal,
    PhoneNumber,
    SubRegionCode,
    Timedelta,
    WholeNumber,
    ZIPCode
)
from woodwork.tests.testing_utils import mi_between_cols, validate_subset_dt


def test_datatable_init(sample_df):
    dt = DataTable(sample_df)
    df = dt.to_pandas()

    assert dt.name is None
    assert dt.index is None
    assert dt.time_index is None
    assert isinstance(df, pd.DataFrame)
    assert set(dt.columns.keys()) == set(sample_df.columns)
    assert df is sample_df
    pd.testing.assert_frame_equal(df, sample_df)


def test_datatable_copy_param(sample_df):
    dt_with_copy = DataTable(sample_df, copy_dataframe=True)
    assert sample_df is not dt_with_copy.to_pandas()

    dt_no_copy = DataTable(sample_df)
    assert sample_df is dt_no_copy.to_pandas()


def test_datatable_init_with_name_and_index_vals(sample_df):
    dt = DataTable(sample_df,
                   name='datatable',
                   index='id',
                   time_index='signup_date')

    assert dt.name == 'datatable'
    assert dt.index == 'id'
    assert dt.time_index == 'signup_date'
    assert dt.columns[dt.time_index].logical_type == Datetime


def test_datatable_init_with_valid_string_time_index():
    df = pd.DataFrame({
        'id': [0, 1, 2, 3],
        'times': ['2019-01-01', '2019-01-02', '2019-01-03', pd.NA]
    })
    dt = DataTable(df,
                   name='datatable',
                   index='id',
                   time_index='times')

    assert dt.name == 'datatable'
    assert dt.index == 'id'
    assert dt.time_index == 'times'
    assert dt.columns[dt.time_index].logical_type == Datetime


def test_datatable_init_with_invalid_string_time_index():
    df = pd.DataFrame({
        'id': [0, 1, 2],
        'times': ['not_a_datetime', '2019-01-02', '2019-01-03']
    })
    error_msg = 'Time index column must contain datetime values'
    with pytest.raises(TypeError, match=error_msg):
        DataTable(df, name='datatable', time_index='times')


def test_datatable_init_with_logical_types(sample_df):
    logical_types = {
        'full_name': NaturalLanguage,
        'age': Double
    }
    dt = DataTable(sample_df,
                   name='datatable',
                   logical_types=logical_types)
    assert dt.columns['full_name'].logical_type == NaturalLanguage
    assert dt.columns['age'].logical_type == Double


def test_datatable_init_with_string_logical_types(sample_df):
    logical_types = {
        'full_name': 'natural_language',
        'age': 'whole_number'
    }
    dt = DataTable(sample_df,
                   name='datatable',
                   logical_types=logical_types)
    assert dt.columns['full_name'].logical_type == NaturalLanguage
    assert dt.columns['age'].logical_type == WholeNumber

    logical_types = {
        'full_name': 'NaturalLanguage',
        'age': 'WholeNumber'
    }
    dt = DataTable(sample_df,
                   name='datatable',
                   logical_types=logical_types)
    assert dt.columns['full_name'].logical_type == NaturalLanguage
    assert dt.columns['age'].logical_type == WholeNumber


def test_datatable_init_with_semantic_tags(sample_df):
    semantic_tags = {
        'id': 'custom_tag',
    }
    dt = DataTable(sample_df,
                   name='datatable',
                   semantic_tags=semantic_tags,
                   use_standard_tags=False)

    id_semantic_tags = dt.columns['id'].semantic_tags
    assert isinstance(id_semantic_tags, set)
    assert len(id_semantic_tags) == 1
    assert 'custom_tag' in id_semantic_tags


def test_datatable_adds_standard_semantic_tags(sample_df):
    dt = DataTable(sample_df,
                   name='datatable',
                   logical_types={
                       'id': Categorical,
                       'age': WholeNumber,
                   })

    assert dt.semantic_tags['id'] == {'category'}
    assert dt.semantic_tags['age'] == {'numeric'}


def test_validate_params_errors(sample_df):
    error_message = 'Dataframe must be a pandas.DataFrame'
    with pytest.raises(TypeError, match=error_message):
        _validate_params(dataframe=pd.Series(),
                         name=None,
                         index=None,
                         time_index=None,
                         logical_types=None,
                         semantic_tags=None)

    error_message = 'DataTable name must be a string'
    with pytest.raises(TypeError, match=error_message):
        _validate_params(dataframe=sample_df,
                         name=1,
                         index=None,
                         time_index=None,
                         logical_types=None,
                         semantic_tags=None)


def test_check_index_errors(sample_df):
    error_message = 'Index column name must be a string'
    with pytest.raises(TypeError, match=error_message):
        _check_index(dataframe=sample_df, index=1)

    error_message = 'Specified index column `foo` not found in dataframe'
    with pytest.raises(LookupError, match=error_message):
        _check_index(dataframe=sample_df, index='foo')

    error_message = 'Index column must be unique'
    with pytest.raises(LookupError, match=error_message):
        _check_index(sample_df, index='age')


def test_check_time_index_errors(sample_df):
    error_message = 'Time index column name must be a string'
    with pytest.raises(TypeError, match=error_message):
        _check_time_index(dataframe=sample_df,
                          time_index=1)

    error_message = 'Specified time index column `foo` not found in dataframe'
    with pytest.raises(LookupError, match=error_message):
        _check_time_index(dataframe=sample_df, time_index='foo')


def test_check_unique_column_names(sample_df):
    duplicate_cols_df = sample_df.copy()
    duplicate_cols_df.insert(0, 'age', [18, 21, 65], allow_duplicates=True)
    with pytest.raises(IndexError, match='Dataframe cannot contain duplicate columns names'):
        _check_unique_column_names(duplicate_cols_df)


def test_check_logical_types_errors(sample_df):
    error_message = 'logical_types must be a dictionary'
    with pytest.raises(TypeError, match=error_message):
        _check_logical_types(sample_df, logical_types='type')

    bad_logical_types_keys = {
        'full_name': None,
        'age': None,
        'birthday': None,
        'occupation': None,
    }
    error_message = re.escape("logical_types contains columns that are not present in dataframe: ['birthday', 'occupation']")
    with pytest.raises(LookupError, match=error_message):
        _check_logical_types(sample_df, bad_logical_types_keys)


def test_datatable_types(sample_df):
    sample_df['formatted_date'] = pd.Series(["2019~01~01", "2019~01~02", "2019~01~03"])
    ymd_format = Datetime(datetime_format='%Y~%m~%d')
    dt = DataTable(sample_df, logical_types={'formatted_date': ymd_format})
    returned_types = dt.types
    assert isinstance(returned_types, pd.DataFrame)
    assert 'Physical Type' in returned_types.columns
    assert 'Logical Type' in returned_types.columns
    assert 'Semantic Tag(s)' in returned_types.columns
    assert returned_types.shape[1] == 3
    assert len(returned_types.index) == len(sample_df.columns)
    assert all([dc.logical_type in LogicalType.__subclasses__() or isinstance(dc.logical_type, LogicalType) for dc in dt.columns.values()])
    correct_logical_types = {
        'id': WholeNumber,
        'full_name': NaturalLanguage,
        'email': NaturalLanguage,
        'phone_number': NaturalLanguage,
        'age': WholeNumber,
        'signup_date': Datetime,
        'is_registered': Boolean,
        'formatted_date': ymd_format
    }
    correct_logical_types = pd.Series(list(correct_logical_types.values()),
                                      index=list(correct_logical_types.keys()))
    assert correct_logical_types.equals(returned_types['Logical Type'])
    for tag in returned_types['Semantic Tag(s)']:
        assert isinstance(tag, set)


def test_datatable_ltypes(sample_df):
    dt = DataTable(sample_df)
    returned_types = dt.ltypes
    assert isinstance(returned_types, pd.Series)
    assert returned_types.name == 'Logical Type'
    assert len(returned_types.index) == len(sample_df.columns)
    assert all([issubclass(logical_type, LogicalType) for logical_type in returned_types.values])
    correct_logical_types = {
        'id': WholeNumber,
        'full_name': NaturalLanguage,
        'email': NaturalLanguage,
        'phone_number': NaturalLanguage,
        'age': WholeNumber,
        'signup_date': Datetime,
        'is_registered': Boolean
    }
    correct_logical_types = pd.Series(list(correct_logical_types.values()),
                                      index=list(correct_logical_types.keys()))
    assert correct_logical_types.equals(returned_types)


def test_datatable_physical_types(sample_df):
    dt = DataTable(sample_df)
    assert isinstance(dt.physical_types, dict)
    assert set(dt.physical_types.keys()) == set(sample_df.columns)
    for k, v in dt.physical_types.items():
        assert isinstance(k, str)
        assert v == sample_df[k].dtype


def test_datatable_logical_types(sample_df):
    dt = DataTable(sample_df)
    assert isinstance(dt.logical_types, dict)
    assert set(dt.logical_types.keys()) == set(sample_df.columns)
    for k, v in dt.logical_types.items():
        assert isinstance(k, str)
        assert k in sample_df.columns
        assert v in LogicalType.__subclasses__()
        assert v == dt.columns[k].logical_type


def test_datatable_semantic_tags(sample_df):
    semantic_tags = {
        'full_name': 'tag1',
        'email': ['tag2'],
        'age': ['numeric', 'age']
    }
    dt = DataTable(sample_df, semantic_tags=semantic_tags)
    assert isinstance(dt.semantic_tags, dict)
    assert set(dt.semantic_tags.keys()) == set(sample_df.columns)
    for k, v in dt.semantic_tags.items():
        assert isinstance(k, str)
        assert k in sample_df.columns
        assert isinstance(v, set)
        assert v == dt.columns[k].semantic_tags


def test_check_semantic_tags_errors(sample_df):
    error_message = 'semantic_tags must be a dictionary'
    with pytest.raises(TypeError, match=error_message):
        _check_semantic_tags(sample_df, semantic_tags='type')

    bad_semantic_tags_keys = {
        'full_name': None,
        'age': None,
        'birthday': None,
        'occupation': None,
    }
    error_message = re.escape("semantic_tags contains columns that are not present in dataframe: ['birthday', 'occupation']")
    with pytest.raises(LookupError, match=error_message):
        _check_semantic_tags(sample_df, bad_semantic_tags_keys)


def test_set_logical_types(sample_df):
    semantic_tags = {
        'full_name': 'tag1',
        'email': ['tag2'],
        'phone_number': ['tag3', 'tag2'],
        'signup_date': {'secondary_time_index'},
    }
    dt = DataTable(sample_df, semantic_tags=semantic_tags, use_standard_tags=True)

    new_dt = dt.set_logical_types({
        'full_name': Categorical,
        'email': EmailAddress,
        'phone_number': PhoneNumber,
        'age': Double,
    })

    # Verify original types were not changed
    assert dt.columns['full_name'].logical_type == NaturalLanguage
    assert dt.columns['email'].logical_type == NaturalLanguage
    assert dt.columns['phone_number'].logical_type == NaturalLanguage
    assert dt.columns['age'].logical_type == WholeNumber
    assert dt.columns['signup_date'].logical_type == Datetime
    original_name_column = dt.columns['full_name']

    assert new_dt is not dt
    assert new_dt.columns['full_name'].logical_type == Categorical
    assert new_dt.columns['email'].logical_type == EmailAddress
    assert new_dt.columns['phone_number'].logical_type == PhoneNumber
    assert new_dt.columns['age'].logical_type == Double

    # Verify new column object was created
    new_name_column = new_dt.columns['full_name']
    assert new_name_column is not original_name_column

    # Verify semantic tags were reset to standard tags
    assert new_dt.columns['full_name'].semantic_tags == {'category'}
    assert new_dt.columns['email'].semantic_tags == set()
    assert new_dt.columns['phone_number'].semantic_tags == set()
    assert new_dt.columns['age'].semantic_tags == {'numeric'}

    # Verify signup date column was unchanged
    assert new_dt.columns['signup_date'].logical_type == Datetime
    assert new_dt.columns['signup_date'].semantic_tags == {'secondary_time_index'}


def test_set_logical_types_invalid_data(sample_df):
    dt = DataTable(sample_df)
    error_message = re.escape("logical_types contains columns that are not present in dataframe: ['birthday']")
    with pytest.raises(LookupError, match=error_message):
        dt.set_logical_types({'birthday': Double})

    error_message = "Invalid logical type specified for 'age'"
    with pytest.raises(TypeError, match=error_message):
        dt.set_logical_types({'age': int})


def test_semantic_tags_during_init(sample_df):
    semantic_tags = {
        'full_name': 'tag1',
        'email': ['tag2'],
        'phone_number': ['tag3'],
        'signup_date': ['secondary_time_index'],
        'age': ['numeric', 'age']
    }
    expected_types = {
        'full_name': {'tag1'},
        'email': {'tag2'},
        'phone_number': {'tag3'},
        'signup_date': {'secondary_time_index'},
        'age': {'numeric', 'age'}
    }
    dt = DataTable(sample_df, semantic_tags=semantic_tags)
    assert dt.columns['full_name'].semantic_tags == expected_types['full_name']
    assert dt.columns['email'].semantic_tags == expected_types['email']
    assert dt.columns['phone_number'].semantic_tags == expected_types['phone_number']
    assert dt.columns['signup_date'].semantic_tags == expected_types['signup_date']
    assert dt.columns['age'].semantic_tags == expected_types['age']


def test_set_semantic_tags(sample_df):
    semantic_tags = {
        'full_name': 'tag1',
        'age': ['numeric', 'age']
    }
    expected_tags = {
        'full_name': {'tag1'},
        'age': {'numeric', 'age'}
    }
    dt = DataTable(sample_df, semantic_tags=semantic_tags)
    assert dt.columns['full_name'].semantic_tags == expected_tags['full_name']
    assert dt.columns['age'].semantic_tags == expected_tags['age']

    new_tags = {
        'full_name': ['new_tag'],
        'age': 'numeric',
    }
    new_dt = dt.set_semantic_tags(new_tags)
    # Verify original tags were not changed
    assert dt.columns['full_name'].semantic_tags == {'tag1'}
    assert dt.columns['age'].semantic_tags == {'numeric', 'age'}

    assert new_dt is not dt
    assert new_dt.columns['full_name'].semantic_tags == {'new_tag'}
    assert new_dt.columns['age'].semantic_tags == {'numeric'}


def test_set_semantic_tags_with_index(sample_df):
    dt = DataTable(sample_df, index='id', use_standard_tags=False)
    assert dt.columns['id'].semantic_tags == {'index'}

    new_tags = {
        'id': 'new_tag',
    }
    dt = dt.set_semantic_tags(new_tags)
    assert dt.columns['id'].semantic_tags == {'index', 'new_tag'}
    dt = dt.set_semantic_tags(new_tags, retain_index_tags=False)
    assert dt.columns['id'].semantic_tags == {'new_tag'}


def test_set_semantic_tags_with_time_index(sample_df):
    dt = DataTable(sample_df, time_index='signup_date', use_standard_tags=False)
    assert dt.columns['signup_date'].semantic_tags == {'time_index'}

    new_tags = {
        'signup_date': 'new_tag',
    }
    dt = dt.set_semantic_tags(new_tags)
    assert dt.columns['signup_date'].semantic_tags == {'time_index', 'new_tag'}
    dt = dt.set_semantic_tags(new_tags, retain_index_tags=False)
    assert dt.columns['signup_date'].semantic_tags == {'new_tag'}


def test_add_semantic_tags(sample_df):
    semantic_tags = {
        'full_name': 'tag1',
        'age': ['numeric', 'age']
    }
    dt = DataTable(sample_df, semantic_tags=semantic_tags, use_standard_tags=False)

    new_tags = {
        'full_name': ['list_tag'],
        'age': 'str_tag',
        'id': {'set_tag'}
    }
    new_dt = dt.add_semantic_tags(new_tags)
    # Verify original tags were not changed
    assert dt.columns['full_name'].semantic_tags == {'tag1'}
    assert dt.columns['age'].semantic_tags == {'numeric', 'age'}

    assert new_dt is not dt
    assert new_dt.columns['full_name'].semantic_tags == {'tag1', 'list_tag'}
    assert new_dt.columns['age'].semantic_tags == {'numeric', 'age', 'str_tag'}
    assert new_dt.columns['id'].semantic_tags == {'set_tag'}


def test_reset_all_semantic_tags(sample_df):
    semantic_tags = {
        'full_name': 'tag1',
        'age': 'age'
    }
    dt = DataTable(sample_df, semantic_tags=semantic_tags, use_standard_tags=True)

    new_dt = dt.reset_semantic_tags()
    # Verify original tags were not changed
    assert dt.columns['full_name'].semantic_tags == {'tag1'}
    assert dt.columns['age'].semantic_tags == {'numeric', 'age'}

    assert new_dt is not dt
    assert new_dt.columns['full_name'].semantic_tags == set()
    assert new_dt.columns['age'].semantic_tags == {'numeric'}


def test_reset_selected_column_semantic_tags(sample_df):
    semantic_tags = {
        'full_name': 'tag1',
        'age': 'age'
    }

    input_types = ['age', ['age'], {'age'}]
    for input_type in input_types:
        dt = DataTable(sample_df, semantic_tags=semantic_tags, use_standard_tags=True)
        dt = dt.reset_semantic_tags(input_type)
        assert dt.columns['full_name'].semantic_tags == {'tag1'}
        assert dt.columns['age'].semantic_tags == {'numeric'}


def test_reset_semantic_tags_with_index(sample_df):
    semantic_tags = {
        'id': 'tag1',
    }
    dt = DataTable(sample_df,
                   index='id',
                   semantic_tags=semantic_tags,
                   use_standard_tags=False)
    assert dt['id'].semantic_tags == {'index', 'tag1'}
    dt = dt.reset_semantic_tags('id', retain_index_tags=True)
    assert dt['id'].semantic_tags == {'index'}
    dt = dt.reset_semantic_tags('id')
    assert dt['id'].semantic_tags == set()


def test_reset_semantic_tags_with_time_index(sample_df):
    semantic_tags = {
        'signup_date': 'tag1',
    }
    dt = DataTable(sample_df,
                   time_index='signup_date',
                   semantic_tags=semantic_tags,
                   use_standard_tags=False)
    assert dt['signup_date'].semantic_tags == {'time_index', 'tag1'}
    dt = dt.reset_semantic_tags('signup_date', retain_index_tags=True)
    assert dt['signup_date'].semantic_tags == {'time_index'}
    dt = dt.reset_semantic_tags('signup_date')
    assert dt['signup_date'].semantic_tags == set()


def test_reset_semantic_tags_invalid_column(sample_df):
    dt = DataTable(sample_df)
    error_msg = "Input contains columns that are not present in dataframe: 'invalid_column'"
    with pytest.raises(LookupError, match=error_msg):
        dt.reset_semantic_tags('invalid_column')


def test_remove_semantic_tags(sample_df):
    semantic_tags = {
        'full_name': ['tag1', 'tag2', 'tag3'],
        'age': ['numeric', 'age'],
        'id': ['tag1', 'tag2']
    }
    dt = DataTable(sample_df, semantic_tags=semantic_tags, use_standard_tags=False)
    tags_to_remove = {
        'full_name': ['tag1', 'tag3'],
        'age': 'numeric',
        'id': {'tag1'}
    }
    new_dt = dt.remove_semantic_tags(tags_to_remove)
    # Verify original tags were not changed
    assert dt.columns['full_name'].semantic_tags == {'tag1', 'tag2', 'tag3'}
    assert dt.columns['age'].semantic_tags == {'numeric', 'age'}
    assert dt.columns['id'].semantic_tags == {'tag1', 'tag2'}

    assert new_dt is not dt
    assert new_dt.columns['full_name'].semantic_tags == {'tag2'}
    assert new_dt.columns['age'].semantic_tags == {'age'}
    assert new_dt.columns['id'].semantic_tags == {'tag2'}


def test_sets_category_dtype_on_init():
    column_name = 'test_series'
    series_list = [
        pd.Series(['a', 'b', 'c'], name=column_name),
        pd.Series(['a', None, 'c'], name=column_name),
        pd.Series(['a', np.nan, 'c'], name=column_name),
        pd.Series(['a', pd.NA, 'c'], name=column_name),
        pd.Series(['a', pd.NaT, 'c'], name=column_name),
    ]

    logical_types = [
        Categorical,
        CountryCode,
        Ordinal,
        SubRegionCode,
        ZIPCode,
    ]

    for series in series_list:
        series = series.astype('object')
        for logical_type in logical_types:
            ltypes = {
                column_name: logical_type,
            }
            dt = DataTable(pd.DataFrame(series), logical_types=ltypes)
            assert dt.columns[column_name].logical_type == logical_type
            assert dt.columns[column_name].dtype == logical_type.pandas_dtype
            assert dt.to_pandas()[column_name].dtype == logical_type.pandas_dtype


def test_sets_category_dtype_on_update():
    column_name = 'test_series'
    series = pd.Series(['a', 'b', 'c'], name=column_name)
    series = series.astype('object')
    logical_types = [
        Categorical,
        CountryCode,
        Ordinal,
        SubRegionCode,
        ZIPCode,
    ]

    for logical_type in logical_types:
        ltypes = {
            column_name: NaturalLanguage,
        }
        dt = DataTable(pd.DataFrame(series), logical_types=ltypes)
        dt = dt.set_logical_types({column_name: logical_type})
        assert dt.columns[column_name].logical_type == logical_type
        assert dt.columns[column_name].dtype == logical_type.pandas_dtype
        assert dt.to_pandas()[column_name].dtype == logical_type.pandas_dtype


def test_sets_string_dtype_on_init():
    column_name = 'test_series'
    series_list = [
        pd.Series(['a', 'b', 'c'], name=column_name),
        pd.Series(['a', None, 'c'], name=column_name),
        pd.Series(['a', np.nan, 'c'], name=column_name),
        pd.Series(['a', pd.NA, 'c'], name=column_name),
    ]

    logical_types = [
        Filepath,
        FullName,
        IPAddress,
        LatLong,
        NaturalLanguage,
        PhoneNumber,
        URL,
    ]

    for series in series_list:
        series = series.astype('object')
        for logical_type in logical_types:
            ltypes = {
                column_name: logical_type,
            }
            dt = DataTable(pd.DataFrame(series), logical_types=ltypes)
            assert dt.columns[column_name].logical_type == logical_type
            assert dt.columns[column_name].dtype == logical_type.pandas_dtype
            assert dt.to_pandas()[column_name].dtype == logical_type.pandas_dtype


def test_sets_string_dtype_on_update():
    column_name = 'test_series'
    series = pd.Series(['a', 'b', 'c'], name=column_name)
    series = series.astype('object')
    logical_types = [
        Filepath,
        FullName,
        IPAddress,
        LatLong,
        NaturalLanguage,
        PhoneNumber,
        URL,
    ]

    for logical_type in logical_types:
        ltypes = {
            column_name: Categorical,
        }
        dt = DataTable(pd.DataFrame(series), logical_types=ltypes)
        dt = dt.set_logical_types({column_name: logical_type})
        assert dt.columns[column_name].logical_type == logical_type
        assert dt.columns[column_name].dtype == logical_type.pandas_dtype
        assert dt.to_pandas()[column_name].dtype == logical_type.pandas_dtype


def test_sets_boolean_dtype_on_init():
    column_name = 'test_series'
    series_list = [
        pd.Series([True, False, True], name=column_name),
        pd.Series([True, None, True], name=column_name),
        pd.Series([True, np.nan, True], name=column_name),
        pd.Series([True, pd.NA, True], name=column_name),
    ]

    logical_type = Boolean
    for series in series_list:
        series = series.astype('object')
        ltypes = {
            column_name: logical_type,
        }
        dt = DataTable(pd.DataFrame(series), logical_types=ltypes)
        assert dt.columns[column_name].logical_type == logical_type
        assert dt.columns[column_name].dtype == logical_type.pandas_dtype
        assert dt.to_pandas()[column_name].dtype == logical_type.pandas_dtype


def test_sets_boolean_dtype_on_update():
    column_name = 'test_series'
    series = pd.Series([0, 1, 0], name=column_name)
    series = series.astype('object')
    ltypes = {
        column_name: WholeNumber,
    }
    dt = DataTable(pd.DataFrame(series), logical_types=ltypes)
    dt = dt.set_logical_types({column_name: Boolean})
    assert dt.columns[column_name].logical_type == Boolean
    assert dt.columns[column_name].dtype == Boolean.pandas_dtype
    assert dt.to_pandas()[column_name].dtype == Boolean.pandas_dtype


def test_sets_int64_dtype_on_init():
    column_name = 'test_series'
    series_list = [
        pd.Series([1, 2, 3], name=column_name),
        pd.Series([1, None, 3], name=column_name),
        pd.Series([1, np.nan, 3], name=column_name),
        pd.Series([1, pd.NA, 3], name=column_name),
    ]

    logical_types = [Integer, WholeNumber]
    for series in series_list:
        series = series.astype('object')
        for logical_type in logical_types:
            ltypes = {
                column_name: logical_type,
            }
            dt = DataTable(pd.DataFrame(series), logical_types=ltypes)
        assert dt.columns[column_name].logical_type == logical_type
        assert dt.columns[column_name].dtype == logical_type.pandas_dtype
        assert dt.to_pandas()[column_name].dtype == logical_type.pandas_dtype


def test_sets_int64_dtype_on_update():
    column_name = 'test_series'
    series = pd.Series([1.0, 2.0, 1.0], name=column_name)
    series = series.astype('object')
    logical_types = [
        Integer,
        WholeNumber,
    ]

    for logical_type in logical_types:
        ltypes = {
            column_name: Double,
        }
        dt = DataTable(pd.DataFrame(series), logical_types=ltypes)
        dt = dt.set_logical_types({column_name: logical_type})
        assert dt.columns[column_name].logical_type == logical_type
        assert dt.columns[column_name].dtype == logical_type.pandas_dtype
        assert dt.to_pandas()[column_name].dtype == logical_type.pandas_dtype


def test_sets_float64_dtype_on_init():
    column_name = 'test_series'
    series_list = [
        pd.Series([1.1, 2, 3], name=column_name),
        pd.Series([1.1, None, 3], name=column_name),
        pd.Series([1.1, np.nan, 3], name=column_name),
    ]

    logical_type = Double
    for series in series_list:
        series = series.astype('object')
        ltypes = {
            column_name: logical_type,
        }
        dt = DataTable(pd.DataFrame(series), logical_types=ltypes)
        assert dt.columns[column_name].logical_type == logical_type
        assert dt.columns[column_name].dtype == logical_type.pandas_dtype
        assert dt.to_pandas()[column_name].dtype == logical_type.pandas_dtype


def test_sets_float64_dtype_on_update():
    column_name = 'test_series'
    series = pd.Series([0, 1, 0], name=column_name)
    series = series.astype('object')
    ltypes = {
        column_name: WholeNumber,
    }
    dt = DataTable(pd.DataFrame(series), logical_types=ltypes)
    dt = dt.set_logical_types({column_name: Double})
    assert dt.columns[column_name].logical_type == Double
    assert dt.columns[column_name].dtype == Double.pandas_dtype
    assert dt.to_pandas()[column_name].dtype == Double.pandas_dtype


def test_sets_datetime64_dtype_on_init():
    column_name = 'test_series'
    series_list = [
        pd.Series(['2020-01-01', '2020-01-02', '2020-01-03'], name=column_name),
        pd.Series(['2020-01-01', None, '2020-01-03'], name=column_name),
        pd.Series(['2020-01-01', np.nan, '2020-01-03'], name=column_name),
        pd.Series(['2020-01-01', pd.NA, '2020-01-03'], name=column_name),
        pd.Series(['2020-01-01', pd.NaT, '2020-01-03'], name=column_name),
    ]

    logical_type = Datetime
    for series in series_list:
        series = series.astype('object')
        ltypes = {
            column_name: logical_type,
        }
        dt = DataTable(pd.DataFrame(series), logical_types=ltypes)
        assert dt.columns[column_name].logical_type == logical_type
        assert dt.columns[column_name].dtype == logical_type.pandas_dtype
        assert dt.to_pandas()[column_name].dtype == logical_type.pandas_dtype


def test_sets_datetime_dtype_on_update():
    column_name = 'test_series'
    series = pd.Series(['2020-01-01', '2020-01-02', '2020-01-03'], name=column_name)
    series = series.astype('object')
    ltypes = {
        column_name: NaturalLanguage,
    }
    dt = DataTable(pd.DataFrame(series), logical_types=ltypes)
    dt = dt.set_logical_types({column_name: Datetime})
    assert dt.columns[column_name].logical_type == Datetime
    assert dt.columns[column_name].dtype == Datetime.pandas_dtype
    assert dt.to_pandas()[column_name].dtype == Datetime.pandas_dtype


def test_invalid_dtype_casting():
    column_name = 'test_series'

    # Cannot cast a column with pd.NA to Double
    series = pd.Series([1.1, pd.NA, 3], name=column_name)
    ltypes = {
        column_name: Double,
    }
    err_msg = 'Error converting datatype for column test_series from type object to type ' \
        'float64. Please confirm the underlying data is consistent with logical type Double.'
    with pytest.raises(TypeError, match=err_msg):
        DataTable(pd.DataFrame(series), logical_types=ltypes)

    # Cannot cast Datetime to Double
    series = pd.Series(['2020-01-01', '2020-01-02', '2020-01-03'], name=column_name)
    ltypes = {
        column_name: Datetime,
    }
    dt = DataTable(pd.DataFrame(series), logical_types=ltypes)
    err_msg = 'Error converting datatype for column test_series from type datetime64[ns] to type ' \
        'float64. Please confirm the underlying data is consistent with logical type Double.'
    with pytest.raises(TypeError, match=re.escape(err_msg)):
        dt.set_logical_types({column_name: Double})

    # Cannot cast invalid strings to whole numbers
    series = pd.Series(['1', 'two', '3'], name=column_name)
    ltypes = {
        column_name: WholeNumber,
    }
    err_msg = 'Error converting datatype for column test_series from type object to type ' \
        'Int64. Please confirm the underlying data is consistent with logical type WholeNumber.'
    with pytest.raises(TypeError, match=err_msg):
        DataTable(pd.DataFrame(series), logical_types=ltypes)


def test_int_dtype_inference_on_init():
    df = pd.DataFrame({
        'ints_no_nans': pd.Series([1, 2]),
        'ints_nan': pd.Series([1, np.nan]),
        'ints_NA': pd.Series([1, pd.NA]),
        'ints_NA_specified': pd.Series([1, pd.NA], dtype='Int64')})
    df_from_dt = DataTable(df).to_pandas()

    assert df_from_dt['ints_no_nans'].dtype == 'Int64'
    assert df_from_dt['ints_nan'].dtype == 'float64'
    assert df_from_dt['ints_NA'].dtype == 'category'
    assert df_from_dt['ints_NA_specified'].dtype == 'Int64'


def test_bool_dtype_inference_on_init():
    df = pd.DataFrame({
        'bools_no_nans': pd.Series([True, False]),
        'bool_nan': pd.Series([True, np.nan]),
        'bool_NA': pd.Series([True, pd.NA]),
        'bool_NA_specified': pd.Series([True, pd.NA], dtype="boolean")})
    df_from_dt = DataTable(df).to_pandas()

    assert df_from_dt['bools_no_nans'].dtype == 'boolean'
    assert df_from_dt['bool_nan'].dtype == 'category'
    assert df_from_dt['bool_NA'].dtype == 'category'
    assert df_from_dt['bool_NA_specified'].dtype == 'boolean'


def test_str_dtype_inference_on_init():
    df = pd.DataFrame({
        'str_no_nans': pd.Series(['a', 'b']),
        'str_nan': pd.Series(['a', np.nan]),
        'str_NA': pd.Series(['a', pd.NA]),
        'str_NA_specified': pd.Series([1, pd.NA], dtype="string"),
        'long_str_NA_specified': pd.Series(['this is a very long sentence inferred as a string', pd.NA], dtype="string"),
        'long_str_NA': pd.Series(['this is a very long sentence inferred as a string', pd.NA])
    })
    df_from_dt = DataTable(df).to_pandas()

    assert df_from_dt['str_no_nans'].dtype == 'category'
    assert df_from_dt['str_nan'].dtype == 'category'
    assert df_from_dt['str_NA'].dtype == 'category'
    assert df_from_dt['str_NA_specified'].dtype == 'category'
    assert df_from_dt['long_str_NA_specified'].dtype == 'string'
    assert df_from_dt['long_str_NA'].dtype == 'string'


def test_float_dtype_inference_on_init():
    df = pd.DataFrame({
        'floats_no_nans': pd.Series([1.1, 2.2]),
        'floats_nan': pd.Series([1.1, np.nan]),
        'floats_NA': pd.Series([1.1, pd.NA]),
        'floats_nan_specified': pd.Series([1.1, np.nan], dtype='float')})
    df_from_dt = DataTable(df).to_pandas()

    assert df_from_dt['floats_no_nans'].dtype == 'float64'
    assert df_from_dt['floats_nan'].dtype == 'float64'
    assert df_from_dt['floats_NA'].dtype == 'category'
    assert df_from_dt['floats_nan_specified'].dtype == 'float64'


def test_datetime_dtype_inference_on_init():
    df = pd.DataFrame({
        'date_no_nans': pd.Series([pd.to_datetime('2020-09-01')] * 2),
        'date_nan': pd.Series([pd.to_datetime('2020-09-01'), np.nan]),
        'date_NA': pd.Series([pd.to_datetime('2020-09-01'), pd.NA]),
        'date_NaT': pd.Series([pd.to_datetime('2020-09-01'), pd.NaT]),
        'date_NA_specified': pd.Series([pd.to_datetime('2020-09-01'), pd.NA], dtype='datetime64[ns]')})
    df_from_dt = DataTable(df).to_pandas()

    assert df_from_dt['date_no_nans'].dtype == 'datetime64[ns]'
    assert df_from_dt['date_nan'].dtype == 'datetime64[ns]'
    assert df_from_dt['date_NA'].dtype == 'datetime64[ns]'
    assert df_from_dt['date_NaT'].dtype == 'datetime64[ns]'
    assert df_from_dt['date_NA_specified'].dtype == 'datetime64[ns]'


def test_timedelta_dtype_inference_on_init():
    df = pd.DataFrame({
        'delta_no_nans': (pd.Series([pd.to_datetime('2020-09-01')] * 2) - pd.to_datetime('2020-07-01')),
        'delta_nan': (pd.Series([pd.to_datetime('2020-09-01'), np.nan]) - pd.to_datetime('2020-07-01')),
        'delta_NaT': (pd.Series([pd.to_datetime('2020-09-01'), pd.NaT]) - pd.to_datetime('2020-07-01')),
        'delta_NA_specified': (pd.Series([pd.to_datetime('2020-09-01'), pd.NA], dtype='datetime64[ns]') - pd.to_datetime('2020-07-01')),
    })
    df_from_dt = DataTable(df).to_pandas()

    assert df_from_dt['delta_no_nans'].dtype == 'timedelta64[ns]'
    assert df_from_dt['delta_nan'].dtype == 'timedelta64[ns]'
    assert df_from_dt['delta_NaT'].dtype == 'timedelta64[ns]'
    assert df_from_dt['delta_NA_specified'].dtype == 'timedelta64[ns]'


def test_invalid_select_ltypes(sample_df):
    dt = DataTable(sample_df)
    dt.set_logical_types({
        'full_name': FullName,
        'email': EmailAddress,
        'phone_number': PhoneNumber,
        'age': Double,
        'signup_date': Datetime,
    })

    error_message = "Invalid logical type specified: 1"
    with pytest.raises(TypeError, match=error_message):
        dt.select_ltypes(1)

    error_message = "String test is not a valid logical type"
    with pytest.raises(ValueError, match=error_message):
        dt.select_ltypes('test')

    dt_empty = dt.select_ltypes([])
    assert not dt_empty.columns
    assert len(dt_empty.to_pandas().columns) == 0


def test_select_ltypes_warning(sample_df):
    dt = DataTable(sample_df)
    dt = dt.set_logical_types({
        'full_name': FullName,
        'email': EmailAddress,
        'phone_number': PhoneNumber,
        'age': Double,
        'signup_date': Datetime,
    })

    warning = 'The following logical types were not present in your DataTable: ZIPCode'
    with pytest.warns(UserWarning, match=warning):
        dt_empty = dt.select_ltypes(ZIPCode)
    assert len(dt_empty.columns) == 0

    warning = 'The following logical types were not present in your DataTable: ZIPCode'
    with pytest.warns(UserWarning, match=warning):
        dt_empty = dt.select_ltypes(['ZIPCode', PhoneNumber])
    assert len(dt_empty.columns) == 1

    all_types = LogicalType.__subclasses__()
    warning = 'The following logical types were not present in your DataTable: Categorical, CountryCode, Filepath, IPAddress, Integer, LatLong, NaturalLanguage, Ordinal, SubRegionCode, Timedelta, URL, ZIPCode'
    with pytest.warns(UserWarning, match=warning):
        dt_all_types = dt.select_ltypes(all_types)
    assert len(dt_all_types.columns) == len(dt.columns)
    assert len(dt_all_types.to_pandas().columns) == len(dt.to_pandas().columns)


def test_select_ltypes_strings(sample_df):
    dt = DataTable(sample_df)
    dt = dt.set_logical_types({
        'full_name': FullName,
        'email': EmailAddress,
        'phone_number': PhoneNumber,
        'age': Double,
        'signup_date': Datetime,
    })

    dt_multiple_ltypes = dt.select_ltypes(['FullName', 'email_address', 'double', 'Boolean', 'datetime'])
    assert len(dt_multiple_ltypes.columns) == 5
    assert 'phone_number' not in dt_multiple_ltypes.columns
    assert 'id' not in dt_multiple_ltypes.columns

    dt_single_ltype = dt.select_ltypes('full_name')
    assert len(dt_single_ltype.columns) == 1


def test_select_ltypes_objects(sample_df):
    dt = DataTable(sample_df)
    dt = dt.set_logical_types({
        'full_name': FullName,
        'email': EmailAddress,
        'phone_number': PhoneNumber,
        'age': Double,
        'signup_date': Datetime,
    })

    dt_multiple_ltypes = dt.select_ltypes([FullName, EmailAddress, Double, Boolean, Datetime])
    assert len(dt_multiple_ltypes.columns) == 5
    assert 'phone_number' not in dt_multiple_ltypes.columns
    assert 'id' not in dt_multiple_ltypes.columns

    dt_single_ltype = dt.select_ltypes(FullName)
    assert len(dt_single_ltype.columns) == 1


def test_select_ltypes_mixed(sample_df):
    dt = DataTable(sample_df)
    dt = dt.set_logical_types({
        'full_name': FullName,
        'email': EmailAddress,
        'phone_number': PhoneNumber,
        'age': Double,
        'signup_date': Datetime,
    })

    dt_mixed_ltypes = dt.select_ltypes(['FullName', 'email_address', Double])
    assert len(dt_mixed_ltypes.columns) == 3
    assert 'phone_number' not in dt_mixed_ltypes.columns


def test_select_ltypes_table(sample_df):
    dt = DataTable(sample_df, time_index='signup_date', index='id')
    dt = dt.set_logical_types({
        'full_name': FullName,
        'email': EmailAddress,
        'phone_number': PhoneNumber,
        'age': Double,
        'signup_date': Datetime,
    })
    dt.set_semantic_tags({
        'full_name': ['new_tag', 'tag2'],
        'age': 'numeric',
    })

    dt_no_indices = dt.select_ltypes('phone_number')
    assert dt_no_indices.index is None
    assert dt_no_indices.time_index is None

    dt_with_indices = dt.select_ltypes(['Datetime', 'WholeNumber'])
    assert dt_with_indices.index == 'id'
    assert dt_with_indices.time_index == 'signup_date'

    dt_values = dt.select_ltypes(['FullName'])
    assert dt_values.name == dt.name
    original_col = dt_values.columns['full_name']
    col = dt.columns['full_name']
    assert col.logical_type == original_col.logical_type
    assert col.to_pandas().equals(original_col.to_pandas())
    assert col.dtype == original_col.dtype
    assert col.semantic_tags == original_col.semantic_tags


def test_new_dt_from_columns(sample_df):
    dt = DataTable(sample_df, time_index='signup_date', index='id', name='dt_name')
    dt = dt.set_logical_types({
        'full_name': FullName,
        'email': EmailAddress,
        'phone_number': PhoneNumber,
        'age': Double,
        'signup_date': Datetime,
    })
    dt.set_semantic_tags({
        'full_name': ['new_tag', 'tag2'],
        'age': 'numeric',
    })
    empty_dt = dt._new_dt_from_cols([])
    assert len(empty_dt.columns) == 0

    just_index = dt._new_dt_from_cols(['id'])
    assert just_index.index == dt.index
    assert just_index.time_index is None
    validate_subset_dt(just_index, dt)

    just_time_index = dt._new_dt_from_cols(['signup_date'])
    assert just_time_index.time_index == dt.time_index
    assert just_time_index.index is None
    validate_subset_dt(just_time_index, dt)

    transfer_schema = dt._new_dt_from_cols(['phone_number'])
    assert transfer_schema.index is None
    assert transfer_schema.time_index is None
    validate_subset_dt(transfer_schema, dt)


def test_invalid_select_semantic_tags(sample_df):
    dt = DataTable(sample_df, time_index='signup_date', index='id', name='dt_name')
    dt.set_semantic_tags({
        'full_name': ['new_tag', 'tag2'],
        'age': 'numeric',
    })
    err_msg = 'include parameter must be a string, set or list'
    with pytest.raises(TypeError, match=err_msg):
        dt.select_semantic_tags(1)

    err_msg = 'include parameter must contain only strings'
    with pytest.raises(TypeError, match=err_msg):
        dt.select_semantic_tags(['test', 1])

    dt_empty = dt.select_semantic_tags([])
    assert len(dt_empty.columns) == 0


def test_select_semantic_tags(sample_df):
    dt = DataTable(sample_df, time_index='signup_date', name='dt_name')
    dt = dt.set_semantic_tags({
        'full_name': 'tag1',
        'email': ['tag2'],
        'age': ['numeric', 'tag2'],
        'phone_number': ['tag3', 'tag2'],
        'is_registered': 'category',
    })

    dt_one_match = dt.select_semantic_tags('numeric')
    assert len(dt_one_match.columns) == 2
    assert 'age' in dt_one_match.columns
    assert 'id' in dt_one_match.columns

    dt_multiple_matches = dt.select_semantic_tags('tag2')
    assert len(dt_multiple_matches.columns) == 3
    assert 'age' in dt_multiple_matches.columns
    assert 'phone_number' in dt_multiple_matches.columns
    assert 'email' in dt_multiple_matches.columns

    dt_multiple_tags = dt.select_semantic_tags(['numeric', 'time_index'])
    assert len(dt_multiple_tags.columns) == 3
    assert 'id' in dt_multiple_tags.columns
    assert 'age' in dt_multiple_tags.columns
    assert 'signup_date' in dt_multiple_tags.columns

    dt_overlapping_tags = dt.select_semantic_tags(['numeric', 'tag2'])
    assert len(dt_overlapping_tags.columns) == 4
    assert 'id' in dt_overlapping_tags.columns
    assert 'age' in dt_overlapping_tags.columns
    assert 'phone_number' in dt_overlapping_tags.columns
    assert 'email' in dt_overlapping_tags.columns

    dt_common_tags = dt.select_semantic_tags(['category', 'numeric'])
    assert len(dt_common_tags.columns) == 3
    assert 'id' in dt_common_tags.columns
    assert 'is_registered' in dt_common_tags.columns
    assert 'age' in dt_common_tags.columns


def test_select_semantic_tags_warning(sample_df):
    dt = DataTable(sample_df, name='dt_name')
    dt = dt.set_semantic_tags({
        'full_name': ['new_tag', 'tag2'],
        'age': 'numeric',
    })

    warning = "The following semantic tags were not present in your DataTable: ['doesnt_exist']"
    with pytest.warns(UserWarning, match=warning):
        dt_empty = dt.select_semantic_tags(['doesnt_exist'])
    assert len(dt_empty.columns) == 0

    warning = "The following semantic tags were not present in your DataTable: ['doesnt_exist']"
    with pytest.warns(UserWarning, match=warning):
        dt_single = dt.select_semantic_tags(['numeric', 'doesnt_exist'])
    assert len(dt_single.columns) == 2

    warning = "The following semantic tags were not present in your DataTable: ['category', 'doesnt_exist']"
    with pytest.warns(UserWarning, match=warning):
        dt_single = dt.select_semantic_tags(['numeric', 'doesnt_exist', 'category', 'tag2'])
    assert len(dt_single.columns) == 3


def test_getitem(sample_df):
    dt = DataTable(sample_df,
                   name='datatable',
                   logical_types={'age': WholeNumber},
                   semantic_tags={'age': 'custom_tag'},
                   use_standard_tags=True)

    data_col = dt['age']
    assert isinstance(data_col, DataColumn)
    assert data_col.logical_type == WholeNumber
    assert data_col.semantic_tags == {'numeric', 'custom_tag'}


def test_getitem_invalid_input(sample_df):
    dt = DataTable(sample_df)

    error_msg = 'Column name must be a string'
    with pytest.raises(KeyError, match=error_msg):
        dt[1]

    error_msg = "Column with name 'invalid_column' not found in DataTable"
    with pytest.raises(KeyError, match=error_msg):
        dt['invalid_column']


def test_datatable_getitem_list_input(sample_df):
    # Test regular columns
    dt = DataTable(sample_df, time_index='signup_date', index='id', name='dt_name')
    df = dt.to_pandas()
    columns = ['age', 'full_name']
    new_dt = dt[columns]
    assert new_dt is not dt
    assert new_dt.to_pandas() is not df
    pd.testing.assert_frame_equal(df[columns], new_dt.to_pandas())
    assert all(new_dt.to_pandas().columns == ['age', 'full_name'])
    assert set(new_dt.columns.keys()) == {'age', 'full_name'}
    assert new_dt.index is None
    assert new_dt.time_index is None

    # Test with index
    columns = ['id', 'full_name']
    new_dt = dt[columns]
    assert new_dt is not dt
    assert new_dt.to_pandas() is not df
    pd.testing.assert_frame_equal(df[columns], new_dt.to_pandas())
    assert all(new_dt.to_pandas().columns == ['id', 'full_name'])
    assert set(new_dt.columns.keys()) == {'id', 'full_name'}
    assert new_dt.index == 'id'
    assert new_dt.time_index is None

    # Test with time_index
    columns = ['id', 'signup_date', 'full_name']
    new_dt = dt[columns]
    assert new_dt is not dt
    assert new_dt.to_pandas() is not df
    pd.testing.assert_frame_equal(df[columns], new_dt.to_pandas())
    assert all(new_dt.to_pandas().columns == ['id', 'signup_date', 'full_name'])
    assert set(new_dt.columns.keys()) == {'id', 'signup_date', 'full_name'}
    assert new_dt.index == 'id'
    assert new_dt.time_index == 'signup_date'

    # Test with empty list selector
    columns = []
    new_dt = dt[columns]
    assert new_dt is not dt
    assert new_dt.to_pandas() is not df
    pd.testing.assert_frame_equal(df[columns], new_dt.to_pandas())
    assert len(new_dt.to_pandas().columns) == 0
    assert set(new_dt.columns.keys()) == set()
    assert new_dt.index is None
    assert new_dt.time_index is None


def test_datatable_getitem_list_warnings(sample_df):
    # Test regular columns
    dt = DataTable(sample_df, time_index='signup_date', index='id', name='dt_name')
    columns = ['age', 'invalid_col1', 'invalid_col2']
    error_msg = re.escape("Column(s) 'invalid_col1, invalid_col2' not found in DataTable")
    with pytest.raises(KeyError, match=error_msg):
        dt[columns]

    columns = [1]
    error_msg = 'Column names must be strings'
    with pytest.raises(KeyError, match=error_msg):
        dt[columns]


def test_setitem_invalid_input(sample_df):
    dt = DataTable(sample_df, index='id', time_index='signup_date')

    error_msg = 'Column name must be a string'
    with pytest.raises(KeyError, match=error_msg):
        dt[1] = DataColumn(pd.Series([1, 2, 3], dtype='Int64'),
                           use_standard_tags=False)

    error_msg = 'New column must be of DataColumn type'
    with pytest.raises(ValueError, match=error_msg):
        dt['test'] = pd.Series([1, 2, 3], dtype='Int64')

    error_msg = 'Cannot reassign index. Change column name and then use dt.set_index to reassign index.'
    with pytest.raises(KeyError, match=error_msg):
        dt['id'] = DataColumn(pd.Series([True, False, False]))

    error_msg = 'Cannot reassign time index. Change column name and then use dt.set_time_index to reassign time index.'
    with pytest.raises(KeyError, match=error_msg):
        dt['signup_date'] = DataColumn(pd.Series(['test text', 'file', 'False']))


def test_setitem_different_name(sample_df):
    dt = DataTable(sample_df)

    warning = 'Key, id, does not match the name of the provided DataColumn, wrong.'\
        ' Changing DataColumn name to: id'
    with pytest.warns(UserWarning, match=warning):
        dt['id'] = DataColumn(pd.Series([1, 2, 3], dtype='Int64', name='wrong'),
                              use_standard_tags=False)

    assert dt['id'].name == 'id'
    assert dt['id'].to_pandas().name == 'id'
    assert dt.to_pandas()['id'].name == 'id'
    assert 'wrong' not in dt.columns

    warning = 'Key, new_col, does not match the name of the provided DataColumn, wrong2.'\
        ' Changing DataColumn name to: new_col'
    with pytest.warns(UserWarning, match=warning):
        dt['new_col'] = DataColumn(pd.Series([1, 2, 3], dtype='Int64', name='wrong2'),
                                   use_standard_tags=False)
    assert dt['new_col'].name == 'new_col'
    assert dt['new_col'].to_pandas().name == 'new_col'
    assert dt.to_pandas()['new_col'].name == 'new_col'
    assert 'wrong2' not in dt.columns


def test_setitem_new_column(sample_df):
    dt = DataTable(sample_df)

    new_col = DataColumn(pd.Series([1, 2, 3], dtype='Int64'),
                         use_standard_tags=False)
    dt['test_col2'] = new_col
    updated_df = dt.to_pandas()
    assert 'test_col2' in dt.columns
    assert dt['test_col2'].logical_type == WholeNumber
    assert dt['test_col2'].semantic_tags == set()
    assert 'test_col2' in updated_df.columns
    assert updated_df['test_col2'].dtype == 'Int64'

    # Standard tags and no logical type
    new_col = DataColumn(pd.Series(['new', 'column', 'inserted'], dtype='string'),
                         use_standard_tags=True)
    dt['test_col'] = new_col
    updated_df = dt.to_pandas()
    assert 'test_col' in dt.columns
    assert dt['test_col'].logical_type == Categorical
    assert dt['test_col'].semantic_tags == {'category'}
    assert 'test_col' in updated_df.columns
    assert updated_df['test_col'].dtype == 'category'

    # Add with logical type and semantic tag
    new_col = DataColumn(pd.Series([1, 2, 3]),
                         logical_type=Double,
                         use_standard_tags=False,
                         semantic_tags={'test_tag'})
    dt['test_col3'] = new_col
    updated_df = dt.to_pandas()
    assert 'test_col3' in dt.columns
    assert dt['test_col3'].logical_type == Double
    assert dt['test_col3'].semantic_tags == {'test_tag'}
    assert 'test_col3' in updated_df.columns
    assert updated_df['test_col3'].dtype == 'float'


def test_setitem_overwrite_column(sample_df):
    dt = DataTable(sample_df, index='id',
                   time_index='signup_date',
                   use_standard_tags=True)

    # Change to column no change in types
    original_col = dt['age']
    overwrite_col = DataColumn(pd.Series([1, 2, 3], dtype='Int64'),
                               use_standard_tags=True)
    dt['age'] = overwrite_col
    updated_df = dt.to_pandas()

    assert 'age' in dt.columns
    assert dt['age'].logical_type == original_col.logical_type
    assert dt['age'].semantic_tags == original_col.semantic_tags
    assert 'age' in updated_df.columns
    assert updated_df['age'].dtype == 'Int64'
    assert original_col.to_pandas() is not dt['age'].to_pandas()

    # Change dtype, logical types, and tags with conflicting use_standard_tags
    original_col = dt['full_name']
    overwrite_col = DataColumn(pd.Series([True, False, False], dtype='boolean'),
                               use_standard_tags=False,
                               semantic_tags='test_tag')
    dt['full_name'] = overwrite_col
    updated_df = dt.to_pandas()

    assert 'full_name' in dt.columns
    assert dt['full_name'].logical_type == Boolean
    assert dt['full_name'].semantic_tags == {'test_tag'}
    assert 'full_name' in updated_df.columns
    assert updated_df['full_name'].dtype == 'boolean'
    assert original_col.to_pandas() is not dt['full_name'].to_pandas()


def test_set_index(sample_df):
    # Test setting index with set_index()
    dt = DataTable(sample_df)
    new_dt = dt.set_index('id')
    assert new_dt is not dt
    assert new_dt.index == 'id'
    assert dt.index is None
    assert new_dt.columns['id'].semantic_tags == {'index'}
    non_index_cols = [col for col in new_dt.columns.values() if col.name != 'id']
    assert all(['index' not in col.semantic_tags for col in non_index_cols])
    # Test changing index with set_index()
    new_dt2 = new_dt.set_index('full_name')
    assert new_dt.index == 'id'
    assert new_dt2.columns['full_name'].semantic_tags == {'index'}
    non_index_cols = [col for col in new_dt2.columns.values() if col.name != 'full_name']
    assert all(['index' not in col.semantic_tags for col in non_index_cols])

    # Test setting index using setter
    dt = DataTable(sample_df)
    dt.index = 'id'
    assert dt.index == 'id'
    assert 'index' in dt.columns['id'].semantic_tags
    non_index_cols = [col for col in dt.columns.values() if col.name != 'id']
    assert all(['index' not in col.semantic_tags for col in non_index_cols])
    # Test changing index with setter
    dt.index = 'full_name'
    assert 'index' in dt.columns['full_name'].semantic_tags
    non_index_cols = [col for col in dt.columns.values() if col.name != 'full_name']
    assert all(['index' not in col.semantic_tags for col in non_index_cols])


def test_set_time_index(sample_df):
    # Test setting time index with set_time_index()
    dt = DataTable(sample_df)
    new_dt = dt.set_time_index('signup_date')
    assert new_dt is not dt
    assert dt.time_index is None
    assert new_dt.time_index == 'signup_date'
    assert 'time_index' in new_dt.columns['signup_date'].semantic_tags
    non_index_cols = [col for col in new_dt.columns.values() if col.name != 'signup_date']
    assert all(['time_index' not in col.semantic_tags for col in non_index_cols])

    # Test changing time index with set_time_index()
    sample_df['transaction_date'] = pd.to_datetime('2015-09-02')
    dt = DataTable(sample_df)
    new_dt = dt.set_time_index('signup_date')
    assert new_dt.time_index == 'signup_date'
    new_dt2 = new_dt.set_time_index('transaction_date')
    assert 'time_index' in new_dt2.columns['transaction_date'].semantic_tags
    non_index_cols = [col for col in new_dt2.columns.values() if col.name != 'transaction_date']
    assert all(['time_index' not in col.semantic_tags for col in non_index_cols])

    # Test setting index using setter
    dt = DataTable(sample_df)
    assert dt.time_index is None
    dt.time_index = 'signup_date'
    assert dt.time_index == 'signup_date'
    assert 'time_index' in dt.columns['signup_date'].semantic_tags
    non_index_cols = [col for col in dt.columns.values() if col.name != 'signup_date']
    assert all(['time_index' not in col.semantic_tags for col in non_index_cols])

    # Test changing time index with setter
    sample_df['transaction_date'] = pd.to_datetime('2015-09-02')
    dt = DataTable(sample_df)
    dt.time_index = 'signup_date'
    assert dt.time_index == 'signup_date'
    dt.time_index = 'transaction_date'
    assert 'time_index' in dt.columns['transaction_date'].semantic_tags
    non_index_cols = [col for col in dt.columns.values() if col.name != 'transaction_date']
    assert all(['time_index' not in col.semantic_tags for col in non_index_cols])


def test_datatable_clear_index(sample_df):
    # Test by removing index tag
    dt = DataTable(sample_df, index='id')
    assert dt.index == 'id'
    dt = dt.remove_semantic_tags({'id': 'index'})
    assert dt.index is None
    assert all(['index' not in col.semantic_tags for col in dt.columns.values()])

    # Test using setter
    dt = DataTable(sample_df, index='id')
    assert dt.index == 'id'
    dt.index = None
    assert dt.index is None
    assert all(['index' not in col.semantic_tags for col in dt.columns.values()])


def test_datatable_clear_time_index(sample_df):
    # Test by removing time_index tag
    dt = DataTable(sample_df, time_index='signup_date')
    assert dt.time_index == 'signup_date'
    dt = dt.remove_semantic_tags({'signup_date': 'time_index'})
    assert dt.time_index is None
    assert all(['time_index' not in col.semantic_tags for col in dt.columns.values()])

    # Test using setter
    dt = DataTable(sample_df, time_index='signup_date')
    assert dt.time_index == 'signup_date'
    dt.time_index = None
    assert dt.time_index is None
    assert all(['time_index' not in col.semantic_tags for col in dt.columns.values()])


def test_select_invalid_inputs(sample_df):
    dt = DataTable(sample_df, time_index='signup_date', index='id', name='dt_name')
    dt = dt.set_logical_types({
        'full_name': FullName,
        'email': EmailAddress,
        'phone_number': PhoneNumber,
        'age': Double,
        'signup_date': Datetime,
    })
    dt = dt.set_semantic_tags({
        'full_name': ['new_tag', 'tag2'],
        'age': 'numeric',
    })

    err_msg = "Invalid selector used in include: 1 must be either a string or LogicalType"
    with pytest.raises(TypeError, match=err_msg):
        dt.select(1)

    err_msg = "Invalid selector used in include: 1 must be either a string or LogicalType"
    with pytest.raises(TypeError, match=err_msg):
        dt.select(['boolean', 'index', Double, 1])

    dt_empty = dt.select([])
    assert len(dt_empty.columns) == 0


def test_select_single_inputs(sample_df):
    dt = DataTable(sample_df, time_index='signup_date', index='id', name='dt_name')
    dt = dt.set_logical_types({
        'full_name': FullName,
        'email': EmailAddress,
        'phone_number': PhoneNumber,
        'signup_date': Datetime,
    })
    dt = dt.set_semantic_tags({
        'full_name': ['new_tag', 'tag2'],
        'age': 'numeric',
        'signup_date': 'date_of_birth'
    })

    dt_ltype_string = dt.select('full_name')
    assert len(dt_ltype_string.columns) == 1
    assert 'full_name' in dt_ltype_string.columns

    dt_ltype_obj = dt.select(WholeNumber)
    assert len(dt_ltype_obj.columns) == 2
    assert 'age' in dt_ltype_obj.columns
    assert 'id' in dt_ltype_obj.columns

    dt_tag_string = dt.select('index')
    assert len(dt_tag_string.columns) == 1
    assert 'id' in dt_tag_string.columns


def test_select_list_inputs(sample_df):
    dt = DataTable(sample_df, time_index='signup_date', index='id', name='dt_name')
    dt = dt.set_logical_types({
        'full_name': FullName,
        'email': EmailAddress,
        'phone_number': PhoneNumber,
        'signup_date': Datetime,
    })
    dt = dt.set_semantic_tags({
        'full_name': ['new_tag', 'tag2'],
        'age': 'numeric',
        'signup_date': 'date_of_birth',
        'email': 'tag2',
        'is_registered': 'category'
    })

    dt_just_strings = dt.select(['FullName', 'index', 'tag2', 'boolean'])
    assert len(dt_just_strings.columns) == 4
    assert 'id' in dt_just_strings.columns
    assert 'full_name' in dt_just_strings.columns
    assert 'email' in dt_just_strings.columns
    assert 'is_registered' in dt_just_strings.columns

    dt_mixed_selectors = dt.select([FullName, 'index', 'time_index', WholeNumber])
    assert len(dt_mixed_selectors.columns) == 4
    assert 'id' in dt_mixed_selectors.columns
    assert 'full_name' in dt_mixed_selectors.columns
    assert 'signup_date' in dt_mixed_selectors.columns
    assert 'age' in dt_mixed_selectors.columns

    dt_common_tags = dt.select(['category', 'numeric', Boolean])
    assert len(dt_common_tags.columns) == 2
    assert 'is_registered' in dt_common_tags.columns
    assert 'age' in dt_common_tags.columns


def test_select_warnings(sample_df):
    dt = DataTable(sample_df, time_index='signup_date', index='id', name='dt_name')
    dt = dt.set_logical_types({
        'full_name': FullName,
        'email': EmailAddress,
        'phone_number': PhoneNumber,
        'signup_date': Datetime,
    })
    dt = dt.set_semantic_tags({
        'full_name': ['new_tag', 'tag2'],
        'age': 'numeric',
        'signup_date': 'date_of_birth',
        'email': 'tag2'
    })

    warning = 'The following selectors were not present in your DataTable: doesnt_exist'
    with pytest.warns(UserWarning, match=warning):
        dt_empty = dt.select(['doesnt_exist'])
    assert len(dt_empty.columns) == 0

    warning = 'The following selectors were not present in your DataTable: category, doesnt_exist'
    with pytest.warns(UserWarning, match=warning):
        dt_multiple_unused = dt.select(['doesnt_exist', 'boolean', 'category', PhoneNumber])
    assert len(dt_multiple_unused.columns) == 2

    warning = 'The following selectors were not present in your DataTable: ZIPCode, doesnt_exist'
    with pytest.warns(UserWarning, match=warning):
        dt_unused_ltype = dt.select(['doesnt_exist', ZIPCode, 'date_of_birth', WholeNumber])
    assert len(dt_unused_ltype.columns) == 3


def test_datetime_inference_with_format_param():
    df = pd.DataFrame({
        'index': [0, 1, 2],
        'dates': ["2019/01/01", "2019/01/02", "2019/01/03"],
        'ymd_special': ["2019~01~01", "2019~01~02", "2019~01~03"],
        'mdy_special': pd.Series(['3~11~2000', '3~12~2000', '3~13~2000'], dtype='string'),
    })
    dt = DataTable(df,
                   name='dt_name',
                   logical_types={'ymd_special': Datetime(datetime_format='%Y~%m~%d'),
                                  'mdy_special': Datetime(datetime_format='%m~%d~%Y'),
                                  'dates': Datetime},
                   time_index='ymd_special')

    assert dt.time_index == 'ymd_special'
    assert dt['dates'].logical_type == Datetime
    assert isinstance(dt['ymd_special'].logical_type, Datetime)
    assert isinstance(dt['mdy_special'].logical_type, Datetime)

    dt = dt.set_time_index('mdy_special')
    assert dt.time_index == 'mdy_special'

    df = pd.DataFrame({
        'mdy_special': pd.Series(['3&11&2000', '3&12&2000', '3&13&2000'], dtype='string'),
    })
    dt = DataTable(df)

    dt = dt.set_logical_types({'mdy_special': Datetime(datetime_format='%m&%d&%Y')})
    dt.time_index = 'mdy_special'
    assert isinstance(dt['mdy_special'].logical_type, Datetime)
    assert dt.time_index == 'mdy_special'


def test_natural_language_inference_with_config_options():
    dataframe = pd.DataFrame({
        'index': [0, 1, 2],
        'values': ["0123456", "01234567", "012345"]
    })

    ww.config.set_option('natural_language_threshold', 5)
    dt = DataTable(dataframe, name='dt_name')
    assert dt.columns['values'].logical_type == NaturalLanguage
    ww.config.reset_option('natural_language_threshold')


def test_to_pandas_copy(sample_df):
    dt = DataTable(sample_df)

    df_no_copy = dt.to_pandas()
    df_copy = dt.to_pandas(copy=True)

    assert df_no_copy is sample_df

    assert df_no_copy is not df_copy

    df_copy['test_col'] = pd.Series([1, 2, 3])
    assert 'test_col' in df_copy.columns
    assert 'test_col' not in df_no_copy.columns
    assert 'test_col' not in dt.columns


def test_describe_does_not_include_index():
    df = pd.DataFrame({'index_col': [0, 1, 2],
                       'values': [10, 20.3, 5]})
    dt = DataTable(df, index='index_col')
    stats_df = dt.describe()
    assert 'index_col' not in stats_df.columns


def test_data_table_describe_method():
    categorical_ltypes = [Categorical, CountryCode, Ordinal, SubRegionCode, ZIPCode]
    boolean_ltypes = [Boolean]
    datetime_ltypes = [Datetime]
    timedelta_ltypes = [Timedelta]
    numeric_ltypes = [Double, Integer, WholeNumber]
    natural_language_ltypes = [EmailAddress, Filepath, FullName, IPAddress,
                               LatLong, PhoneNumber, URL]

    boolean_data = [True, False, True, True, False, True, np.nan, True]
    category_data = ['red', 'blue', 'red', np.nan, 'red', 'blue', 'red', 'yellow']
    datetime_data = pd.to_datetime(['2020-01-01',
                                    '2020-02-01',
                                    '2020-01-01 08:00',
                                    '2020-02-02 16:00',
                                    '2020-02-02 18:00',
                                    pd.NaT,
                                    '2020-02-01',
                                    '2020-01-02'])
    numeric_data = pd.Series([10, 20, 17, 32, np.nan, 1, 56, 10])
    natural_language_data = [
        'This is a natural language sentence',
        'Duplicate sentence.',
        'This line has numbers in it 000123.',
        'How about some symbols?!',
        'This entry contains two sentences. Second sentence.',
        'Duplicate sentence.',
        np.nan,
        'I am the last line',
    ]
    timedelta_data = datetime_data - pd.Timestamp('2020-01-01')

    expected_index = ['physical_type',
                      'logical_type',
                      'semantic_tags',
                      'count',
                      'nunique',
                      'nan_count',
                      'mean',
                      'mode',
                      'std',
                      'min',
                      'first_quartile',
                      'second_quartile',
                      'third_quartile',
                      'max',
                      'num_true',
                      'num_false']

    # Test categorical columns
    for ltype in categorical_ltypes:
        expected_vals = pd.Series({
            'physical_type': ltype.pandas_dtype,
            'logical_type': ltype,
            'semantic_tags': {'category', 'custom_tag'},
            'count': 7,
            'nunique': 3,
            'nan_count': 1,
            'mode': 'red'}, name='col')
        df = pd.DataFrame({'col': category_data})
        dt = DataTable(df, logical_types={'col': ltype}, semantic_tags={'col': 'custom_tag'})
        stats_df = dt.describe()
        assert isinstance(stats_df, pd.DataFrame)
        assert set(stats_df.columns) == {'col'}
        assert stats_df.index.tolist() == expected_index
        pd.testing.assert_series_equal(expected_vals, stats_df['col'].dropna())

    # Test boolean columns
    for ltype in boolean_ltypes:
        expected_vals = pd.Series({
            'physical_type': ltype.pandas_dtype,
            'logical_type': ltype,
            'semantic_tags': {'custom_tag'},
            'count': 7,
            'nan_count': 1,
            'mode': True,
            'num_true': 5,
            'num_false': 2}, name='col')
        expected_vals.name = 'col'
        df = pd.DataFrame({'col': boolean_data})
        dt = DataTable(df, logical_types={'col': ltype}, semantic_tags={'col': 'custom_tag'})
        stats_df = dt.describe()
        assert isinstance(stats_df, pd.DataFrame)
        assert set(stats_df.columns) == {'col'}
        assert stats_df.index.tolist() == expected_index
        pd.testing.assert_series_equal(expected_vals, stats_df['col'].dropna())

    # Test datetime columns
    for ltype in datetime_ltypes:
        expected_vals = pd.Series({
            'physical_type': ltype.pandas_dtype,
            'logical_type': ltype,
            'semantic_tags': {'custom_tag'},
            'count': 7,
            'nunique': 6,
            'nan_count': 1,
            'mean': datetime_data.mean(),
            'mode': pd.to_datetime('2020-02-01'),
            'min': datetime_data.min(),
            'max': datetime_data.max()}, name='col')
        df = pd.DataFrame({'col': datetime_data})
        dt = DataTable(df, logical_types={'col': ltype}, semantic_tags={'col': 'custom_tag'})
        stats_df = dt.describe()
        assert isinstance(stats_df, pd.DataFrame)
        assert set(stats_df.columns) == {'col'}
        assert stats_df.index.tolist() == expected_index
        pd.testing.assert_series_equal(expected_vals, stats_df['col'].dropna())

    # Test timedelta columns
    for ltype in timedelta_ltypes:
        expected_vals = pd.Series({
            'physical_type': ltype.pandas_dtype,
            'logical_type': ltype,
            'semantic_tags': {'custom_tag'},
            'count': 7,
            'nan_count': 1,
            'mode': pd.Timedelta('31days')}, name='col')
        df = pd.DataFrame({'col': timedelta_data})
        dt = DataTable(df, logical_types={'col': ltype}, semantic_tags={'col': 'custom_tag'})
        stats_df = dt.describe()
        assert isinstance(stats_df, pd.DataFrame)
        assert set(stats_df.columns) == {'col'}
        assert stats_df.index.tolist() == expected_index
        pd.testing.assert_series_equal(expected_vals, stats_df['col'].dropna())

    # Test numeric columns
    for ltype in numeric_ltypes:
        expected_vals = pd.Series({
            'physical_type': ltype.pandas_dtype,
            'logical_type': ltype,
            'semantic_tags': {'numeric', 'custom_tag'},
            'count': 7,
            'nunique': 6,
            'nan_count': 1,
            'mean': numeric_data.mean(),
            'mode': 10,
            'std': numeric_data.std(),
            'min': 1,
            'first_quartile': 10,
            'second_quartile': 17,
            'third_quartile': 26,
            'max': 56}, name='col')
        df = pd.DataFrame({'col': numeric_data})
        dt = DataTable(df, logical_types={'col': ltype}, semantic_tags={'col': 'custom_tag'})
        stats_df = dt.describe()
        assert isinstance(stats_df, pd.DataFrame)
        assert set(stats_df.columns) == {'col'}
        assert stats_df.index.tolist() == expected_index
        pd.testing.assert_series_equal(expected_vals, stats_df['col'].dropna())

    # Test natural language columns
    for ltype in natural_language_ltypes:
        expected_vals = pd.Series({
            'physical_type': ltype.pandas_dtype,
            'logical_type': ltype,
            'semantic_tags': {'custom_tag'},
            'count': 7,
            'nan_count': 1,
            'mode': 'Duplicate sentence.'}, name='col')
        df = pd.DataFrame({'col': natural_language_data})
        dt = DataTable(df, logical_types={'col': ltype}, semantic_tags={'col': 'custom_tag'})
        stats_df = dt.describe()
        assert isinstance(stats_df, pd.DataFrame)
        assert set(stats_df.columns) == {'col'}
        assert stats_df.index.tolist() == expected_index
        pd.testing.assert_series_equal(expected_vals, stats_df['col'].dropna())


def test_datatable_describe_with_improper_tags():
    df = pd.DataFrame({'bool_col': [True, False, True, np.nan, True],
                       'text_col': ['one', 'two', 'three', 'four', 'five']})

    logical_types = {
        'bool_col': Boolean,
        'text_col': NaturalLanguage,
    }
    semantic_tags = {
        'bool_col': 'category',
        'text_col': 'numeric',
    }

    dt = DataTable(df, logical_types=logical_types, semantic_tags=semantic_tags)
    stats_df = dt.describe()

    # Make sure boolean stats were computed with improper 'category' tag
    assert stats_df['bool_col']['logical_type'] == Boolean
    assert stats_df['bool_col']['semantic_tags'] == {'category'}
    # Make sure numeric stats were not computed with improper 'numeric' tag
    assert stats_df['text_col']['semantic_tags'] == {'numeric'}
    assert stats_df['text_col'][['mean', 'std', 'min', 'max']].isnull().all()


def test_datatable_describe_with_no_semantic_tags():
    df = pd.DataFrame({'category_col': ['a', 'b', 'c', 'a', 'a'],
                       'num_col': [1, 3, 2, 4, 0]})

    logical_types = {
        'category_col': Categorical,
        'num_col': WholeNumber,
    }

    dt = DataTable(df, logical_types=logical_types, use_standard_tags=False)
    stats_df = dt.describe()
    assert dt['category_col'].semantic_tags == set()
    assert dt['num_col'].semantic_tags == set()

    # Make sure category stats were computed
    assert stats_df['category_col']['semantic_tags'] == set()
    assert stats_df['category_col']['nunique'] == 3
    # Make sure numeric stats were computed
    assert stats_df['num_col']['semantic_tags'] == set()
    assert stats_df['num_col']['mean'] == 2


<<<<<<< HEAD
def test_data_table_describe_with_include(sample_df):
    semantic_tags = {
        'full_name': 'tag1',
        'email': ['tag2'],
        'age': ['numeric', 'age']
    }
    dt = DataTable(sample_df, semantic_tags=semantic_tags)

    col_name_df = dt.describe(include=['full_name'])
    assert col_name_df.shape == (16, 1)
    assert 'full_name', 'email' in col_name_df.columns

    semantic_tags_df = dt.describe(['tag1', 'tag2'])
    assert 'full_name' in col_name_df.columns
    assert len(semantic_tags_df.columns) == 2

    logical_types_df = dt.describe([Datetime, Boolean])
    assert 'signup_date', 'is_registered' in logical_types_df.columns
    assert len(logical_types_df.columns) == 2

    multi_params_df = dt.describe(['age', 'tag1', Datetime])
    expected = ['full_name', 'age', 'signup_date']
    for col_name in expected:
        assert col_name in multi_params_df.columns
    multi_params_df['full_name'].equals(col_name_df['full_name'])
    multi_params_df['full_name'].equals(dt.describe()['full_name'])


def test_data_table_describe_with_include_error(sample_df):
    dt = DataTable(sample_df)
    formula = ' is not a valid column name or semantic_tag, or instance of logicalType'
    with pytest.raises(ValueError, match='wrongname' + formula):
        dt.describe(include=['wrongname'])

    with pytest.raises(ValueError, match='tag4' + formula):
        dt.describe(include=['tag4'])

    with pytest.raises(ValueError, match='url' + formula):
        dt.describe(include=[URL])
=======
def test_data_table_handle_nans_for_mutual_info():
    df_nans = pd.DataFrame({
        'nans': pd.Series([None, None, None, None]),
        'ints': pd.Series([2, pd.NA, 5, 2], dtype='Int64'),
        'floats': pd.Series([3.3, None, 2.3, 1.3]),
        'bools': pd.Series([True, None, True, False]),
        'int_to_cat_nan': pd.Series([1, np.nan, 3, 1], dtype='category'),
        'str': pd.Series(['test', np.nan, 'test2', 'test']),
        'str_no_nan': pd.Series(['test', 'test2', 'test2', 'test']),
    })
    dt_nans = DataTable(df_nans)
    formatted_df = dt_nans._handle_nans_for_mutual_info(dt_nans.to_pandas(copy=True))

    assert isinstance(formatted_df, pd.DataFrame)

    assert 'nans' not in formatted_df.columns
    assert formatted_df['ints'].equals(pd.Series([2, 3, 5, 2], dtype='Int64'))
    assert formatted_df['floats'].equals(pd.Series([3.3, 2.3, 2.3, 1.3], dtype='float'))
    assert formatted_df['bools'].equals(pd.Series([True, True, True, False], dtype='category'))
    assert formatted_df['int_to_cat_nan'].equals(pd.Series([1, 1, 3, 1], dtype='category'))
    assert formatted_df['str'].equals(pd.Series(['test', 'test', 'test2', 'test'], dtype='category'))
    assert formatted_df['str_no_nan'].equals(pd.Series(['test', 'test2', 'test2', 'test'], dtype='category'))


def test_data_table_make_categorical_for_mutual_info():
    df = pd.DataFrame({
        'ints1': pd.Series([1, 2, 3, 2]),
        'ints2': pd.Series([1, 100, 1, 100]),
        'bools': pd.Series([True, False, True, False]),
        'categories': pd.Series(['test', 'test2', 'test2', 'test'])
    })
    dt = DataTable(df)
    formatted_num_bins_df = dt._make_categorical_for_mutual_info(dt.to_pandas(copy=True), num_bins=4)

    assert isinstance(formatted_num_bins_df, pd.DataFrame)

    assert formatted_num_bins_df['ints1'].equals(pd.Series([0, 1, 3, 1], dtype='int8'))
    assert formatted_num_bins_df['ints2'].equals(pd.Series([0, 1, 0, 1], dtype='int8'))
    assert formatted_num_bins_df['bools'].equals(pd.Series([1, 0, 1, 0], dtype='int8'))
    assert formatted_num_bins_df['categories'].equals(pd.Series([0, 1, 1, 0], dtype='int8'))


def test_data_table_get_mutual_information():
    df_same_mi = pd.DataFrame({
        'ints': pd.Series([2, pd.NA, 5, 2], dtype='Int64'),
        'floats': pd.Series([1, None, 100, 1]),
        'nans': pd.Series([None, None, None, None]),
        'nat_lang': pd.Series(['this is a very long sentence inferred as a string', None, 'test', 'test']),
        'date': pd.Series(['2020-01-01', '2020-01-02', '2020-01-03'])
    })
    dt_same_mi = DataTable(df_same_mi)

    mi = dt_same_mi.get_mutual_information()

    cols_used = set(np.unique(mi[['column_1', 'column_2']].values))
    assert 'nans' not in cols_used
    assert 'nat_lang' not in cols_used
    assert 'date' not in cols_used
    assert mi.shape[0] == 3
    assert mi_between_cols('ints', 'ints', mi) == 1.0
    assert mi_between_cols('floats', 'ints', mi) == 1.0
    assert mi_between_cols('floats', 'floats', mi) == 1.0

    df = pd.DataFrame({
        'ints': pd.Series([1, 2, 3]),
        'bools': pd.Series([True, False, True]),
        'strs': pd.Series(['hi', 'hi', 'hi'])
    })
    dt = DataTable(df)
    original_df = dt.to_pandas(copy=True)

    mi = dt.get_mutual_information()
    assert mi.shape[0] == 6
    np.testing.assert_almost_equal(mi_between_cols('ints', 'bools', mi), 0.734, 3)
    np.testing.assert_almost_equal(mi_between_cols('ints', 'strs', mi), 0.0, 3)
    np.testing.assert_almost_equal(mi_between_cols('strs', 'bools', mi), 0, 3)

    mi_many_rows = dt.get_mutual_information(nrows=100000)
    pd.testing.assert_frame_equal(mi, mi_many_rows)

    mi = dt.get_mutual_information(nrows=1)
    assert mi.shape[0] == 6
    assert (mi['mutual_info'] == 1.0).all()

    mi = dt.get_mutual_information(num_bins=2)
    assert mi.shape[0] == 6
    np.testing.assert_almost_equal(mi_between_cols('bools', 'ints', mi), .274, 3)
    np.testing.assert_almost_equal(mi_between_cols('strs', 'ints', mi), 0, 3)
    np.testing.assert_almost_equal(mi_between_cols('bools', 'strs', mi), 0, 3)

    # Confirm that none of this changed the DataTable's underlying df
    pd.testing.assert_frame_equal(dt.to_pandas(), original_df)


def test_mutual_info_does_not_include_index():
    df = pd.DataFrame({'index_col': pd.Series([0, 1, 2], dtype='string'),
                       'values': [10, 20.3, 5]})
    dt = DataTable(df, index='index_col')
    mi = dt.get_mutual_information()

    assert mi.shape[0] == 1
    cols_used = set(np.unique(mi[['column_1', 'column_2']].values))
    assert 'index_col' not in cols_used
>>>>>>> 72b99109
<|MERGE_RESOLUTION|>--- conflicted
+++ resolved
@@ -1923,7 +1923,6 @@
     assert stats_df['num_col']['mean'] == 2
 
 
-<<<<<<< HEAD
 def test_data_table_describe_with_include(sample_df):
     semantic_tags = {
         'full_name': 'tag1',
@@ -1963,7 +1962,8 @@
 
     with pytest.raises(ValueError, match='url' + formula):
         dt.describe(include=[URL])
-=======
+
+
 def test_data_table_handle_nans_for_mutual_info():
     df_nans = pd.DataFrame({
         'nans': pd.Series([None, None, None, None]),
@@ -2066,5 +2066,4 @@
 
     assert mi.shape[0] == 1
     cols_used = set(np.unique(mi[['column_1', 'column_2']].values))
-    assert 'index_col' not in cols_used
->>>>>>> 72b99109
+    assert 'index_col' not in cols_used