--- conflicted
+++ resolved
@@ -1124,11 +1124,7 @@
     original_col = dt_values.columns['full_name']
     col = dt.columns['full_name']
     assert col.logical_type == original_col.logical_type
-<<<<<<< HEAD
-    assert to_pandas(col.to_pandas()).equals(to_pandas(original_col.to_pandas()))
-=======
-    assert col.to_series().equals(original_col.to_series())
->>>>>>> 6b084f74
+    assert to_pandas(col.to_series()).equals(to_pandas(original_col.to_series()))
     assert col.dtype == original_col.dtype
     assert col.semantic_tags == original_col.semantic_tags
 
@@ -1238,11 +1234,7 @@
     datacol = dt.pop('age')
     assert isinstance(datacol, DataColumn)
     assert 'custom_tag' in datacol.semantic_tags
-<<<<<<< HEAD
-    assert to_pandas(datacol.to_pandas()).values == [33, 25, 33, 57]
-=======
-    assert datacol.to_series().values == [33, 25, 33]
->>>>>>> 6b084f74
+    assert to_pandas(datacol.to_series()).values == [33, 25, 33, 57]
     assert datacol.logical_type == WholeNumber
 
     assert 'age' not in dt.to_pandas().columns
