import re

import dask.dataframe as dd
import databricks.koalas as ks
import numpy as np
import pandas as pd
import pytest

import woodwork as ww
from woodwork import DataColumn, DataTable
from woodwork.data_table import (
    _check_index,
    _check_logical_types,
    _check_semantic_tags,
    _check_time_index,
    _check_unique_column_names,
    _validate_params
)
from woodwork.exceptions import ColumnNameMismatchWarning
from woodwork.logical_types import (
    URL,
    Boolean,
    Categorical,
    CountryCode,
    Datetime,
    Double,
    EmailAddress,
    Filepath,
    FullName,
    Integer,
    IPAddress,
    LatLong,
    LogicalType,
    NaturalLanguage,
    Ordinal,
    PhoneNumber,
    SubRegionCode,
    Timedelta,
    WholeNumber,
    ZIPCode
)
from woodwork.tests.testing_utils import (
    mi_between_cols,
    to_pandas,
    validate_subset_dt
)


def test_datatable_init(sample_df):
    dt = DataTable(sample_df)
    df = dt.to_dataframe()

    assert dt.name is None
    assert dt.index is None
    assert dt.time_index is None
    assert isinstance(df, (pd.DataFrame, dd.DataFrame, ks.DataFrame))
    assert set(dt.columns.keys()) == set(sample_df.columns)
    assert df is sample_df
    pd.testing.assert_frame_equal(to_pandas(df), to_pandas(sample_df))


def test_datatable_copy_param(sample_df):
    dt_with_copy = DataTable(sample_df, copy_dataframe=True)
    assert sample_df is not dt_with_copy.to_dataframe()

    dt_no_copy = DataTable(sample_df)
    assert sample_df is dt_no_copy.to_dataframe()


def test_datatable_init_with_name_and_index_vals(sample_df):
    dt = DataTable(sample_df,
                   name='datatable',
                   index='id',
                   time_index='signup_date')

    assert dt.name == 'datatable'
    assert dt.index == 'id'
    assert dt.time_index == 'signup_date'
    assert dt.columns[dt.time_index].logical_type == Datetime


def test_datatable_init_with_valid_string_time_index(time_index_df):
    dt = DataTable(time_index_df,
                   name='datatable',
                   index='id',
                   time_index='times')

    assert dt.name == 'datatable'
    assert dt.index == 'id'
    assert dt.time_index == 'times'
    assert dt.columns[dt.time_index].logical_type == Datetime


def test_datatable_with_numeric_datetime_time_index(time_index_df):
    dt = DataTable(time_index_df, time_index='ints', logical_types={'ints': Datetime})

    error_msg = 'Time index column must contain datetime or numeric values'
    with pytest.raises(TypeError, match=error_msg):
        DataTable(time_index_df, name='datatable', time_index='strs', logical_types={'strs': Datetime})

    assert dt.time_index == 'ints'
    assert dt.to_dataframe()['ints'].dtype == 'datetime64[ns]'


def test_datatable_with_numeric_time_index(time_index_df):
    # Set a numeric time index on init
    dt = DataTable(time_index_df, time_index='ints')
    date_col = dt['ints']
    assert dt.time_index == 'ints'
    assert date_col.logical_type == WholeNumber
    assert date_col.semantic_tags == {'time_index', 'numeric'}

    # Specify logical type for time index on init
    dt = DataTable(time_index_df, time_index='ints', logical_types={'ints': 'Double'})
    date_col = dt['ints']
    assert dt.time_index == 'ints'
    assert date_col.logical_type == Double
    assert date_col.semantic_tags == {'time_index', 'numeric'}

    # Change time index to normal datetime time index
    dt = dt.set_time_index('times')
    date_col = dt['ints']
    assert dt.time_index == 'times'
    assert date_col.logical_type == Double
    assert date_col.semantic_tags == {'numeric'}

    # Set numeric time index after init
    dt = DataTable(time_index_df, logical_types={'ints': 'Double'})
    dt = dt.set_time_index('ints')
    date_col = dt['ints']
    assert dt.time_index == 'ints'
    assert date_col.logical_type == Double
    assert date_col.semantic_tags == {'time_index', 'numeric'}


def test_datatable_init_with_invalid_string_time_index(sample_df):
    error_msg = 'Time index column must contain datetime or numeric values'
    with pytest.raises(TypeError, match=error_msg):
        DataTable(sample_df, name='datatable', time_index='full_name')


def test_datatable_init_with_logical_types(sample_df):
    logical_types = {
        'full_name': NaturalLanguage,
        'age': Double
    }
    dt = DataTable(sample_df,
                   name='datatable',
                   logical_types=logical_types)
    assert dt.columns['full_name'].logical_type == NaturalLanguage
    assert dt.columns['age'].logical_type == Double


def test_datatable_init_with_string_logical_types(sample_df):
    logical_types = {
        'full_name': 'natural_language',
        'age': 'whole_number'
    }
    dt = DataTable(sample_df,
                   name='datatable',
                   logical_types=logical_types)
    assert dt.columns['full_name'].logical_type == NaturalLanguage
    assert dt.columns['age'].logical_type == WholeNumber

    logical_types = {
        'full_name': 'NaturalLanguage',
        'age': 'WholeNumber',
        'signup_date': 'Datetime'
    }
    dt = DataTable(sample_df,
                   name='datatable',
                   logical_types=logical_types,
                   time_index='signup_date')
    assert dt.columns['full_name'].logical_type == NaturalLanguage
    assert dt.columns['age'].logical_type == WholeNumber
    assert dt.time_index == 'signup_date'


def test_datatable_init_with_semantic_tags(sample_df):
    semantic_tags = {
        'id': 'custom_tag',
    }
    dt = DataTable(sample_df,
                   name='datatable',
                   semantic_tags=semantic_tags,
                   use_standard_tags=False)

    id_semantic_tags = dt.columns['id'].semantic_tags
    assert isinstance(id_semantic_tags, set)
    assert len(id_semantic_tags) == 1
    assert 'custom_tag' in id_semantic_tags


def test_datatable_adds_standard_semantic_tags(sample_df):
    dt = DataTable(sample_df,
                   name='datatable',
                   logical_types={
                       'id': Categorical,
                       'age': WholeNumber,
                   })

    assert dt.semantic_tags['id'] == {'category'}
    assert dt.semantic_tags['age'] == {'numeric'}


def test_validate_params_errors(sample_df):
    error_message = 'Dataframe must be one of: pandas.DataFrame, dask.DataFrame'
    with pytest.raises(TypeError, match=error_message):
        _validate_params(dataframe=pd.Series(),
                         name=None,
                         index=None,
                         time_index=None,
                         logical_types=None,
                         semantic_tags=None,
                         make_index=False)

    error_message = 'DataTable name must be a string'
    with pytest.raises(TypeError, match=error_message):
        _validate_params(dataframe=sample_df,
                         name=1,
                         index=None,
                         time_index=None,
                         logical_types=None,
                         semantic_tags=None,
                         make_index=False)


def test_check_index_errors(sample_df):
    error_message = 'Index column name must be a string'
    with pytest.raises(TypeError, match=error_message):
        _check_index(dataframe=sample_df, index=1)

    error_message = 'Specified index column `foo` not found in dataframe. To create a new index column, set make_index to True.'
    with pytest.raises(LookupError, match=error_message):
        _check_index(dataframe=sample_df, index='foo')

    if isinstance(sample_df, pd.DataFrame):
        # Does not check for index uniqueness with Dask
        error_message = 'Index column must be unique'
        with pytest.raises(LookupError, match=error_message):
            _check_index(sample_df, index='age')

    error_message = 'When setting make_index to True, the name specified for index cannot match an existing column name'
    with pytest.raises(IndexError, match=error_message):
        _check_index(sample_df, index='id', make_index=True)

    error_message = 'When setting make_index to True, the name for the new index must be specified in the index parameter'
    with pytest.raises(IndexError, match=error_message):
        _check_index(sample_df, index=None, make_index=True)


def test_check_time_index_errors(sample_df):
    error_message = 'Time index column name must be a string'
    with pytest.raises(TypeError, match=error_message):
        _check_time_index(dataframe=sample_df,
                          time_index=1)

    error_message = 'Specified time index column `foo` not found in dataframe'
    with pytest.raises(LookupError, match=error_message):
        _check_time_index(dataframe=sample_df, time_index='foo')


def test_check_unique_column_names(sample_df):
    if isinstance(sample_df, ks.DataFrame):
        pytest.skip("Koalas enforces unique column names")
    duplicate_cols_df = sample_df.copy()
    if isinstance(sample_df, dd.DataFrame):
        duplicate_cols_df = dd.concat([duplicate_cols_df, duplicate_cols_df['age']], axis=1)
    else:
        duplicate_cols_df.insert(0, 'age', [18, 21, 65, 43], allow_duplicates=True)
    with pytest.raises(IndexError, match='Dataframe cannot contain duplicate columns names'):
        _check_unique_column_names(duplicate_cols_df)


def test_check_logical_types_errors(sample_df):
    error_message = 'logical_types must be a dictionary'
    with pytest.raises(TypeError, match=error_message):
        _check_logical_types(sample_df, logical_types='type')

    bad_logical_types_keys = {
        'full_name': None,
        'age': None,
        'birthday': None,
        'occupation': None,
    }
    error_message = re.escape("logical_types contains columns that are not present in dataframe: ['birthday', 'occupation']")
    with pytest.raises(LookupError, match=error_message):
        _check_logical_types(sample_df, bad_logical_types_keys)


def test_datatable_types(sample_df):
    new_dates = ["2019~01~01", "2019~01~02", "2019~01~03", "2019~01~04"]
    if isinstance(sample_df, dd.DataFrame):
        sample_df['formatted_date'] = pd.Series(new_dates)
    else:
        sample_df['formatted_date'] = new_dates
    ymd_format = Datetime(datetime_format='%Y~%m~%d')
    dt = DataTable(sample_df, logical_types={'formatted_date': ymd_format})
    returned_types = dt.types
    assert isinstance(returned_types, pd.DataFrame)
    assert 'Physical Type' in returned_types.columns
    assert 'Logical Type' in returned_types.columns
    assert 'Semantic Tag(s)' in returned_types.columns
    assert returned_types.shape[1] == 3
    assert len(returned_types.index) == len(sample_df.columns)
    assert all([dc.logical_type in LogicalType.__subclasses__() or isinstance(dc.logical_type, LogicalType) for dc in dt.columns.values()])
    correct_logical_types = {
        'id': WholeNumber,
        'full_name': NaturalLanguage,
        'email': NaturalLanguage,
        'phone_number': NaturalLanguage,
        'age': WholeNumber,
        'signup_date': Datetime,
        'is_registered': Boolean,
        'formatted_date': ymd_format
    }
    correct_logical_types = pd.Series(list(correct_logical_types.values()),
                                      index=list(correct_logical_types.keys()))
    assert correct_logical_types.equals(returned_types['Logical Type'])
    for tag in returned_types['Semantic Tag(s)']:
        assert isinstance(tag, set)


def test_datatable_ltypes(sample_df):
    dt = DataTable(sample_df)
    returned_types = dt.ltypes
    assert isinstance(returned_types, pd.Series)
    assert returned_types.name == 'Logical Type'
    assert len(returned_types.index) == len(sample_df.columns)
    assert all([issubclass(logical_type, LogicalType) for logical_type in returned_types.values])
    correct_logical_types = {
        'id': WholeNumber,
        'full_name': NaturalLanguage,
        'email': NaturalLanguage,
        'phone_number': NaturalLanguage,
        'age': WholeNumber,
        'signup_date': Datetime,
        'is_registered': Boolean
    }
    correct_logical_types = pd.Series(list(correct_logical_types.values()),
                                      index=list(correct_logical_types.keys()))
    assert correct_logical_types.equals(returned_types)


def test_datatable_physical_types(sample_df):
    dt = DataTable(sample_df)
    assert isinstance(dt.physical_types, dict)
    assert set(dt.physical_types.keys()) == set(sample_df.columns)
    for k, v in dt.physical_types.items():
        assert isinstance(k, str)
        assert v == sample_df[k].dtype


def test_datatable_logical_types(sample_df):
    dt = DataTable(sample_df)
    assert isinstance(dt.logical_types, dict)
    assert set(dt.logical_types.keys()) == set(sample_df.columns)
    for k, v in dt.logical_types.items():
        assert isinstance(k, str)
        assert k in sample_df.columns
        assert v in LogicalType.__subclasses__()
        assert v == dt.columns[k].logical_type


def test_datatable_semantic_tags(sample_df):
    semantic_tags = {
        'full_name': 'tag1',
        'email': ['tag2'],
        'age': ['numeric', 'age']
    }
    dt = DataTable(sample_df, semantic_tags=semantic_tags)
    assert isinstance(dt.semantic_tags, dict)
    assert set(dt.semantic_tags.keys()) == set(sample_df.columns)
    for k, v in dt.semantic_tags.items():
        assert isinstance(k, str)
        assert k in sample_df.columns
        assert isinstance(v, set)
        assert v == dt.columns[k].semantic_tags


def test_check_semantic_tags_errors(sample_df):
    error_message = 'semantic_tags must be a dictionary'
    with pytest.raises(TypeError, match=error_message):
        _check_semantic_tags(sample_df, semantic_tags='type')

    bad_semantic_tags_keys = {
        'full_name': None,
        'age': None,
        'birthday': None,
        'occupation': None,
    }
    error_message = re.escape("semantic_tags contains columns that are not present in dataframe: ['birthday', 'occupation']")
    with pytest.raises(LookupError, match=error_message):
        _check_semantic_tags(sample_df, bad_semantic_tags_keys)


def test_set_logical_types(sample_df):
    semantic_tags = {
        'full_name': 'tag1',
        'email': ['tag2'],
        'phone_number': ['tag3', 'tag2'],
        'signup_date': {'secondary_time_index'},
    }
    dt = DataTable(sample_df, semantic_tags=semantic_tags, use_standard_tags=True)

    new_dt = dt.set_logical_types({
        'full_name': Categorical,
        'email': EmailAddress,
        'phone_number': PhoneNumber,
        'age': Double,
    })

    # Verify original types were not changed
    assert dt.columns['full_name'].logical_type == NaturalLanguage
    assert dt.columns['email'].logical_type == NaturalLanguage
    assert dt.columns['phone_number'].logical_type == NaturalLanguage
    assert dt.columns['age'].logical_type == WholeNumber
    assert dt.columns['signup_date'].logical_type == Datetime
    original_name_column = dt.columns['full_name']

    assert new_dt is not dt
    assert new_dt.columns['full_name'].logical_type == Categorical
    assert new_dt.columns['email'].logical_type == EmailAddress
    assert new_dt.columns['phone_number'].logical_type == PhoneNumber
    assert new_dt.columns['age'].logical_type == Double

    # Verify new column object was created
    new_name_column = new_dt.columns['full_name']
    assert new_name_column is not original_name_column

    # Verify semantic tags were reset to standard tags
    assert new_dt.columns['full_name'].semantic_tags == {'category'}
    assert new_dt.columns['email'].semantic_tags == set()
    assert new_dt.columns['phone_number'].semantic_tags == set()
    assert new_dt.columns['age'].semantic_tags == {'numeric'}

    # Verify signup date column was unchanged
    assert new_dt.columns['signup_date'].logical_type == Datetime
    assert new_dt.columns['signup_date'].semantic_tags == {'secondary_time_index'}


def test_set_logical_types_invalid_data(sample_df):
    dt = DataTable(sample_df)
    error_message = re.escape("logical_types contains columns that are not present in dataframe: ['birthday']")
    with pytest.raises(LookupError, match=error_message):
        dt.set_logical_types({'birthday': Double})

    error_message = "Invalid logical type specified for 'age'"
    with pytest.raises(TypeError, match=error_message):
        dt.set_logical_types({'age': int})


def test_semantic_tags_during_init(sample_df):
    semantic_tags = {
        'full_name': 'tag1',
        'email': ['tag2'],
        'phone_number': ['tag3'],
        'signup_date': ['secondary_time_index'],
        'age': ['numeric', 'age']
    }
    expected_types = {
        'full_name': {'tag1'},
        'email': {'tag2'},
        'phone_number': {'tag3'},
        'signup_date': {'secondary_time_index'},
        'age': {'numeric', 'age'}
    }
    dt = DataTable(sample_df, semantic_tags=semantic_tags)
    assert dt.columns['full_name'].semantic_tags == expected_types['full_name']
    assert dt.columns['email'].semantic_tags == expected_types['email']
    assert dt.columns['phone_number'].semantic_tags == expected_types['phone_number']
    assert dt.columns['signup_date'].semantic_tags == expected_types['signup_date']
    assert dt.columns['age'].semantic_tags == expected_types['age']


def test_set_semantic_tags(sample_df):
    semantic_tags = {
        'full_name': 'tag1',
        'age': ['numeric', 'age']
    }
    expected_tags = {
        'full_name': {'tag1'},
        'age': {'numeric', 'age'}
    }
    dt = DataTable(sample_df, semantic_tags=semantic_tags)
    assert dt.columns['full_name'].semantic_tags == expected_tags['full_name']
    assert dt.columns['age'].semantic_tags == expected_tags['age']

    new_tags = {
        'full_name': ['new_tag'],
        'age': 'numeric',
    }
    new_dt = dt.set_semantic_tags(new_tags)
    # Verify original tags were not changed
    assert dt.columns['full_name'].semantic_tags == {'tag1'}
    assert dt.columns['age'].semantic_tags == {'numeric', 'age'}

    assert new_dt is not dt
    assert new_dt.columns['full_name'].semantic_tags == {'new_tag'}
    assert new_dt.columns['age'].semantic_tags == {'numeric'}


def test_set_semantic_tags_with_index(sample_df):
    dt = DataTable(sample_df, index='id', use_standard_tags=False)
    assert dt.columns['id'].semantic_tags == {'index'}

    new_tags = {
        'id': 'new_tag',
    }
    dt = dt.set_semantic_tags(new_tags)
    assert dt.columns['id'].semantic_tags == {'index', 'new_tag'}
    dt = dt.set_semantic_tags(new_tags, retain_index_tags=False)
    assert dt.columns['id'].semantic_tags == {'new_tag'}


def test_set_semantic_tags_with_time_index(sample_df):
    dt = DataTable(sample_df, time_index='signup_date', use_standard_tags=False)
    assert dt.columns['signup_date'].semantic_tags == {'time_index'}

    new_tags = {
        'signup_date': 'new_tag',
    }
    dt = dt.set_semantic_tags(new_tags)
    assert dt.columns['signup_date'].semantic_tags == {'time_index', 'new_tag'}
    dt = dt.set_semantic_tags(new_tags, retain_index_tags=False)
    assert dt.columns['signup_date'].semantic_tags == {'new_tag'}


def test_add_semantic_tags(sample_df):
    semantic_tags = {
        'full_name': 'tag1',
        'age': ['numeric', 'age']
    }
    dt = DataTable(sample_df, semantic_tags=semantic_tags, use_standard_tags=False)

    new_tags = {
        'full_name': ['list_tag'],
        'age': 'str_tag',
        'id': {'set_tag'}
    }
    new_dt = dt.add_semantic_tags(new_tags)
    # Verify original tags were not changed
    assert dt.columns['full_name'].semantic_tags == {'tag1'}
    assert dt.columns['age'].semantic_tags == {'numeric', 'age'}

    assert new_dt is not dt
    assert new_dt.columns['full_name'].semantic_tags == {'tag1', 'list_tag'}
    assert new_dt.columns['age'].semantic_tags == {'numeric', 'age', 'str_tag'}
    assert new_dt.columns['id'].semantic_tags == {'set_tag'}


def test_reset_all_semantic_tags(sample_df):
    semantic_tags = {
        'full_name': 'tag1',
        'age': 'age'
    }
    dt = DataTable(sample_df, semantic_tags=semantic_tags, use_standard_tags=True)

    new_dt = dt.reset_semantic_tags()
    # Verify original tags were not changed
    assert dt.columns['full_name'].semantic_tags == {'tag1'}
    assert dt.columns['age'].semantic_tags == {'numeric', 'age'}

    assert new_dt is not dt
    assert new_dt.columns['full_name'].semantic_tags == set()
    assert new_dt.columns['age'].semantic_tags == {'numeric'}


def test_reset_selected_column_semantic_tags(sample_df):
    semantic_tags = {
        'full_name': 'tag1',
        'age': 'age'
    }

    input_types = ['age', ['age'], {'age'}]
    for input_type in input_types:
        dt = DataTable(sample_df, semantic_tags=semantic_tags, use_standard_tags=True)
        dt = dt.reset_semantic_tags(input_type)
        assert dt.columns['full_name'].semantic_tags == {'tag1'}
        assert dt.columns['age'].semantic_tags == {'numeric'}


def test_reset_semantic_tags_with_index(sample_df):
    semantic_tags = {
        'id': 'tag1',
    }
    dt = DataTable(sample_df,
                   index='id',
                   semantic_tags=semantic_tags,
                   use_standard_tags=False)
    assert dt['id'].semantic_tags == {'index', 'tag1'}
    dt = dt.reset_semantic_tags('id', retain_index_tags=True)
    assert dt['id'].semantic_tags == {'index'}
    dt = dt.reset_semantic_tags('id')
    assert dt['id'].semantic_tags == set()


def test_reset_semantic_tags_with_time_index(sample_df):
    semantic_tags = {
        'signup_date': 'tag1',
    }
    dt = DataTable(sample_df,
                   time_index='signup_date',
                   semantic_tags=semantic_tags,
                   use_standard_tags=False)
    assert dt['signup_date'].semantic_tags == {'time_index', 'tag1'}
    dt = dt.reset_semantic_tags('signup_date', retain_index_tags=True)
    assert dt['signup_date'].semantic_tags == {'time_index'}
    dt = dt.reset_semantic_tags('signup_date')
    assert dt['signup_date'].semantic_tags == set()


def test_reset_semantic_tags_invalid_column(sample_df):
    dt = DataTable(sample_df)
    error_msg = "Input contains columns that are not present in dataframe: 'invalid_column'"
    with pytest.raises(LookupError, match=error_msg):
        dt.reset_semantic_tags('invalid_column')


def test_remove_semantic_tags(sample_df):
    semantic_tags = {
        'full_name': ['tag1', 'tag2', 'tag3'],
        'age': ['numeric', 'age'],
        'id': ['tag1', 'tag2']
    }
    dt = DataTable(sample_df, semantic_tags=semantic_tags, use_standard_tags=False)
    tags_to_remove = {
        'full_name': ['tag1', 'tag3'],
        'age': 'numeric',
        'id': {'tag1'}
    }
    new_dt = dt.remove_semantic_tags(tags_to_remove)
    # Verify original tags were not changed
    assert dt.columns['full_name'].semantic_tags == {'tag1', 'tag2', 'tag3'}
    assert dt.columns['age'].semantic_tags == {'numeric', 'age'}
    assert dt.columns['id'].semantic_tags == {'tag1', 'tag2'}

    assert new_dt is not dt
    assert new_dt.columns['full_name'].semantic_tags == {'tag2'}
    assert new_dt.columns['age'].semantic_tags == {'age'}
    assert new_dt.columns['id'].semantic_tags == {'tag2'}


def test_sets_category_dtype_on_init():
    column_name = 'test_series'
    series_list = [
        pd.Series(['a', 'b', 'c'], name=column_name),
        pd.Series(['a', None, 'c'], name=column_name),
        pd.Series(['a', np.nan, 'c'], name=column_name),
        pd.Series(['a', pd.NA, 'c'], name=column_name),
        pd.Series(['a', pd.NaT, 'c'], name=column_name),
    ]

    logical_types = [
        Categorical,
        CountryCode,
        Ordinal(order=['a', 'b', 'c']),
        SubRegionCode,
        ZIPCode,
    ]

    for series in series_list:
        series = series.astype('object')
        for logical_type in logical_types:
            ltypes = {
                column_name: logical_type,
            }
            dt = DataTable(pd.DataFrame(series), logical_types=ltypes)
            assert dt.columns[column_name].logical_type == logical_type
            assert dt.columns[column_name].dtype == logical_type.pandas_dtype
            assert dt.to_dataframe()[column_name].dtype == logical_type.pandas_dtype


def test_sets_category_dtype_on_update():
    column_name = 'test_series'
    series = pd.Series(['a', 'b', 'c'], name=column_name)
    series = series.astype('object')
    logical_types = [
        Categorical,
        CountryCode,
        Ordinal(order=['a', 'b', 'c']),
        SubRegionCode,
        ZIPCode,
    ]

    for logical_type in logical_types:
        ltypes = {
            column_name: NaturalLanguage,
        }
        dt = DataTable(pd.DataFrame(series), logical_types=ltypes)
        dt = dt.set_logical_types({column_name: logical_type})
        assert dt.columns[column_name].logical_type == logical_type
        assert dt.columns[column_name].dtype == logical_type.pandas_dtype
        assert dt.to_dataframe()[column_name].dtype == logical_type.pandas_dtype


def test_sets_string_dtype_on_init():
    column_name = 'test_series'
    series_list = [
        pd.Series(['a', 'b', 'c'], name=column_name),
        pd.Series(['a', None, 'c'], name=column_name),
        pd.Series(['a', np.nan, 'c'], name=column_name),
        pd.Series(['a', pd.NA, 'c'], name=column_name),
    ]

    logical_types = [
        Filepath,
        FullName,
        IPAddress,
        LatLong,
        NaturalLanguage,
        PhoneNumber,
        URL,
    ]

    for series in series_list:
        series = series.astype('object')
        for logical_type in logical_types:
            ltypes = {
                column_name: logical_type,
            }
            dt = DataTable(pd.DataFrame(series), logical_types=ltypes)
            assert dt.columns[column_name].logical_type == logical_type
            assert dt.columns[column_name].dtype == logical_type.pandas_dtype
            assert dt.to_dataframe()[column_name].dtype == logical_type.pandas_dtype


def test_sets_string_dtype_on_update():
    column_name = 'test_series'
    series = pd.Series(['a', 'b', 'c'], name=column_name)
    series = series.astype('object')
    logical_types = [
        Filepath,
        FullName,
        IPAddress,
        LatLong,
        NaturalLanguage,
        PhoneNumber,
        URL,
    ]

    for logical_type in logical_types:
        ltypes = {
            column_name: Categorical,
        }
        dt = DataTable(pd.DataFrame(series), logical_types=ltypes)
        dt = dt.set_logical_types({column_name: logical_type})
        assert dt.columns[column_name].logical_type == logical_type
        assert dt.columns[column_name].dtype == logical_type.pandas_dtype
        assert dt.to_dataframe()[column_name].dtype == logical_type.pandas_dtype


def test_sets_boolean_dtype_on_init():
    column_name = 'test_series'
    series_list = [
        pd.Series([True, False, True], name=column_name),
        pd.Series([True, None, True], name=column_name),
        pd.Series([True, np.nan, True], name=column_name),
        pd.Series([True, pd.NA, True], name=column_name),
    ]

    logical_type = Boolean
    for series in series_list:
        series = series.astype('object')
        ltypes = {
            column_name: logical_type,
        }
        dt = DataTable(pd.DataFrame(series), logical_types=ltypes)
        assert dt.columns[column_name].logical_type == logical_type
        assert dt.columns[column_name].dtype == logical_type.pandas_dtype
        assert dt.to_dataframe()[column_name].dtype == logical_type.pandas_dtype


def test_sets_boolean_dtype_on_update():
    column_name = 'test_series'
    series = pd.Series([0, 1, 0], name=column_name)
    series = series.astype('object')
    ltypes = {
        column_name: WholeNumber,
    }
    dt = DataTable(pd.DataFrame(series), logical_types=ltypes)
    dt = dt.set_logical_types({column_name: Boolean})
    assert dt.columns[column_name].logical_type == Boolean
    assert dt.columns[column_name].dtype == Boolean.pandas_dtype
    assert dt.to_dataframe()[column_name].dtype == Boolean.pandas_dtype


def test_sets_int64_dtype_on_init():
    column_name = 'test_series'
    series_list = [
        pd.Series([1, 2, 3], name=column_name),
        pd.Series([1, None, 3], name=column_name),
        pd.Series([1, np.nan, 3], name=column_name),
        pd.Series([1, pd.NA, 3], name=column_name),
    ]

    logical_types = [Integer, WholeNumber]
    for series in series_list:
        series = series.astype('object')
        for logical_type in logical_types:
            ltypes = {
                column_name: logical_type,
            }
            dt = DataTable(pd.DataFrame(series), logical_types=ltypes)
        assert dt.columns[column_name].logical_type == logical_type
        assert dt.columns[column_name].dtype == logical_type.pandas_dtype
        assert dt.to_dataframe()[column_name].dtype == logical_type.pandas_dtype


def test_sets_int64_dtype_on_update():
    column_name = 'test_series'
    series = pd.Series([1.0, 2.0, 1.0], name=column_name)
    series = series.astype('object')
    logical_types = [
        Integer,
        WholeNumber,
    ]

    for logical_type in logical_types:
        ltypes = {
            column_name: Double,
        }
        dt = DataTable(pd.DataFrame(series), logical_types=ltypes)
        dt = dt.set_logical_types({column_name: logical_type})
        assert dt.columns[column_name].logical_type == logical_type
        assert dt.columns[column_name].dtype == logical_type.pandas_dtype
        assert dt.to_dataframe()[column_name].dtype == logical_type.pandas_dtype


def test_sets_float64_dtype_on_init():
    column_name = 'test_series'
    series_list = [
        pd.Series([1.1, 2, 3], name=column_name),
        pd.Series([1.1, None, 3], name=column_name),
        pd.Series([1.1, np.nan, 3], name=column_name),
    ]

    logical_type = Double
    for series in series_list:
        series = series.astype('object')
        ltypes = {
            column_name: logical_type,
        }
        dt = DataTable(pd.DataFrame(series), logical_types=ltypes)
        assert dt.columns[column_name].logical_type == logical_type
        assert dt.columns[column_name].dtype == logical_type.pandas_dtype
        assert dt.to_dataframe()[column_name].dtype == logical_type.pandas_dtype


def test_sets_float64_dtype_on_update():
    column_name = 'test_series'
    series = pd.Series([0, 1, 0], name=column_name)
    series = series.astype('object')
    ltypes = {
        column_name: WholeNumber,
    }
    dt = DataTable(pd.DataFrame(series), logical_types=ltypes)
    dt = dt.set_logical_types({column_name: Double})
    assert dt.columns[column_name].logical_type == Double
    assert dt.columns[column_name].dtype == Double.pandas_dtype
    assert dt.to_dataframe()[column_name].dtype == Double.pandas_dtype


def test_sets_datetime64_dtype_on_init():
    column_name = 'test_series'
    series_list = [
        pd.Series(['2020-01-01', '2020-01-02', '2020-01-03'], name=column_name),
        pd.Series(['2020-01-01', None, '2020-01-03'], name=column_name),
        pd.Series(['2020-01-01', np.nan, '2020-01-03'], name=column_name),
        pd.Series(['2020-01-01', pd.NA, '2020-01-03'], name=column_name),
        pd.Series(['2020-01-01', pd.NaT, '2020-01-03'], name=column_name),
    ]

    logical_type = Datetime
    for series in series_list:
        series = series.astype('object')
        ltypes = {
            column_name: logical_type,
        }
        dt = DataTable(pd.DataFrame(series), logical_types=ltypes)
        assert dt.columns[column_name].logical_type == logical_type
        assert dt.columns[column_name].dtype == logical_type.pandas_dtype
        assert dt.to_dataframe()[column_name].dtype == logical_type.pandas_dtype


def test_sets_datetime_dtype_on_update():
    column_name = 'test_series'
    series = pd.Series(['2020-01-01', '2020-01-02', '2020-01-03'], name=column_name)
    series = series.astype('object')
    ltypes = {
        column_name: NaturalLanguage,
    }
    dt = DataTable(pd.DataFrame(series), logical_types=ltypes)
    dt = dt.set_logical_types({column_name: Datetime})
    assert dt.columns[column_name].logical_type == Datetime
    assert dt.columns[column_name].dtype == Datetime.pandas_dtype
    assert dt.to_dataframe()[column_name].dtype == Datetime.pandas_dtype


def test_invalid_dtype_casting():
    column_name = 'test_series'

    # Cannot cast a column with pd.NA to Double
    series = pd.Series([1.1, pd.NA, 3], name=column_name)
    ltypes = {
        column_name: Double,
    }
    err_msg = 'Error converting datatype for column test_series from type object to type ' \
        'float64. Please confirm the underlying data is consistent with logical type Double.'
    with pytest.raises(TypeError, match=err_msg):
        DataTable(pd.DataFrame(series), logical_types=ltypes)

    # Cannot cast Datetime to Double
    series = pd.Series(['2020-01-01', '2020-01-02', '2020-01-03'], name=column_name)
    ltypes = {
        column_name: Datetime,
    }
    dt = DataTable(pd.DataFrame(series), logical_types=ltypes)
    err_msg = 'Error converting datatype for column test_series from type datetime64[ns] to type ' \
        'float64. Please confirm the underlying data is consistent with logical type Double.'
    with pytest.raises(TypeError, match=re.escape(err_msg)):
        dt.set_logical_types({column_name: Double})

    # Cannot cast invalid strings to whole numbers
    series = pd.Series(['1', 'two', '3'], name=column_name)
    ltypes = {
        column_name: WholeNumber,
    }
    err_msg = 'Error converting datatype for column test_series from type object to type ' \
        'Int64. Please confirm the underlying data is consistent with logical type WholeNumber.'
    with pytest.raises(TypeError, match=err_msg):
        DataTable(pd.DataFrame(series), logical_types=ltypes)


def test_int_dtype_inference_on_init():
    df = pd.DataFrame({
        'ints_no_nans': pd.Series([1, 2]),
        'ints_nan': pd.Series([1, np.nan]),
        'ints_NA': pd.Series([1, pd.NA]),
        'ints_NA_specified': pd.Series([1, pd.NA], dtype='Int64')})
    df_from_dt = DataTable(df).to_dataframe()

    assert df_from_dt['ints_no_nans'].dtype == 'Int64'
    assert df_from_dt['ints_nan'].dtype == 'float64'
    assert df_from_dt['ints_NA'].dtype == 'category'
    assert df_from_dt['ints_NA_specified'].dtype == 'Int64'


def test_bool_dtype_inference_on_init():
    df = pd.DataFrame({
        'bools_no_nans': pd.Series([True, False]),
        'bool_nan': pd.Series([True, np.nan]),
        'bool_NA': pd.Series([True, pd.NA]),
        'bool_NA_specified': pd.Series([True, pd.NA], dtype="boolean")})
    df_from_dt = DataTable(df).to_dataframe()

    assert df_from_dt['bools_no_nans'].dtype == 'boolean'
    assert df_from_dt['bool_nan'].dtype == 'category'
    assert df_from_dt['bool_NA'].dtype == 'category'
    assert df_from_dt['bool_NA_specified'].dtype == 'boolean'


def test_str_dtype_inference_on_init():
    df = pd.DataFrame({
        'str_no_nans': pd.Series(['a', 'b']),
        'str_nan': pd.Series(['a', np.nan]),
        'str_NA': pd.Series(['a', pd.NA]),
        'str_NA_specified': pd.Series([1, pd.NA], dtype="string"),
        'long_str_NA_specified': pd.Series(['this is a very long sentence inferred as a string', pd.NA], dtype="string"),
        'long_str_NA': pd.Series(['this is a very long sentence inferred as a string', pd.NA])
    })
    df_from_dt = DataTable(df).to_dataframe()

    assert df_from_dt['str_no_nans'].dtype == 'category'
    assert df_from_dt['str_nan'].dtype == 'category'
    assert df_from_dt['str_NA'].dtype == 'category'
    assert df_from_dt['str_NA_specified'].dtype == 'category'
    assert df_from_dt['long_str_NA_specified'].dtype == 'string'
    assert df_from_dt['long_str_NA'].dtype == 'string'


def test_float_dtype_inference_on_init():
    df = pd.DataFrame({
        'floats_no_nans': pd.Series([1.1, 2.2]),
        'floats_nan': pd.Series([1.1, np.nan]),
        'floats_NA': pd.Series([1.1, pd.NA]),
        'floats_nan_specified': pd.Series([1.1, np.nan], dtype='float')})
    df_from_dt = DataTable(df).to_dataframe()

    assert df_from_dt['floats_no_nans'].dtype == 'float64'
    assert df_from_dt['floats_nan'].dtype == 'float64'
    assert df_from_dt['floats_NA'].dtype == 'category'
    assert df_from_dt['floats_nan_specified'].dtype == 'float64'


def test_datetime_dtype_inference_on_init():
    df = pd.DataFrame({
        'date_no_nans': pd.Series([pd.to_datetime('2020-09-01')] * 2),
        'date_nan': pd.Series([pd.to_datetime('2020-09-01'), np.nan]),
        'date_NA': pd.Series([pd.to_datetime('2020-09-01'), pd.NA]),
        'date_NaT': pd.Series([pd.to_datetime('2020-09-01'), pd.NaT]),
        'date_NA_specified': pd.Series([pd.to_datetime('2020-09-01'), pd.NA], dtype='datetime64[ns]')})
    df_from_dt = DataTable(df).to_dataframe()

    assert df_from_dt['date_no_nans'].dtype == 'datetime64[ns]'
    assert df_from_dt['date_nan'].dtype == 'datetime64[ns]'
    assert df_from_dt['date_NA'].dtype == 'datetime64[ns]'
    assert df_from_dt['date_NaT'].dtype == 'datetime64[ns]'
    assert df_from_dt['date_NA_specified'].dtype == 'datetime64[ns]'


def test_timedelta_dtype_inference_on_init():
    df = pd.DataFrame({
        'delta_no_nans': (pd.Series([pd.to_datetime('2020-09-01')] * 2) - pd.to_datetime('2020-07-01')),
        'delta_nan': (pd.Series([pd.to_datetime('2020-09-01'), np.nan]) - pd.to_datetime('2020-07-01')),
        'delta_NaT': (pd.Series([pd.to_datetime('2020-09-01'), pd.NaT]) - pd.to_datetime('2020-07-01')),
        'delta_NA_specified': (pd.Series([pd.to_datetime('2020-09-01'), pd.NA], dtype='datetime64[ns]') - pd.to_datetime('2020-07-01')),
    })
    df_from_dt = DataTable(df).to_dataframe()

    assert df_from_dt['delta_no_nans'].dtype == 'timedelta64[ns]'
    assert df_from_dt['delta_nan'].dtype == 'timedelta64[ns]'
    assert df_from_dt['delta_NaT'].dtype == 'timedelta64[ns]'
    assert df_from_dt['delta_NA_specified'].dtype == 'timedelta64[ns]'


def test_select_ltypes_no_match_and_all(sample_df):
    dt = DataTable(sample_df)
    dt = dt.set_logical_types({
        'full_name': FullName,
        'email': EmailAddress,
        'phone_number': PhoneNumber,
        'age': Double,
        'signup_date': Datetime,
    })
    assert len(dt.select(ZIPCode).columns) == 0
    assert len(dt.select(['ZIPCode', PhoneNumber]).columns) == 1
    all_types = LogicalType.__subclasses__()
    dt_all_types = dt.select(all_types)
    assert len(dt_all_types.columns) == len(dt.columns)
    assert len(dt_all_types.to_dataframe().columns) == len(dt.to_dataframe().columns)


def test_select_ltypes_strings(sample_df):
    dt = DataTable(sample_df)
    dt = dt.set_logical_types({
        'full_name': FullName,
        'email': EmailAddress,
        'phone_number': PhoneNumber,
        'age': Double,
        'signup_date': Datetime,
    })

    dt_multiple_ltypes = dt.select(['FullName', 'email_address', 'double', 'Boolean', 'datetime'])
    assert len(dt_multiple_ltypes.columns) == 5
    assert 'phone_number' not in dt_multiple_ltypes.columns
    assert 'id' not in dt_multiple_ltypes.columns

    dt_single_ltype = dt.select('full_name')
    assert len(dt_single_ltype.columns) == 1


def test_select_ltypes_objects(sample_df):
    dt = DataTable(sample_df)
    dt = dt.set_logical_types({
        'full_name': FullName,
        'email': EmailAddress,
        'phone_number': PhoneNumber,
        'age': Double,
        'signup_date': Datetime,
    })

    dt_multiple_ltypes = dt.select([FullName, EmailAddress, Double, Boolean, Datetime])
    assert len(dt_multiple_ltypes.columns) == 5
    assert 'phone_number' not in dt_multiple_ltypes.columns
    assert 'id' not in dt_multiple_ltypes.columns

    dt_single_ltype = dt.select(FullName)
    assert len(dt_single_ltype.columns) == 1


def test_select_ltypes_mixed(sample_df):
    dt = DataTable(sample_df)
    dt = dt.set_logical_types({
        'full_name': FullName,
        'email': EmailAddress,
        'phone_number': PhoneNumber,
        'age': Double,
        'signup_date': Datetime,
    })

    dt_mixed_ltypes = dt.select(['FullName', 'email_address', Double])
    assert len(dt_mixed_ltypes.columns) == 3
    assert 'phone_number' not in dt_mixed_ltypes.columns


def test_select_ltypes_table(sample_df):
    dt = DataTable(sample_df, time_index='signup_date', index='id')
    dt = dt.set_logical_types({
        'full_name': FullName,
        'email': EmailAddress,
        'phone_number': PhoneNumber,
        'age': Double,
        'signup_date': Datetime,
    })
    dt.set_semantic_tags({
        'full_name': ['new_tag', 'tag2'],
        'age': 'numeric',
    })

    dt_no_indices = dt.select('phone_number')
    assert dt_no_indices.index is None
    assert dt_no_indices.time_index is None

    dt_with_indices = dt.select(['Datetime', 'WholeNumber'])
    assert dt_with_indices.index == 'id'
    assert dt_with_indices.time_index == 'signup_date'

    dt_values = dt.select(['FullName'])
    assert dt_values.name == dt.name
    original_col = dt_values.columns['full_name']
    col = dt.columns['full_name']
    assert col.logical_type == original_col.logical_type
    assert to_pandas(col.to_series()).equals(to_pandas(original_col.to_series()))
    assert col.dtype == original_col.dtype
    assert col.semantic_tags == original_col.semantic_tags


def test_new_dt_from_columns(sample_df):
    dt = DataTable(sample_df, time_index='signup_date', index='id', name='dt_name')
    dt = dt.set_logical_types({
        'full_name': FullName,
        'email': EmailAddress,
        'phone_number': PhoneNumber,
        'age': Double,
        'signup_date': Datetime,
    })
    dt.set_semantic_tags({
        'full_name': ['new_tag', 'tag2'],
        'age': 'numeric',
    })
    empty_dt = dt._new_dt_from_cols([])
    assert len(empty_dt.columns) == 0

    just_index = dt._new_dt_from_cols(['id'])
    assert just_index.index == dt.index
    assert just_index.time_index is None
    validate_subset_dt(just_index, dt)

    just_time_index = dt._new_dt_from_cols(['signup_date'])
    assert just_time_index.time_index == dt.time_index
    assert just_time_index.index is None
    validate_subset_dt(just_time_index, dt)

    transfer_schema = dt._new_dt_from_cols(['phone_number'])
    assert transfer_schema.index is None
    assert transfer_schema.time_index is None
    validate_subset_dt(transfer_schema, dt)


def test_select_semantic_tags(sample_df):
    dt = DataTable(sample_df, time_index='signup_date', name='dt_name')
    dt = dt.set_semantic_tags({
        'full_name': 'tag1',
        'email': ['tag2'],
        'age': ['numeric', 'tag2'],
        'phone_number': ['tag3', 'tag2'],
        'is_registered': 'category',
    })

    dt_one_match = dt.select('numeric')
    assert len(dt_one_match.columns) == 2
    assert 'age' in dt_one_match.columns
    assert 'id' in dt_one_match.columns

    dt_multiple_matches = dt.select('tag2')
    assert len(dt_multiple_matches.columns) == 3
    assert 'age' in dt_multiple_matches.columns
    assert 'phone_number' in dt_multiple_matches.columns
    assert 'email' in dt_multiple_matches.columns

    dt_multiple_tags = dt.select(['numeric', 'time_index'])
    assert len(dt_multiple_tags.columns) == 3
    assert 'id' in dt_multiple_tags.columns
    assert 'age' in dt_multiple_tags.columns
    assert 'signup_date' in dt_multiple_tags.columns

    dt_overlapping_tags = dt.select(['numeric', 'tag2'])
    assert len(dt_overlapping_tags.columns) == 4
    assert 'id' in dt_overlapping_tags.columns
    assert 'age' in dt_overlapping_tags.columns
    assert 'phone_number' in dt_overlapping_tags.columns
    assert 'email' in dt_overlapping_tags.columns

    dt_common_tags = dt.select(['category', 'numeric'])
    assert len(dt_common_tags.columns) == 3
    assert 'id' in dt_common_tags.columns
    assert 'is_registered' in dt_common_tags.columns
    assert 'age' in dt_common_tags.columns


def test_pop(sample_df):
    dt = DataTable(sample_df,
                   name='datatable',
                   logical_types={'age': WholeNumber},
                   semantic_tags={'age': 'custom_tag'},
                   use_standard_tags=True)
    datacol = dt.pop('age')
    assert isinstance(datacol, DataColumn)
    assert 'custom_tag' in datacol.semantic_tags
    assert all(to_pandas(datacol.to_series()).values == [33, 25, 33, 57])
    assert datacol.logical_type == WholeNumber

    assert 'age' not in dt.to_dataframe().columns
    assert 'age' not in dt.columns

    assert 'age' not in dt.logical_types.keys()
    assert 'age' not in dt.semantic_tags.keys()


def test_pop_index(sample_df):
    dt = DataTable(sample_df, index='id', name='dt_name')
    assert dt.index == 'id'
    id_col = dt.pop('id')
    assert dt.index is None
    assert 'index' in id_col.semantic_tags


def test_pop_error(sample_df):
    dt = DataTable(sample_df,
                   name='datatable',
                   logical_types={'age': WholeNumber},
                   semantic_tags={'age': 'custom_tag'},
                   use_standard_tags=True)

    with pytest.raises(KeyError, match="Column with name \'missing\' not found in DataTable"):
        dt.pop("missing")


def test_getitem(sample_df):
    dt = DataTable(sample_df,
                   name='datatable',
                   logical_types={'age': WholeNumber},
                   semantic_tags={'age': 'custom_tag'},
                   use_standard_tags=True)

    data_col = dt['age']
    assert isinstance(data_col, DataColumn)
    assert data_col.logical_type == WholeNumber
    assert data_col.semantic_tags == {'numeric', 'custom_tag'}


def test_getitem_invalid_input(sample_df):
    dt = DataTable(sample_df)

    error_msg = 'Column name must be a string'
    with pytest.raises(KeyError, match=error_msg):
        dt[1]

    error_msg = "Column with name 'invalid_column' not found in DataTable"
    with pytest.raises(KeyError, match=error_msg):
        dt['invalid_column']


def test_datatable_getitem_list_input(sample_df):
    # Test regular columns
    dt = DataTable(sample_df, time_index='signup_date', index='id', name='dt_name')
    df = dt.to_dataframe()
    columns = ['age', 'full_name']
    new_dt = dt[columns]
    assert new_dt is not dt
    assert new_dt.to_dataframe() is not df
    pd.testing.assert_frame_equal(to_pandas(df[columns]).reset_index(drop=True), to_pandas(new_dt.to_dataframe()))
    assert all(new_dt.to_dataframe().columns == ['age', 'full_name'])
    assert set(new_dt.columns.keys()) == {'age', 'full_name'}
    assert new_dt.index is None
    assert new_dt.time_index is None

    # Test with index
    columns = ['id', 'full_name']
    new_dt = dt[columns]
    assert new_dt is not dt
    assert new_dt.to_dataframe() is not df
    pd.testing.assert_frame_equal(to_pandas(df[columns]), to_pandas(new_dt.to_dataframe()))
    assert all(new_dt.to_dataframe().columns == ['id', 'full_name'])
    assert set(new_dt.columns.keys()) == {'id', 'full_name'}
    assert new_dt.index == 'id'
    assert new_dt.time_index is None

    # Test with time_index
    columns = ['id', 'signup_date', 'full_name']
    new_dt = dt[columns]
    assert new_dt is not dt
    assert new_dt.to_dataframe() is not df
    pd.testing.assert_frame_equal(to_pandas(df[columns]), to_pandas(new_dt.to_dataframe()), check_index_type=False)
    assert all(new_dt.to_dataframe().columns == ['id', 'signup_date', 'full_name'])
    assert set(new_dt.columns.keys()) == {'id', 'signup_date', 'full_name'}
    assert new_dt.index == 'id'

    # Test with empty list selector
    columns = []
    new_dt = dt[columns]
    assert new_dt is not dt
    assert new_dt.to_dataframe() is not df
    assert to_pandas(new_dt.to_dataframe()).empty
    assert set(new_dt.columns.keys()) == set()
    assert new_dt.index is None
    assert new_dt.time_index is None


def test_datatable_getitem_list_warnings(sample_df):
    # Test regular columns
    dt = DataTable(sample_df, time_index='signup_date', index='id', name='dt_name')
    columns = ['age', 'invalid_col1', 'invalid_col2']
    error_msg = re.escape("Column(s) 'invalid_col1, invalid_col2' not found in DataTable")
    with pytest.raises(KeyError, match=error_msg):
        dt[columns]

    columns = [1]
    error_msg = 'Column names must be strings'
    with pytest.raises(KeyError, match=error_msg):
        dt[columns]


def test_setitem_invalid_input(sample_df):
    dt = DataTable(sample_df, index='id', time_index='signup_date')

    error_msg = 'Column name must be a string'
    with pytest.raises(KeyError, match=error_msg):
        dt[1] = DataColumn(pd.Series([1, 2, 3], dtype='Int64'),
                           use_standard_tags=False)

    error_msg = 'New column must be of DataColumn type'
    with pytest.raises(ValueError, match=error_msg):
        dt['test'] = pd.Series([1, 2, 3], dtype='Int64')

    error_msg = 'Cannot reassign index. Change column name and then use dt.set_index to reassign index.'
    with pytest.raises(KeyError, match=error_msg):
        dt['id'] = DataColumn(pd.Series([True, False, False]))

    error_msg = 'Cannot reassign time index. Change column name and then use dt.set_time_index to reassign time index.'
    with pytest.raises(KeyError, match=error_msg):
        dt['signup_date'] = DataColumn(pd.Series(['test text', 'file', 'False']))


def test_setitem_different_name(sample_df, sample_series_dask, sample_series_pandas):
    sample_series = sample_series_pandas
    if isinstance(sample_df, dd.DataFrame):
        sample_series = sample_series_dask
    dt = DataTable(sample_df)
<<<<<<< HEAD
    new_series = pd.Series([1, 2, 3, 4], name='wrong')
    if isinstance(sample_df, ks.DataFrame):
        new_series = ks.Series(new_series)
    warning = 'Key, id, does not match the name of the provided DataColumn, wrong.'\
        ' Changing DataColumn name to: id'
    with pytest.warns(UserWarning, match=warning):
        dt['id'] = DataColumn(new_series, use_standard_tags=False)
=======

    warning = 'Name mismatch between sample_series and id. DataColumn and underlying series name are now id'
    with pytest.warns(ColumnNameMismatchWarning, match=warning):
        dt['id'] = DataColumn(sample_series,
                              use_standard_tags=False)
>>>>>>> 4be6b851

    assert dt['id'].name == 'id'
    assert dt['id'].to_series().name == 'id'
    assert dt.to_dataframe()['id'].name == 'id'
    assert 'sample_series' not in dt.columns

<<<<<<< HEAD
    new_series2 = pd.Series([1, 2, 3, 4], name='wrong2')
    if isinstance(sample_df, ks.DataFrame):
        new_series2 = ks.Series(new_series2)
    warning = 'Key, new_col, does not match the name of the provided DataColumn, wrong2.'\
        ' Changing DataColumn name to: new_col'
    with pytest.warns(UserWarning, match=warning):
        dt['new_col'] = DataColumn(new_series2, use_standard_tags=False)
=======
    warning = 'Name mismatch between sample_series and new_col. DataColumn and underlying series name are now new_col'
    with pytest.warns(ColumnNameMismatchWarning, match=warning):
        dt['new_col'] = DataColumn(sample_series,
                                   use_standard_tags=False)
>>>>>>> 4be6b851
    assert dt['new_col'].name == 'new_col'
    assert dt['new_col'].to_series().name == 'new_col'
    assert dt.to_dataframe()['new_col'].name == 'new_col'
    assert 'sample_series' not in dt.columns

    warning = 'Name mismatch between wrong and col_with_name. DataColumn and underlying series name are now col_with_name'
    with pytest.warns(ColumnNameMismatchWarning, match=warning):
        dt['col_with_name'] = DataColumn(sample_series,
                                         use_standard_tags=False, name='wrong')
    assert dt['col_with_name'].name == 'col_with_name'
    assert dt['col_with_name'].to_series().name == 'col_with_name'
    assert dt.to_dataframe()['col_with_name'].name == 'col_with_name'
    assert 'sample_series' not in dt.columns
    assert 'wrong' not in dt.columns


def test_setitem_new_column(sample_df):
    dt = DataTable(sample_df)
    new_series = pd.Series([1, 2, 3])
    if isinstance(sample_df, ks.DataFrame):
        dtype = 'int64'
        new_series = ks.Series(new_series)
    else:
        dtype = 'Int64'

    new_col = DataColumn(new_series, use_standard_tags=False)
    dt['test_col2'] = new_col
    updated_df = dt.to_dataframe()
    assert 'test_col2' in dt.columns
    assert dt['test_col2'].logical_type == WholeNumber
    assert dt['test_col2'].semantic_tags == set()
    assert 'test_col2' in updated_df.columns
    assert updated_df['test_col2'].dtype == dtype

    # Standard tags and no logical type
    new_series = pd.Series(['new', 'column', 'inserted'])
    if isinstance(sample_df, ks.DataFrame):
        dtype = 'object'
        new_series = ks.Series(new_series)
    else:
        dtype = 'category'
    new_col = DataColumn(new_series, use_standard_tags=True)
    dt['test_col'] = new_col
    updated_df = dt.to_dataframe()
    assert 'test_col' in dt.columns
    assert dt['test_col'].logical_type == Categorical
    assert dt['test_col'].semantic_tags == {'category'}
    assert 'test_col' in updated_df.columns
    assert updated_df['test_col'].dtype == dtype

    # Add with logical type and semantic tag
    new_series = pd.Series([1, 2, 3])
    if isinstance(sample_df, ks.DataFrame):
        new_series = ks.Series(new_series)
    new_col = DataColumn(new_series,
                         logical_type=Double,
                         use_standard_tags=False,
                         semantic_tags={'test_tag'})
    dt['test_col3'] = new_col
    updated_df = dt.to_dataframe()
    assert 'test_col3' in dt.columns
    assert dt['test_col3'].logical_type == Double
    assert dt['test_col3'].semantic_tags == {'test_tag'}
    assert 'test_col3' in updated_df.columns
    assert updated_df['test_col3'].dtype == 'float'


def test_setitem_overwrite_column(sample_df):
    dt = DataTable(sample_df, index='id',
                   time_index='signup_date',
                   use_standard_tags=True)

    # Change to column no change in types
    original_col = dt['age']
    new_series = pd.Series([1, 2, 3])
    if isinstance(sample_df, ks.DataFrame):
        dtype = 'int64'
        new_series = ks.Series(new_series)
    else:
        dtype = 'Int64'
    overwrite_col = DataColumn(new_series, use_standard_tags=True)
    dt['age'] = overwrite_col
    updated_df = dt.to_dataframe()

    assert 'age' in dt.columns
    assert dt['age'].logical_type == original_col.logical_type
    assert dt['age'].semantic_tags == original_col.semantic_tags
    assert 'age' in updated_df.columns
    assert updated_df['age'].dtype == dtype
    assert original_col.to_series() is not dt['age'].to_series()

    # Change dtype, logical types, and tags with conflicting use_standard_tags
    original_col = dt['full_name']
    new_series = pd.Series([True, False, False])
    if isinstance(sample_df, ks.DataFrame):
        new_series = ks.Series(new_series)
        dtype = 'bool'
    else:
        dtype = 'boolean'
    overwrite_col = DataColumn(new_series.astype(dtype),
                               use_standard_tags=False,
                               semantic_tags='test_tag')
    dt['full_name'] = overwrite_col
    updated_df = dt.to_dataframe()

    assert 'full_name' in dt.columns
    assert dt['full_name'].logical_type == Boolean
    assert dt['full_name'].semantic_tags == {'test_tag'}
    assert 'full_name' in updated_df.columns
    assert updated_df['full_name'].dtype == dtype
    assert original_col.to_series() is not dt['full_name'].to_series()


def test_set_index(sample_df):
    # Test setting index with set_index()
    dt = DataTable(sample_df)
    new_dt = dt.set_index('id')
    assert new_dt is not dt
    assert new_dt.index == 'id'
    assert dt.index is None
    assert new_dt.columns['id'].semantic_tags == {'index'}
    non_index_cols = [col for col in new_dt.columns.values() if col.name != 'id']
    assert all(['index' not in col.semantic_tags for col in non_index_cols])
    # Test changing index with set_index()
    new_dt2 = new_dt.set_index('full_name')
    assert new_dt.index == 'id'
    assert new_dt2.columns['full_name'].semantic_tags == {'index'}
    non_index_cols = [col for col in new_dt2.columns.values() if col.name != 'full_name']
    assert all(['index' not in col.semantic_tags for col in non_index_cols])

    # Test setting index using setter
    dt = DataTable(sample_df)
    dt.index = 'id'
    assert dt.index == 'id'
    assert 'index' in dt.columns['id'].semantic_tags
    non_index_cols = [col for col in dt.columns.values() if col.name != 'id']
    assert all(['index' not in col.semantic_tags for col in non_index_cols])
    # Test changing index with setter
    dt.index = 'full_name'
    assert 'index' in dt.columns['full_name'].semantic_tags
    non_index_cols = [col for col in dt.columns.values() if col.name != 'full_name']
    assert all(['index' not in col.semantic_tags for col in non_index_cols])

    # Test changing index also changes underlying DataFrame - pandas only
    if isinstance(sample_df, pd.DataFrame):
        dt = DataTable(sample_df)
        dt.index = 'id'
        assert (dt.to_dataframe().index == [0, 1, 2, 3]).all()
        dt.index = 'full_name'
        assert (dt.to_dataframe().index == dt.to_dataframe()['full_name']).all()


def test_set_time_index(sample_df):
    # Test setting time index with set_time_index()
    dt = DataTable(sample_df)
    new_dt = dt.set_time_index('signup_date')
    assert new_dt is not dt
    assert dt.time_index is None
    assert new_dt.time_index == 'signup_date'
    assert 'time_index' in new_dt.columns['signup_date'].semantic_tags
    non_index_cols = [col for col in new_dt.columns.values() if col.name != 'signup_date']
    assert all(['time_index' not in col.semantic_tags for col in non_index_cols])

    # Test changing time index with set_time_index()
    sample_df['transaction_date'] = pd.to_datetime('2015-09-02')
    dt = DataTable(sample_df)
    new_dt = dt.set_time_index('signup_date')
    assert new_dt.time_index == 'signup_date'
    new_dt2 = new_dt.set_time_index('transaction_date')
    assert 'time_index' in new_dt2.columns['transaction_date'].semantic_tags
    non_index_cols = [col for col in new_dt2.columns.values() if col.name != 'transaction_date']
    assert all(['time_index' not in col.semantic_tags for col in non_index_cols])

    # Test setting index using setter
    dt = DataTable(sample_df)
    assert dt.time_index is None
    dt.time_index = 'signup_date'
    assert dt.time_index == 'signup_date'
    assert 'time_index' in dt.columns['signup_date'].semantic_tags
    non_index_cols = [col for col in dt.columns.values() if col.name != 'signup_date']
    assert all(['time_index' not in col.semantic_tags for col in non_index_cols])

    # Test changing time index with setter
    sample_df['transaction_date'] = pd.to_datetime('2015-09-02')
    dt = DataTable(sample_df)
    dt.time_index = 'signup_date'
    assert dt.time_index == 'signup_date'
    dt.time_index = 'transaction_date'
    assert 'time_index' in dt.columns['transaction_date'].semantic_tags
    non_index_cols = [col for col in dt.columns.values() if col.name != 'transaction_date']
    assert all(['time_index' not in col.semantic_tags for col in non_index_cols])


def test_datatable_clear_index(sample_df):
    # Test by removing index tag
    dt = DataTable(sample_df, index='id')
    assert dt.index == 'id'
    dt = dt.remove_semantic_tags({'id': 'index'})
    assert dt.index is None
    assert all(['index' not in col.semantic_tags for col in dt.columns.values()])

    # Test using setter
    dt = DataTable(sample_df, index='id')
    assert dt.index == 'id'
    dt.index = None
    assert dt.index is None
    assert all(['index' not in col.semantic_tags for col in dt.columns.values()])


def test_datatable_clear_time_index(sample_df):
    # Test by removing time_index tag
    dt = DataTable(sample_df, time_index='signup_date')
    assert dt.time_index == 'signup_date'
    dt = dt.remove_semantic_tags({'signup_date': 'time_index'})
    assert dt.time_index is None
    assert all(['time_index' not in col.semantic_tags for col in dt.columns.values()])

    # Test using setter
    dt = DataTable(sample_df, time_index='signup_date')
    assert dt.time_index == 'signup_date'
    dt.time_index = None
    assert dt.time_index is None
    assert all(['time_index' not in col.semantic_tags for col in dt.columns.values()])


def test_select_invalid_inputs(sample_df):
    dt = DataTable(sample_df, time_index='signup_date', index='id', name='dt_name')
    dt = dt.set_logical_types({
        'full_name': FullName,
        'email': EmailAddress,
        'phone_number': PhoneNumber,
        'age': Double,
        'signup_date': Datetime,
    })
    dt = dt.set_semantic_tags({
        'full_name': ['new_tag', 'tag2'],
        'age': 'numeric',
    })

    err_msg = "Invalid selector used in include: 1 must be either a string or LogicalType"
    with pytest.raises(TypeError, match=err_msg):
        dt.select(['boolean', 'index', Double, 1])

    dt_empty = dt.select([])
    assert len(dt_empty.columns) == 0


def test_select_single_inputs(sample_df):
    dt = DataTable(sample_df, time_index='signup_date', index='id', name='dt_name')
    dt = dt.set_logical_types({
        'full_name': FullName,
        'email': EmailAddress,
        'phone_number': PhoneNumber,
        'signup_date': Datetime(datetime_format='%Y-%m-%d')
    })
    dt = dt.set_semantic_tags({
        'full_name': ['new_tag', 'tag2'],
        'age': 'numeric',
        'signup_date': 'date_of_birth'
    })

    dt_ltype_string = dt.select('full_name')
    assert len(dt_ltype_string.columns) == 1
    assert 'full_name' in dt_ltype_string.columns

    dt_ltype_obj = dt.select(WholeNumber)
    assert len(dt_ltype_obj.columns) == 2
    assert 'age' in dt_ltype_obj.columns
    assert 'id' in dt_ltype_obj.columns

    dt_tag_string = dt.select('index')
    assert len(dt_tag_string.columns) == 1
    assert 'id' in dt_tag_string.columns

    dt_tag_instantiated = dt.select('Datetime')
    assert len(dt_tag_instantiated.columns) == 1
    assert 'signup_date' in dt_tag_instantiated.columns


def test_select_list_inputs(sample_df):
    dt = DataTable(sample_df, time_index='signup_date', index='id', name='dt_name')
    dt = dt.set_logical_types({
        'full_name': FullName,
        'email': EmailAddress,
        'phone_number': PhoneNumber,
        'signup_date': Datetime(datetime_format='%Y-%m-%d'),
    })
    dt = dt.set_semantic_tags({
        'full_name': ['new_tag', 'tag2'],
        'age': 'numeric',
        'signup_date': 'date_of_birth',
        'email': 'tag2',
        'is_registered': 'category'
    })

    dt_just_strings = dt.select(['FullName', 'index', 'tag2', 'boolean'])
    assert len(dt_just_strings.columns) == 4
    assert 'id' in dt_just_strings.columns
    assert 'full_name' in dt_just_strings.columns
    assert 'email' in dt_just_strings.columns
    assert 'is_registered' in dt_just_strings.columns

    dt_mixed_selectors = dt.select([FullName, 'index', 'time_index', WholeNumber])
    assert len(dt_mixed_selectors.columns) == 4
    assert 'id' in dt_mixed_selectors.columns
    assert 'full_name' in dt_mixed_selectors.columns
    assert 'signup_date' in dt_mixed_selectors.columns
    assert 'age' in dt_mixed_selectors.columns

    dt_common_tags = dt.select(['category', 'numeric', Boolean, Datetime])
    assert len(dt_common_tags.columns) == 3
    assert 'is_registered' in dt_common_tags.columns
    assert 'age' in dt_common_tags.columns
    assert 'signup_date' in dt_common_tags.columns


def test_select_semantic_tags_no_match(sample_df):
    dt = DataTable(sample_df, time_index='signup_date', index='id', name='dt_name')
    dt = dt.set_logical_types({
        'full_name': FullName,
        'email': EmailAddress,
        'phone_number': PhoneNumber,
        'signup_date': Datetime(datetime_format='%Y-%m-%d'),
    })
    dt = dt.set_semantic_tags({
        'full_name': ['new_tag', 'tag2'],
        'age': 'numeric',
        'signup_date': 'date_of_birth',
        'email': 'tag2'
    })

    assert len(dt.select(['doesnt_exist']).columns) == 0

    dt_multiple_unused = dt.select(['doesnt_exist', 'boolean', 'category', PhoneNumber])
    assert len(dt_multiple_unused.columns) == 2

    dt_unused_ltype = dt.select(['date_of_birth', 'doesnt_exist', ZIPCode, WholeNumber])
    assert len(dt_unused_ltype.columns) == 3


def test_select_instantiated():
    ymd_format = Datetime(datetime_format='%Y~%m~%d')

    df = pd.DataFrame({
        'dates': ["2019/01/01", "2019/01/02", "2019/01/03"],
        'ymd': ["2019~01~01", "2019~01~02", "2019~01~03"],
    })
    dt = DataTable(df,
                   logical_types={'ymd': ymd_format,
                                  'dates': Datetime})

    dt = dt.select('Datetime')
    assert len(dt.columns) == 2

    err_msg = "Invalid selector used in include: Datetime cannot be instantiated"
    with pytest.raises(TypeError, match=err_msg):
        dt.select(ymd_format)


def test_filter_cols(sample_df):
    dt = DataTable(sample_df, time_index='signup_date', index='id', name='dt_name')

    filtered = dt._filter_cols(include='email', col_names=True)
    assert filtered == ['email']

    filtered_log_type_string = dt._filter_cols(include='NaturalLanguage')
    filtered_log_type = dt._filter_cols(include=NaturalLanguage)
    assert filtered_log_type == filtered_log_type_string

    filtered_semantic_tag = dt._filter_cols(include='numeric')
    assert filtered_semantic_tag == ['age']

    filtered_multiple = dt._filter_cols(include=['numeric'])
    expected = ['phone_number', 'age']
    for col in filtered_multiple:
        assert col in expected

    filtered_multiple_overlap = dt._filter_cols(include=['NaturalLanguage', 'email'], col_names=True)
    expected = ['full_name', 'phone_number', 'email']
    for col in filtered_multiple_overlap:
        assert col in expected


def test_filter_cols_errors(sample_df):
    dt = DataTable(sample_df, time_index='signup_date', index='id', name='dt_name')

    filter_no_matches = dt._filter_cols(include='nothing')
    assert filter_no_matches == []


def test_datetime_inference_with_format_param():
    df = pd.DataFrame({
        'index': [0, 1, 2],
        'dates': ["2019/01/01", "2019/01/02", "2019/01/03"],
        'ymd_special': ["2019~01~01", "2019~01~02", "2019~01~03"],
        'mdy_special': pd.Series(['3~11~2000', '3~12~2000', '3~13~2000'], dtype='string'),
    })
    dt = DataTable(df,
                   name='dt_name',
                   logical_types={'ymd_special': Datetime(datetime_format='%Y~%m~%d'),
                                  'mdy_special': Datetime(datetime_format='%m~%d~%Y'),
                                  'dates': Datetime},
                   time_index='ymd_special')

    assert dt.time_index == 'ymd_special'
    assert dt['dates'].logical_type == Datetime
    assert isinstance(dt['ymd_special'].logical_type, Datetime)
    assert isinstance(dt['mdy_special'].logical_type, Datetime)

    dt = dt.set_time_index('mdy_special')
    assert dt.time_index == 'mdy_special'

    df = pd.DataFrame({
        'mdy_special': pd.Series(['3&11&2000', '3&12&2000', '3&13&2000'], dtype='string'),
    })
    dt = DataTable(df)

    dt = dt.set_logical_types({'mdy_special': Datetime(datetime_format='%m&%d&%Y')})
    dt.time_index = 'mdy_special'
    assert isinstance(dt['mdy_special'].logical_type, Datetime)
    assert dt.time_index == 'mdy_special'


def test_natural_language_inference_with_config_options():
    dataframe = pd.DataFrame({
        'index': [0, 1, 2],
        'values': ["0123456", "01234567", "012345"]
    })

    ww.config.set_option('natural_language_threshold', 5)
    dt = DataTable(dataframe, name='dt_name')
    assert dt.columns['values'].logical_type == NaturalLanguage
    ww.config.reset_option('natural_language_threshold')


def test_describe_does_not_include_index(describe_df):
    dt = DataTable(describe_df, index='index_col')
    stats_df = dt.describe()
    assert 'index_col' not in stats_df.columns


def test_datatable_describe_method(describe_df):
    categorical_ltypes = [Categorical,
                          CountryCode,
                          Ordinal(order=('yellow', 'red', 'blue')),
                          SubRegionCode,
                          ZIPCode]
    boolean_ltypes = [Boolean]
    datetime_ltypes = [Datetime]
    formatted_datetime_ltypes = [Datetime(datetime_format='%Y~%m~%d')]
    timedelta_ltypes = [Timedelta]
    numeric_ltypes = [Double, Integer, WholeNumber]
    natural_language_ltypes = [EmailAddress, Filepath, FullName, IPAddress,
                               LatLong, PhoneNumber, URL]

    expected_index = ['physical_type',
                      'logical_type',
                      'semantic_tags',
                      'count',
                      'nunique',
                      'nan_count',
                      'mean',
                      'mode',
                      'std',
                      'min',
                      'first_quartile',
                      'second_quartile',
                      'third_quartile',
                      'max',
                      'num_true',
                      'num_false']

    # Test categorical columns
    category_data = describe_df[['category_col']]
    if isinstance(category_data, ks.DataFrame):
        expected_dtype = 'object'
    else:
        expected_dtype = 'category'

    for ltype in categorical_ltypes:
        expected_vals = pd.Series({
            'physical_type': expected_dtype,
            'logical_type': ltype,
            'semantic_tags': {'category', 'custom_tag'},
            'count': 7,
            'nunique': 3,
            'nan_count': 1,
            'mode': 'red'}, name='category_col')
        dt = DataTable(category_data, logical_types={'category_col': ltype}, semantic_tags={'category_col': 'custom_tag'})
        stats_df = dt.describe()
        assert isinstance(stats_df, pd.DataFrame)
        assert set(stats_df.columns) == {'category_col'}
        assert stats_df.index.tolist() == expected_index
        pd.testing.assert_series_equal(expected_vals, stats_df['category_col'].dropna())

    # Test boolean columns
    boolean_data = describe_df[['boolean_col']]
    if isinstance(category_data, ks.DataFrame):
        expected_dtype = 'bool'
    else:
        expected_dtype = 'boolean'
    for ltype in boolean_ltypes:
        expected_vals = pd.Series({
            'physical_type': expected_dtype,
            'logical_type': ltype,
            'semantic_tags': {'custom_tag'},
            'count': 8,
            'nan_count': 0,
            'mode': True,
            'num_true': 5,
            'num_false': 3}, name='boolean_col')
        dt = DataTable(boolean_data, logical_types={'boolean_col': ltype}, semantic_tags={'boolean_col': 'custom_tag'})
        stats_df = dt.describe()
        assert isinstance(stats_df, pd.DataFrame)
        assert set(stats_df.columns) == {'boolean_col'}
        assert stats_df.index.tolist() == expected_index
        pd.testing.assert_series_equal(expected_vals, stats_df['boolean_col'].dropna())

    # Test datetime columns
    datetime_data = describe_df[['datetime_col']]
    for ltype in datetime_ltypes:
        expected_vals = pd.Series({
            'physical_type': ltype.pandas_dtype,
            'logical_type': ltype,
            'semantic_tags': {'custom_tag'},
            'count': 7,
            'nunique': 6,
            'nan_count': 1,
            'mean': pd.Timestamp('2020-01-19 09:25:42.857142784'),
            'mode': pd.Timestamp('2020-02-01 00:00:00'),
            'min': pd.Timestamp('2020-01-01 00:00:00'),
            'max': pd.Timestamp('2020-02-02 18:00:00')}, name='datetime_col')
        dt = DataTable(datetime_data, logical_types={'datetime_col': ltype}, semantic_tags={'datetime_col': 'custom_tag'})
        stats_df = dt.describe()
        assert isinstance(stats_df, pd.DataFrame)
        assert set(stats_df.columns) == {'datetime_col'}
        assert stats_df.index.tolist() == expected_index
        pd.testing.assert_series_equal(expected_vals, stats_df['datetime_col'].dropna())

    # Test formatted datetime columns
    formatted_datetime_data = describe_df[['formatted_datetime_col']]
    for ltype in formatted_datetime_ltypes:
        converted_to_datetime = pd.to_datetime(['2020-01-01',
                                                '2020-02-01',
                                                '2020-03-01',
                                                '2020-02-02',
                                                '2020-03-02',
                                                pd.NaT,
                                                '2020-02-01',
                                                '2020-01-02'])
        expected_vals = pd.Series({
            'physical_type': ltype.pandas_dtype,
            'logical_type': ltype,
            'semantic_tags': {'custom_tag'},
            'count': 7,
            'nunique': 6,
            'nan_count': 1,
            'mean': converted_to_datetime.mean(),
            'mode': pd.to_datetime('2020-02-01'),
            'min': converted_to_datetime.min(),
            'max': converted_to_datetime.max()}, name='formatted_datetime_col')
        dt = DataTable(formatted_datetime_data,
                       logical_types={'formatted_datetime_col': ltype},
                       semantic_tags={'formatted_datetime_col': 'custom_tag'})
        stats_df = dt.describe()
        assert isinstance(stats_df, pd.DataFrame)
        assert set(stats_df.columns) == {'formatted_datetime_col'}
        assert stats_df.index.tolist() == expected_index
        pd.testing.assert_series_equal(expected_vals, stats_df['formatted_datetime_col'].dropna())

    # Test timedelta columns - Skip for Koalas
    if not isinstance(describe_df, ks.DataFrame):
        timedelta_data = describe_df['timedelta_col']
        for ltype in timedelta_ltypes:
            expected_vals = pd.Series({
                'physical_type': ltype.pandas_dtype,
                'logical_type': ltype,
                'semantic_tags': {'custom_tag'},
                'count': 7,
                'nan_count': 1,
                'mode': pd.Timedelta('31days')}, name='col')
            df = pd.DataFrame({'col': timedelta_data})
            dt = DataTable(df, logical_types={'col': ltype}, semantic_tags={'col': 'custom_tag'})
            stats_df = dt.describe()
            assert isinstance(stats_df, pd.DataFrame)
            assert set(stats_df.columns) == {'col'}
            assert stats_df.index.tolist() == expected_index
            pd.testing.assert_series_equal(expected_vals, stats_df['col'].dropna())

    # Test numeric columns
    numeric_data = describe_df[['numeric_col']]
    for ltype in numeric_ltypes:
        expected_vals = pd.Series({
            'physical_type': ltype.pandas_dtype,
            'logical_type': ltype,
            'semantic_tags': {'numeric', 'custom_tag'},
            'count': 7,
            'nunique': 6,
            'nan_count': 1,
            'mean': 20.857142857142858,
            'mode': 10,
            'std': 18.27957486220227,
            'min': 1,
            'first_quartile': 10,
            'second_quartile': 17,
            'third_quartile': 26,
            'max': 56}, name='numeric_col')
        dt = DataTable(numeric_data, logical_types={'numeric_col': ltype}, semantic_tags={'numeric_col': 'custom_tag'})
        stats_df = dt.describe()
        assert isinstance(stats_df, pd.DataFrame)
        assert set(stats_df.columns) == {'numeric_col'}
        assert stats_df.index.tolist() == expected_index
        pd.testing.assert_series_equal(expected_vals, stats_df['numeric_col'].dropna(), check_exact=False)

    # Test natural language columns
    natural_language_data = describe_df[['natural_language_col']]
    if isinstance(category_data, ks.DataFrame):
        expected_dtype = 'object'
    else:
        expected_dtype = 'string'
    for ltype in natural_language_ltypes:
        expected_vals = pd.Series({
            'physical_type': expected_dtype,
            'logical_type': ltype,
            'semantic_tags': {'custom_tag'},
            'count': 7,
            'nan_count': 1,
            'mode': 'Duplicate sentence.'}, name='natural_language_col')
        dt = DataTable(natural_language_data,
                       logical_types={'natural_language_col': ltype},
                       semantic_tags={'natural_language_col': 'custom_tag'})
        stats_df = dt.describe()
        assert isinstance(stats_df, pd.DataFrame)
        assert set(stats_df.columns) == {'natural_language_col'}
        assert stats_df.index.tolist() == expected_index
        pd.testing.assert_series_equal(expected_vals, stats_df['natural_language_col'].dropna())


def test_datatable_describe_with_improper_tags(describe_df):
    df = describe_df.copy()[['boolean_col', 'natural_language_col']]

    logical_types = {
        'boolean_col': Boolean,
        'natural_language_col': NaturalLanguage,
    }
    semantic_tags = {
        'boolean_col': 'category',
        'natural_language_col': 'numeric',
    }

    dt = DataTable(df, logical_types=logical_types, semantic_tags=semantic_tags)
    stats_df = dt.describe()

    # Make sure boolean stats were computed with improper 'category' tag
    assert stats_df['boolean_col']['logical_type'] == Boolean
    assert stats_df['boolean_col']['semantic_tags'] == {'category'}
    # Make sure numeric stats were not computed with improper 'numeric' tag
    assert stats_df['natural_language_col']['semantic_tags'] == {'numeric'}
    assert stats_df['natural_language_col'][['mean', 'std', 'min', 'max']].isnull().all()


def test_datatable_describe_with_no_semantic_tags(describe_df):
    df = describe_df.copy()[['category_col', 'numeric_col']]

    logical_types = {
        'category_col': Categorical,
        'numeric_col': WholeNumber,
    }

    dt = DataTable(df, logical_types=logical_types, use_standard_tags=False)
    stats_df = dt.describe()
    assert dt['category_col'].semantic_tags == set()
    assert dt['numeric_col'].semantic_tags == set()

    # Make sure category stats were computed
    assert stats_df['category_col']['semantic_tags'] == set()
    assert stats_df['category_col']['nunique'] == 3
    # Make sure numeric stats were computed
    assert stats_df['numeric_col']['semantic_tags'] == set()
    np.testing.assert_almost_equal(stats_df['numeric_col']['mean'], 20.85714, 5)


def test_data_table_describe_with_include(sample_df):
    semantic_tags = {
        'full_name': 'tag1',
        'email': ['tag2'],
        'age': ['numeric', 'age']
    }
    dt = DataTable(sample_df, semantic_tags=semantic_tags)

    col_name_df = dt.describe(include=['full_name'])
    assert col_name_df.shape == (16, 1)
    assert 'full_name', 'email' in col_name_df.columns

    semantic_tags_df = dt.describe(['tag1', 'tag2'])
    assert 'full_name' in col_name_df.columns
    assert len(semantic_tags_df.columns) == 2

    logical_types_df = dt.describe([Datetime, Boolean])
    assert 'signup_date', 'is_registered' in logical_types_df.columns
    assert len(logical_types_df.columns) == 2

    multi_params_df = dt.describe(['age', 'tag1', Datetime])
    expected = ['full_name', 'age', 'signup_date']
    for col_name in expected:
        assert col_name in multi_params_df.columns
    multi_params_df['full_name'].equals(col_name_df['full_name'])
    multi_params_df['full_name'].equals(dt.describe()['full_name'])


def test_value_counts(categorical_df):
    logical_types = {
        'ints': Integer,
        'categories1': Categorical,
        'bools': Boolean,
        'categories2': Categorical,
        'categories3': Categorical,
    }
    dt = DataTable(categorical_df, logical_types=logical_types)
    val_cts = dt.value_counts()
    for col in dt.columns:
        if col in ['ints', 'bools']:
            assert col not in val_cts
        else:
            assert col in val_cts

    none_val = np.nan
    expected_cat1 = [{'value': 200, 'count': 4}, {'value': 100, 'count': 3}, {'value': 1, 'count': 2}, {'value': 3, 'count': 1}]
    # Koalas converts numeric categories to strings, so we need to update the expected values for this
    # Koalas will result in `None` instead of `np.nan` in categorical columns
    if isinstance(categorical_df, ks.DataFrame):
        updated_results = []
        for items in expected_cat1:
            updated_results.append({k: (str(v) if k == 'value' else v) for k, v in items.items()})
        expected_cat1 = updated_results
        none_val = 'None'

    assert val_cts['categories1'] == expected_cat1
    assert val_cts['categories2'] == [{'value': none_val, 'count': 6}, {'value': 'test', 'count': 3}, {'value': 'test2', 'count': 1}]
    assert val_cts['categories3'] == [{'value': none_val, 'count': 7}, {'value': 'test', 'count': 3}]

    val_cts_descending = dt.value_counts(ascending=True)
    for col, vals in val_cts_descending.items():
        for i in range(len(vals)):
            assert vals[i]['count'] == val_cts[col][-i - 1]['count']

    val_cts_dropna = dt.value_counts(dropna=True)
    assert val_cts_dropna['categories3'] == [{'value': 'test', 'count': 3}]

    val_cts_2 = dt.value_counts(top_n=2)
    for col in val_cts_2:
        assert len(val_cts_2[col]) == 2


def test_data_table_handle_nans_for_mutual_info():
    df_nans = pd.DataFrame({
        'nans': pd.Series([None, None, None, None]),
        'ints': pd.Series([2, pd.NA, 5, 2], dtype='Int64'),
        'floats': pd.Series([3.3, None, 2.3, 1.3]),
        'bools': pd.Series([True, None, True, False]),
        'int_to_cat_nan': pd.Series([1, np.nan, 3, 1], dtype='category'),
        'str': pd.Series(['test', np.nan, 'test2', 'test']),
        'str_no_nan': pd.Series(['test', 'test2', 'test2', 'test']),
    })
    dt_nans = DataTable(df_nans)
    formatted_df = dt_nans._handle_nans_for_mutual_info(dt_nans.to_dataframe().copy())

    assert isinstance(formatted_df, pd.DataFrame)

    assert 'nans' not in formatted_df.columns
    assert formatted_df['ints'].equals(pd.Series([2, 3, 5, 2], dtype='Int64'))
    assert formatted_df['floats'].equals(pd.Series([3.3, 2.3, 2.3, 1.3], dtype='float'))
    assert formatted_df['bools'].equals(pd.Series([True, True, True, False], dtype='category'))
    assert formatted_df['int_to_cat_nan'].equals(pd.Series([1, 1, 3, 1], dtype='category'))
    assert formatted_df['str'].equals(pd.Series(['test', 'test', 'test2', 'test'], dtype='category'))
    assert formatted_df['str_no_nan'].equals(pd.Series(['test', 'test2', 'test2', 'test'], dtype='category'))


def test_data_table_make_categorical_for_mutual_info():
    df = pd.DataFrame({
        'ints1': pd.Series([1, 2, 3, 2]),
        'ints2': pd.Series([1, 100, 1, 100]),
        'bools': pd.Series([True, False, True, False]),
        'categories': pd.Series(['test', 'test2', 'test2', 'test'])
    })
    dt = DataTable(df)
    formatted_num_bins_df = dt._make_categorical_for_mutual_info(dt.to_dataframe().copy(), num_bins=4)

    assert isinstance(formatted_num_bins_df, pd.DataFrame)

    assert formatted_num_bins_df['ints1'].equals(pd.Series([0, 1, 3, 1], dtype='int8'))
    assert formatted_num_bins_df['ints2'].equals(pd.Series([0, 1, 0, 1], dtype='int8'))
    assert formatted_num_bins_df['bools'].equals(pd.Series([1, 0, 1, 0], dtype='int8'))
    assert formatted_num_bins_df['categories'].equals(pd.Series([0, 1, 1, 0], dtype='int8'))


def test_data_table_get_mutual_information(df_same_mi, df_mi):
    # Only test if df_same_mi and df_mi are same type
    if type(df_same_mi) != type(df_mi):
        return

    dt_same_mi = DataTable(df_same_mi, logical_types={'date': Datetime(datetime_format='%Y-%m-%d')})

    mi = dt_same_mi.get_mutual_information()

    cols_used = set(np.unique(mi[['column_1', 'column_2']].values))
    assert 'nans' not in cols_used
    assert 'nat_lang' not in cols_used
    assert 'date' not in cols_used
    assert mi.shape[0] == 1
    assert mi_between_cols('floats', 'ints', mi) == 1.0

    dt = DataTable(df_mi)
    original_df = dt.to_dataframe().copy()
    mi = dt.get_mutual_information()
    assert mi.shape[0] == 6
    np.testing.assert_almost_equal(mi_between_cols('ints', 'bools', mi), 0.734, 3)
    np.testing.assert_almost_equal(mi_between_cols('ints', 'strs', mi), 0.0, 3)
    np.testing.assert_almost_equal(mi_between_cols('strs', 'bools', mi), 0, 3)

    mi_many_rows = dt.get_mutual_information(nrows=100000)
    pd.testing.assert_frame_equal(mi, mi_many_rows)

    mi = dt.get_mutual_information(nrows=1)
    assert mi.shape[0] == 6
    assert (mi['mutual_info'] == 1.0).all()

    mi = dt.get_mutual_information(num_bins=2)
    assert mi.shape[0] == 6
    np.testing.assert_almost_equal(mi_between_cols('bools', 'ints', mi), .274, 3)
    np.testing.assert_almost_equal(mi_between_cols('strs', 'ints', mi), 0, 3)
    np.testing.assert_almost_equal(mi_between_cols('bools', 'strs', mi), 0, 3)

    # Confirm that none of this changed the DataTable's underlying df
    pd.testing.assert_frame_equal(to_pandas(dt.to_dataframe()), to_pandas(original_df))


def test_mutual_info_does_not_include_index(sample_df):
    dt = DataTable(sample_df, index='id')
    mi = dt.get_mutual_information()
    assert 'id' not in mi['column_1'].values


def test_mutual_info_returns_empty_df_properly(sample_df):
    dt = DataTable(sample_df.copy()[['id', 'age']], index='id')
    mi = dt.get_mutual_information()
    assert mi.empty


def test_mutual_info_sort(df_mi):
    dt = DataTable(df_mi)
    mi = dt.get_mutual_information()

    for i in range(len(mi['mutual_info']) - 1):
        assert mi['mutual_info'].iloc[i] >= mi['mutual_info'].iloc[i + 1]


def test_data_table_describe_with_no_match(sample_df):
    dt = DataTable(sample_df)
    df = dt.describe(include=['wrongname'])
    assert df.empty


def test_make_index(sample_df):
    dt = DataTable(sample_df, index='new_index', make_index=True)
    assert dt.index == 'new_index'
    assert 'new_index' in dt._dataframe.columns
    assert to_pandas(dt._dataframe)['new_index'].unique
    assert to_pandas(dt._dataframe['new_index']).is_monotonic
    assert 'index' in dt.columns['new_index'].semantic_tags


def test_numeric_time_index_dtypes(numeric_time_index_df):
    dt = DataTable(numeric_time_index_df, time_index='whole_numbers')
    date_col = dt['whole_numbers']
    assert dt.time_index == 'whole_numbers'
    assert date_col.logical_type == WholeNumber
    assert date_col.semantic_tags == {'time_index', 'numeric'}

    dt = dt.set_time_index('floats')
    date_col = dt['floats']
    assert dt.time_index == 'floats'
    assert date_col.logical_type == Double
    assert date_col.semantic_tags == {'time_index', 'numeric'}

    dt = dt.set_time_index('ints')
    date_col = dt['ints']
    assert dt.time_index == 'ints'
    assert date_col.logical_type == Integer
    assert date_col.semantic_tags == {'time_index', 'numeric'}

    dt = dt.set_time_index('with_null')
    date_col = dt['with_null']
    assert dt.time_index == 'with_null'
    if isinstance(numeric_time_index_df, ks.DataFrame):
        ltype = Double
    else:
        ltype = WholeNumber
    assert date_col.logical_type == ltype
    assert date_col.semantic_tags == {'time_index', 'numeric'}


def test_numeric_index_strings(time_index_df):
    error_msg = 'Time index column must contain datetime or numeric values'
    with pytest.raises(TypeError, match=error_msg):
        DataTable(time_index_df, time_index='strs')

    error_msg = 'Time index column must contain datetime or numeric values'
    with pytest.raises(TypeError, match=error_msg):
        DataTable(time_index_df, time_index='ints', logical_types={'ints': 'Categorical'})

    error_msg = 'Time index column must contain datetime or numeric values'
    with pytest.raises(TypeError, match=error_msg):
        DataTable(time_index_df, time_index='letters', logical_types={'strs': 'Integer'})

    dt = DataTable(time_index_df, time_index='strs', logical_types={'strs': 'Double'})
    date_col = dt['strs']
    assert dt.time_index == 'strs'
    assert date_col.logical_type == Double
    assert date_col.semantic_tags == {'time_index', 'numeric'}

    dt = DataTable(time_index_df, logical_types={'strs': 'Double'})
    dt = dt.set_time_index('strs')
    date_col = dt['strs']
    assert dt.time_index == 'strs'
    assert date_col.logical_type == Double
    assert date_col.semantic_tags == {'time_index', 'numeric'}


def test_datatable_equality(sample_df, sample_series):
    # Only test if sample_df and sample_series are from same library
    # TODO: Clean this up - better parameterization
    if sample_df.__module__.split('.')[0] != sample_series.__module__.split('.')[0]:
        return
    dt_basic = DataTable(sample_df)
    dt_basic2 = DataTable(sample_df, copy_dataframe=True)
    dt_names = DataTable(sample_df, name='test')

    assert dt_basic != dt_names
    assert dt_basic == dt_basic2
    dt_basic2.pop('id')
    assert dt_basic != dt_basic2

    dt_index = DataTable(sample_df, index='id')
    dt_time_index = DataTable(sample_df, time_index='signup_date')
    dt_set_index = dt_basic.set_index('id')

    assert dt_basic != dt_index
    assert dt_index == dt_set_index
    assert dt_index != dt_time_index

    # Check datatable with same parameters but changed underlying df
    # We only check underlying data for equality with pandas dataframes
    dt_set_index['phone_number'] = DataColumn(sample_series.rename('phone_number'), logical_type='NaturalLanguage')
    if isinstance(dt_index.to_dataframe(), pd.DataFrame):
        assert dt_index != dt_set_index
    else:
        assert dt_index == dt_set_index

    dt_numeric_time_index = DataTable(sample_df, time_index='id')

    assert dt_time_index != dt_numeric_time_index

    dt_with_ltypes = DataTable(sample_df, time_index='id', logical_types={'full_name': 'categorical'})
    assert dt_with_ltypes != dt_time_index
    assert dt_with_ltypes == dt_numeric_time_index.set_logical_types({'full_name': Categorical})
    assert dt_with_ltypes != dt_numeric_time_index.set_logical_types({'full_name': Categorical()})<|MERGE_RESOLUTION|>--- conflicted
+++ resolved
@@ -1343,59 +1343,44 @@
         dt['signup_date'] = DataColumn(pd.Series(['test text', 'file', 'False']))
 
 
-def test_setitem_different_name(sample_df, sample_series_dask, sample_series_pandas):
-    sample_series = sample_series_pandas
-    if isinstance(sample_df, dd.DataFrame):
-        sample_series = sample_series_dask
+def test_setitem_different_name(sample_df):
     dt = DataTable(sample_df)
-<<<<<<< HEAD
+
     new_series = pd.Series([1, 2, 3, 4], name='wrong')
     if isinstance(sample_df, ks.DataFrame):
         new_series = ks.Series(new_series)
-    warning = 'Key, id, does not match the name of the provided DataColumn, wrong.'\
-        ' Changing DataColumn name to: id'
-    with pytest.warns(UserWarning, match=warning):
-        dt['id'] = DataColumn(new_series, use_standard_tags=False)
-=======
-
-    warning = 'Name mismatch between sample_series and id. DataColumn and underlying series name are now id'
+
+    warning = 'Name mismatch between wrong and id. DataColumn and underlying series name are now id'
     with pytest.warns(ColumnNameMismatchWarning, match=warning):
-        dt['id'] = DataColumn(sample_series,
+        dt['id'] = DataColumn(new_series,
                               use_standard_tags=False)
->>>>>>> 4be6b851
 
     assert dt['id'].name == 'id'
     assert dt['id'].to_series().name == 'id'
     assert dt.to_dataframe()['id'].name == 'id'
-    assert 'sample_series' not in dt.columns
-
-<<<<<<< HEAD
+    assert 'wrong' not in dt.columns
+
     new_series2 = pd.Series([1, 2, 3, 4], name='wrong2')
     if isinstance(sample_df, ks.DataFrame):
         new_series2 = ks.Series(new_series2)
-    warning = 'Key, new_col, does not match the name of the provided DataColumn, wrong2.'\
-        ' Changing DataColumn name to: new_col'
-    with pytest.warns(UserWarning, match=warning):
-        dt['new_col'] = DataColumn(new_series2, use_standard_tags=False)
-=======
-    warning = 'Name mismatch between sample_series and new_col. DataColumn and underlying series name are now new_col'
+
+    warning = 'Name mismatch between wrong2 and new_col. DataColumn and underlying series name are now new_col'
     with pytest.warns(ColumnNameMismatchWarning, match=warning):
-        dt['new_col'] = DataColumn(sample_series,
+        dt['new_col'] = DataColumn(new_series2,
                                    use_standard_tags=False)
->>>>>>> 4be6b851
+
     assert dt['new_col'].name == 'new_col'
     assert dt['new_col'].to_series().name == 'new_col'
     assert dt.to_dataframe()['new_col'].name == 'new_col'
-    assert 'sample_series' not in dt.columns
+    assert 'wrong2' not in dt.columns
 
     warning = 'Name mismatch between wrong and col_with_name. DataColumn and underlying series name are now col_with_name'
     with pytest.warns(ColumnNameMismatchWarning, match=warning):
-        dt['col_with_name'] = DataColumn(sample_series,
+        dt['col_with_name'] = DataColumn(new_series,
                                          use_standard_tags=False, name='wrong')
     assert dt['col_with_name'].name == 'col_with_name'
     assert dt['col_with_name'].to_series().name == 'col_with_name'
     assert dt.to_dataframe()['col_with_name'].name == 'col_with_name'
-    assert 'sample_series' not in dt.columns
     assert 'wrong' not in dt.columns
 
 
