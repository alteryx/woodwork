import re

import numpy as np
import pandas as pd
import pytest

from woodwork import DataColumn, DataTable
from woodwork.data_table import (
    _check_index,
    _check_logical_types,
    _check_semantic_tags,
    _check_time_index,
    _check_unique_column_names,
    _validate_params
)
from woodwork.logical_types import (
    URL,
    Boolean,
    Categorical,
    CountryCode,
    Datetime,
    Double,
    EmailAddress,
    Filepath,
    FullName,
    Integer,
    IPAddress,
    LatLong,
    LogicalType,
    NaturalLanguage,
    Ordinal,
    PhoneNumber,
    SubRegionCode,
    WholeNumber,
    ZIPCode
)
from woodwork.tests.testing_utils import validate_subset_dt


def test_datatable_init(sample_df):
    dt = DataTable(sample_df)
    df = dt.df

    assert dt.name is None
    assert dt.index is None
    assert dt.time_index is None
    assert isinstance(df, pd.DataFrame)
    assert set(dt.columns.keys()) == set(sample_df.columns)
    assert df is sample_df
    pd.testing.assert_frame_equal(df, sample_df)


def test_datatable_copy_param(sample_df):
    dt_with_copy = DataTable(sample_df, copy_dataframe=True)
    assert sample_df is not dt_with_copy.df

    dt_no_copy = DataTable(sample_df)
    assert sample_df is dt_no_copy.df


def test_datatable_init_with_name_and_index_vals(sample_df):
    dt = DataTable(sample_df,
                   name='datatable',
                   index='id',
                   time_index='signup_date')

    assert dt.name == 'datatable'
    assert dt.index == 'id'
    assert dt.time_index == 'signup_date'
    assert dt.columns[dt.time_index].logical_type == Datetime


def test_datatable_init_with_valid_string_time_index():
    df = pd.DataFrame({
        'id': [0, 1, 2],
        'times': ['2019-01-01', '2019-01-02', '2019-01-03']
    })
    dt = DataTable(df,
                   name='datatable',
                   index='id',
                   time_index='times')

    assert dt.name == 'datatable'
    assert dt.index == 'id'
    assert dt.time_index == 'times'
    assert dt.columns[dt.time_index].logical_type == Datetime


def test_datatable_init_with_invalid_string_time_index():
    df = pd.DataFrame({
        'id': [0, 1, 2],
        'times': ['not_a_datetime', '2019-01-02', '2019-01-03']
    })
    error_msg = 'Time index column must contain datetime values'
    with pytest.raises(TypeError, match=error_msg):
        DataTable(df, name='datatable', time_index='times')


def test_datatable_init_with_logical_types(sample_df):
    logical_types = {
        'full_name': NaturalLanguage,
        'age': Double
    }
    dt = DataTable(sample_df,
                   name='datatable',
                   logical_types=logical_types)
    assert dt.columns['full_name'].logical_type == NaturalLanguage
    assert dt.columns['age'].logical_type == Double


def test_datatable_init_with_string_logical_types(sample_df):
    logical_types = {
        'full_name': 'natural_language',
        'age': 'whole_number'
    }
    dt = DataTable(sample_df,
                   name='datatable',
                   logical_types=logical_types)
    assert dt.columns['full_name'].logical_type == NaturalLanguage
    assert dt.columns['age'].logical_type == WholeNumber

    logical_types = {
        'full_name': 'NaturalLanguage',
        'age': 'WholeNumber'
    }
    dt = DataTable(sample_df,
                   name='datatable',
                   logical_types=logical_types)
    assert dt.columns['full_name'].logical_type == NaturalLanguage
    assert dt.columns['age'].logical_type == WholeNumber


def test_datatable_init_with_semantic_tags(sample_df):
    semantic_tags = {
        'id': 'custom_tag',
    }
    dt = DataTable(sample_df,
                   name='datatable',
                   semantic_tags=semantic_tags,
                   add_standard_tags=False)

    id_semantic_tags = dt.columns['id'].semantic_tags
    assert isinstance(id_semantic_tags, set)
    assert len(id_semantic_tags) == 1
    assert 'custom_tag' in id_semantic_tags


def test_datatable_adds_standard_semantic_tags(sample_df):
    dt = DataTable(sample_df,
                   name='datatable',
                   logical_types={
                       'id': Categorical,
                       'age': WholeNumber,
                   })

    assert dt.semantic_tags['id'] == {'category'}
    assert dt.semantic_tags['age'] == {'numeric'}


def test_validate_params_errors(sample_df):
    error_message = 'Dataframe must be a pandas.DataFrame'
    with pytest.raises(TypeError, match=error_message):
        _validate_params(dataframe=pd.Series(),
                         name=None,
                         index=None,
                         time_index=None,
                         logical_types=None,
                         semantic_tags=None)

    error_message = 'DataTable name must be a string'
    with pytest.raises(TypeError, match=error_message):
        _validate_params(dataframe=sample_df,
                         name=1,
                         index=None,
                         time_index=None,
                         logical_types=None,
                         semantic_tags=None)


def test_check_index_errors(sample_df):
    error_message = 'Index column name must be a string'
    with pytest.raises(TypeError, match=error_message):
        _check_index(dataframe=sample_df, index=1)

    error_message = 'Specified index column `foo` not found in dataframe'
    with pytest.raises(LookupError, match=error_message):
        _check_index(dataframe=sample_df, index='foo')

    error_message = 'Index column must be unique'
    with pytest.raises(LookupError, match=error_message):
        _check_index(sample_df, index='age')


def test_check_time_index_errors(sample_df):
    error_message = 'Time index column name must be a string'
    with pytest.raises(TypeError, match=error_message):
        _check_time_index(dataframe=sample_df,
                          time_index=1)

    error_message = 'Specified time index column `foo` not found in dataframe'
    with pytest.raises(LookupError, match=error_message):
        _check_time_index(dataframe=sample_df, time_index='foo')


def test_check_unique_column_names(sample_df):
    duplicate_cols_df = sample_df.copy()
    duplicate_cols_df.insert(0, 'age', [18, 21, 65], allow_duplicates=True)
    with pytest.raises(IndexError, match='Dataframe cannot contain duplicate columns names'):
        _check_unique_column_names(duplicate_cols_df)


def test_check_logical_types_errors(sample_df):
    error_message = 'logical_types must be a dictionary'
    with pytest.raises(TypeError, match=error_message):
        _check_logical_types(sample_df, logical_types='type')

    bad_logical_types_keys = {
        'full_name': None,
        'age': None,
        'birthday': None,
        'occupation': None,
    }
    error_message = re.escape("logical_types contains columns that are not present in dataframe: ['birthday', 'occupation']")
    with pytest.raises(LookupError, match=error_message):
        _check_logical_types(sample_df, bad_logical_types_keys)


def test_datatable_types(sample_df):
    dt = DataTable(sample_df)
    returned_types = dt.types
    assert isinstance(returned_types, pd.DataFrame)
    assert 'Physical Type' in returned_types.columns
    assert 'Logical Type' in returned_types.columns
    assert 'Semantic Tag(s)' in returned_types.columns
    assert returned_types.shape[1] == 3
    assert len(returned_types.index) == len(sample_df.columns)
    assert all([issubclass(dc.logical_type, LogicalType) for dc in dt.columns.values()])
    correct_logical_types = {
        'id': WholeNumber,
        'full_name': NaturalLanguage,
        'email': NaturalLanguage,
        'phone_number': NaturalLanguage,
        'age': WholeNumber,
        'signup_date': Datetime,
        'is_registered': Boolean
    }
    correct_logical_types = pd.Series(list(correct_logical_types.values()),
                                      index=list(correct_logical_types.keys()))
    assert correct_logical_types.equals(returned_types['Logical Type'])
    for tag in returned_types['Semantic Tag(s)']:
        assert isinstance(tag, set)


def test_datatable_physical_types(sample_df):
    dt = DataTable(sample_df)
    assert isinstance(dt.physical_types, dict)
    assert set(dt.physical_types.keys()) == set(sample_df.columns)
    for k, v in dt.physical_types.items():
        assert isinstance(k, str)
        assert v == sample_df[k].dtype


def test_datatable_logical_types(sample_df):
    dt = DataTable(sample_df)
    assert isinstance(dt.logical_types, dict)
    assert set(dt.logical_types.keys()) == set(sample_df.columns)
    for k, v in dt.logical_types.items():
        assert isinstance(k, str)
        assert k in sample_df.columns
        assert v in LogicalType.__subclasses__()
        assert v == dt.columns[k].logical_type


def test_datatable_semantic_tags(sample_df):
    semantic_tags = {
        'full_name': 'tag1',
        'email': ['tag2'],
        'age': ['numeric', 'age']
    }
    dt = DataTable(sample_df, semantic_tags=semantic_tags)
    assert isinstance(dt.semantic_tags, dict)
    assert set(dt.semantic_tags.keys()) == set(sample_df.columns)
    for k, v in dt.semantic_tags.items():
        assert isinstance(k, str)
        assert k in sample_df.columns
        assert isinstance(v, set)
        assert v == dt.columns[k].semantic_tags


def test_check_semantic_tags_errors(sample_df):
    error_message = 'semantic_tags must be a dictionary'
    with pytest.raises(TypeError, match=error_message):
        _check_semantic_tags(sample_df, semantic_tags='type')

    bad_semantic_tags_keys = {
        'full_name': None,
        'age': None,
        'birthday': None,
        'occupation': None,
    }
    error_message = re.escape("semantic_tags contains columns that are not present in dataframe: ['birthday', 'occupation']")
    with pytest.raises(LookupError, match=error_message):
        _check_semantic_tags(sample_df, bad_semantic_tags_keys)


def test_set_logical_types(sample_df):
    semantic_tags = {
        'full_name': 'tag1',
        'email': ['tag2'],
        'phone_number': ['tag3', 'tag2'],
        'signup_date': {'secondary_time_index'},
    }
    dt = DataTable(sample_df, semantic_tags=semantic_tags, add_standard_tags=True)
    assert dt.columns['full_name'].logical_type == NaturalLanguage
    assert dt.columns['email'].logical_type == NaturalLanguage
    assert dt.columns['phone_number'].logical_type == NaturalLanguage
    assert dt.columns['age'].logical_type == WholeNumber
    assert dt.columns['signup_date'].logical_type == Datetime
    original_name_column = dt.columns['full_name']
    original_signup_column = dt.columns['signup_date']

    dt.set_logical_types({
        'full_name': Categorical,
        'email': EmailAddress,
        'phone_number': PhoneNumber,
        'age': Double,
    })

    assert dt.columns['full_name'].logical_type == Categorical
    assert dt.columns['email'].logical_type == EmailAddress
    assert dt.columns['phone_number'].logical_type == PhoneNumber
    assert dt.columns['age'].logical_type == Double

    # Verify new column object was created
    new_name_column = dt.columns['full_name']
    assert new_name_column is not original_name_column

    # Verify semantic tags were reset to standard tags
    assert dt.columns['full_name'].semantic_tags == {'category'}
    assert dt.columns['email'].semantic_tags == set()
    assert dt.columns['phone_number'].semantic_tags == set()
    assert dt.columns['age'].semantic_tags == {'numeric'}

    # Verify signup date column was unchanged
    assert dt.columns['signup_date'] is original_signup_column
    assert dt.columns['signup_date'].logical_type == Datetime
    assert dt.columns['signup_date'].semantic_tags == {'secondary_time_index'}


def test_set_logical_types_invalid_data(sample_df):
    dt = DataTable(sample_df)
    error_message = re.escape("logical_types contains columns that are not present in dataframe: ['birthday']")
    with pytest.raises(LookupError, match=error_message):
        dt.set_logical_types({'birthday': Double})

    error_message = "Invalid logical type specified for 'age'"
    with pytest.raises(TypeError, match=error_message):
        dt.set_logical_types({'age': int})


def test_semantic_tags_during_init(sample_df):
    semantic_tags = {
        'full_name': 'tag1',
        'email': ['tag2'],
        'phone_number': ['tag3'],
        'signup_date': ['secondary_time_index'],
        'age': ['numeric', 'age']
    }
    expected_types = {
        'full_name': {'tag1'},
        'email': {'tag2'},
        'phone_number': {'tag3'},
        'signup_date': {'secondary_time_index'},
        'age': {'numeric', 'age'}
    }
    dt = DataTable(sample_df, semantic_tags=semantic_tags)
    assert dt.columns['full_name'].semantic_tags == expected_types['full_name']
    assert dt.columns['email'].semantic_tags == expected_types['email']
    assert dt.columns['phone_number'].semantic_tags == expected_types['phone_number']
    assert dt.columns['signup_date'].semantic_tags == expected_types['signup_date']
    assert dt.columns['age'].semantic_tags == expected_types['age']


def test_set_semantic_tags(sample_df):
    semantic_tags = {
        'full_name': 'tag1',
        'age': ['numeric', 'age']
    }
    expected_tags = {
        'full_name': {'tag1'},
        'age': {'numeric', 'age'}
    }
    dt = DataTable(sample_df, semantic_tags=semantic_tags)
    assert dt.columns['full_name'].semantic_tags == expected_tags['full_name']
    assert dt.columns['age'].semantic_tags == expected_tags['age']

    new_tags = {
        'full_name': ['new_tag'],
        'age': 'numeric',
    }
    dt.set_semantic_tags(new_tags)
    assert dt.columns['full_name'].semantic_tags == {'new_tag'}
    assert dt.columns['age'].semantic_tags == {'numeric'}


def test_set_semantic_tags_with_index(sample_df):
    dt = DataTable(sample_df, index='id', add_standard_tags=False)
    assert dt.columns['id'].semantic_tags == {'index'}

    new_tags = {
        'id': 'new_tag',
    }
    dt.set_semantic_tags(new_tags)
    assert dt.columns['id'].semantic_tags == {'index', 'new_tag'}
    dt.set_semantic_tags(new_tags, retain_index_tags=False)
    assert dt.columns['id'].semantic_tags == {'new_tag'}


def test_set_semantic_tags_with_time_index(sample_df):
    dt = DataTable(sample_df, time_index='signup_date', add_standard_tags=False)
    assert dt.columns['signup_date'].semantic_tags == {'time_index'}

    new_tags = {
        'signup_date': 'new_tag',
    }
    dt.set_semantic_tags(new_tags)
    assert dt.columns['signup_date'].semantic_tags == {'time_index', 'new_tag'}
    dt.set_semantic_tags(new_tags, retain_index_tags=False)
    assert dt.columns['signup_date'].semantic_tags == {'new_tag'}


def test_add_semantic_tags(sample_df):
    semantic_tags = {
        'full_name': 'tag1',
        'age': ['numeric', 'age']
    }
    dt = DataTable(sample_df, semantic_tags=semantic_tags, add_standard_tags=False)

    new_tags = {
        'full_name': ['list_tag'],
        'age': 'str_tag',
        'id': {'set_tag'}
    }
    dt.add_semantic_tags(new_tags)
    assert dt.columns['full_name'].semantic_tags == {'tag1', 'list_tag'}
    assert dt.columns['age'].semantic_tags == {'numeric', 'age', 'str_tag'}
    assert dt.columns['id'].semantic_tags == {'set_tag'}


def test_reset_all_semantic_tags(sample_df):
    semantic_tags = {
        'full_name': 'tag1',
        'age': 'age'
    }
    dt = DataTable(sample_df, semantic_tags=semantic_tags, add_standard_tags=True)

    dt.reset_semantic_tags()
    assert dt.columns['full_name'].semantic_tags == set()
    assert dt.columns['age'].semantic_tags == {'numeric'}


def test_reset_selected_column_semantic_tags(sample_df):
    semantic_tags = {
        'full_name': 'tag1',
        'age': 'age'
    }

    input_types = ['age', ['age'], {'age'}]
    for input_type in input_types:
        dt = DataTable(sample_df, semantic_tags=semantic_tags, add_standard_tags=True)
        dt.reset_semantic_tags(input_type)
        assert dt.columns['full_name'].semantic_tags == {'tag1'}
        assert dt.columns['age'].semantic_tags == {'numeric'}


def test_reset_semantic_tags_with_index(sample_df):
    semantic_tags = {
        'id': 'tag1',
    }
    dt = DataTable(sample_df,
                   index='id',
                   semantic_tags=semantic_tags,
                   add_standard_tags=False)
    assert dt['id'].semantic_tags == {'index', 'tag1'}
    dt.reset_semantic_tags('id')
    assert dt['id'].semantic_tags == {'index'}
    dt.reset_semantic_tags('id', retain_index_tags=False)
    assert dt['id'].semantic_tags == set()


def test_reset_semantic_tags_with_time_index(sample_df):
    semantic_tags = {
        'signup_date': 'tag1',
    }
    dt = DataTable(sample_df,
                   time_index='signup_date',
                   semantic_tags=semantic_tags,
                   add_standard_tags=False)
    assert dt['signup_date'].semantic_tags == {'time_index', 'tag1'}
    dt.reset_semantic_tags('signup_date')
    assert dt['signup_date'].semantic_tags == {'time_index'}
    dt.reset_semantic_tags('signup_date', retain_index_tags=False)
    assert dt['signup_date'].semantic_tags == set()


def test_reset_semantic_tags_invalid_column(sample_df):
    dt = DataTable(sample_df)
    error_msg = "Input contains columns that are not present in dataframe: 'invalid_column'"
    with pytest.raises(LookupError, match=error_msg):
        dt.reset_semantic_tags('invalid_column')


def test_remove_semantic_tags(sample_df):
    semantic_tags = {
        'full_name': ['tag1', 'tag2', 'tag3'],
        'age': ['numeric', 'age'],
        'id': ['tag1', 'tag2']
    }
    dt = DataTable(sample_df, semantic_tags=semantic_tags, add_standard_tags=False)
    tags_to_remove = {
        'full_name': ['tag1', 'tag3'],
        'age': 'numeric',
        'id': {'tag1'}
    }
    dt.remove_semantic_tags(tags_to_remove)
    assert dt.columns['full_name'].semantic_tags == {'tag2'}
    assert dt.columns['age'].semantic_tags == {'age'}
    assert dt.columns['id'].semantic_tags == {'tag2'}


def test_replace_none_with_pdna(none_df):
    logical_types = {
        'all_none': NaturalLanguage,
        'some_none': NaturalLanguage,
    }
    dt = DataTable(none_df, logical_types=logical_types, replace_none=True)
    assert dt.df['all_none'].loc[0] is pd.NA
    assert dt.df['all_none'].loc[1] is pd.NA
    assert dt.df['all_none'].loc[2] is pd.NA
    assert dt.df['some_none'].loc[1] is pd.NA


def test_sets_category_dtype_on_init():
    column_name = 'test_series'
    series_list = [
        pd.Series(['a', 'b', 'c'], name=column_name),
        pd.Series(['a', None, 'c'], name=column_name),
        pd.Series(['a', np.nan, 'c'], name=column_name),
        pd.Series(['a', pd.NA, 'c'], name=column_name),
        pd.Series(['a', pd.NaT, 'c'], name=column_name),
    ]

    logical_types = [
        Categorical,
        CountryCode,
        Ordinal,
        SubRegionCode,
        ZIPCode,
    ]

    for series in series_list:
        series = series.astype('object')
        for logical_type in logical_types:
            ltypes = {
                column_name: logical_type,
            }
            dt = DataTable(pd.DataFrame(series), logical_types=ltypes)
            assert dt.columns[column_name].logical_type == logical_type
            assert dt.columns[column_name].dtype == logical_type.pandas_dtype
            assert dt.dataframe[column_name].dtype == logical_type.pandas_dtype


def test_sets_category_dtype_on_update():
    column_name = 'test_series'
    series = pd.Series(['a', 'b', 'c'], name=column_name)
    series = series.astype('object')
    logical_types = [
        Categorical,
        CountryCode,
        Ordinal,
        SubRegionCode,
        ZIPCode,
    ]

    for logical_type in logical_types:
        ltypes = {
            column_name: NaturalLanguage,
        }
        dt = DataTable(pd.DataFrame(series), logical_types=ltypes)
        dt.set_logical_types({column_name: logical_type})
        assert dt.columns[column_name].logical_type == logical_type
        assert dt.columns[column_name].dtype == logical_type.pandas_dtype
        assert dt.dataframe[column_name].dtype == logical_type.pandas_dtype


def test_sets_string_dtype_on_init():
    column_name = 'test_series'
    series_list = [
        pd.Series(['a', 'b', 'c'], name=column_name),
        pd.Series(['a', None, 'c'], name=column_name),
        pd.Series(['a', np.nan, 'c'], name=column_name),
        pd.Series(['a', pd.NA, 'c'], name=column_name),
    ]

    logical_types = [
        Filepath,
        FullName,
        IPAddress,
        LatLong,
        NaturalLanguage,
        PhoneNumber,
        URL,
    ]

    for series in series_list:
        series = series.astype('object')
        for logical_type in logical_types:
            ltypes = {
                column_name: logical_type,
            }
            dt = DataTable(pd.DataFrame(series), logical_types=ltypes)
            assert dt.columns[column_name].logical_type == logical_type
            assert dt.columns[column_name].dtype == logical_type.pandas_dtype
            assert dt.dataframe[column_name].dtype == logical_type.pandas_dtype


def test_sets_string_dtype_on_update():
    column_name = 'test_series'
    series = pd.Series(['a', 'b', 'c'], name=column_name)
    series = series.astype('object')
    logical_types = [
        Filepath,
        FullName,
        IPAddress,
        LatLong,
        NaturalLanguage,
        PhoneNumber,
        URL,
    ]

    for logical_type in logical_types:
        ltypes = {
            column_name: Categorical,
        }
        dt = DataTable(pd.DataFrame(series), logical_types=ltypes)
        dt.set_logical_types({column_name: logical_type})
        assert dt.columns[column_name].logical_type == logical_type
        assert dt.columns[column_name].dtype == logical_type.pandas_dtype
        assert dt.dataframe[column_name].dtype == logical_type.pandas_dtype


def test_sets_boolean_dtype_on_init():
    column_name = 'test_series'
    series_list = [
        pd.Series([True, False, True], name=column_name),
        pd.Series([True, None, True], name=column_name),
        pd.Series([True, np.nan, True], name=column_name),
        pd.Series([True, pd.NA, True], name=column_name),
    ]

    logical_type = Boolean
    for series in series_list:
        series = series.astype('object')
        ltypes = {
            column_name: logical_type,
        }
        dt = DataTable(pd.DataFrame(series), logical_types=ltypes, replace_none=False)
        assert dt.columns[column_name].logical_type == logical_type
        assert dt.columns[column_name].dtype == logical_type.pandas_dtype
        assert dt.dataframe[column_name].dtype == logical_type.pandas_dtype


def test_sets_boolean_dtype_on_update():
    column_name = 'test_series'
    series = pd.Series([0, 1, 0], name=column_name)
    series = series.astype('object')
    ltypes = {
        column_name: WholeNumber,
    }
    dt = DataTable(pd.DataFrame(series), logical_types=ltypes)
    dt.set_logical_types({column_name: Boolean})
    assert dt.columns[column_name].logical_type == Boolean
    assert dt.columns[column_name].dtype == Boolean.pandas_dtype
    assert dt.dataframe[column_name].dtype == Boolean.pandas_dtype


def test_sets_int64_dtype_on_init():
    column_name = 'test_series'
    series_list = [
        pd.Series([1, 2, 3], name=column_name),
        pd.Series([1, None, 3], name=column_name),
        pd.Series([1, np.nan, 3], name=column_name),
        pd.Series([1, pd.NA, 3], name=column_name),
    ]

    logical_types = [Integer, WholeNumber]
    for series in series_list:
        series = series.astype('object')
        for logical_type in logical_types:
            ltypes = {
                column_name: logical_type,
            }
            dt = DataTable(pd.DataFrame(series), logical_types=ltypes, replace_none=False)
        assert dt.columns[column_name].logical_type == logical_type
        assert dt.columns[column_name].dtype == logical_type.pandas_dtype
        assert dt.dataframe[column_name].dtype == logical_type.pandas_dtype


def test_sets_int64_dtype_on_update():
    column_name = 'test_series'
    series = pd.Series([1.0, 2.0, 1.0], name=column_name)
    series = series.astype('object')
    logical_types = [
        Integer,
        WholeNumber,
    ]

    for logical_type in logical_types:
        ltypes = {
            column_name: Double,
        }
        dt = DataTable(pd.DataFrame(series), logical_types=ltypes)
        dt.set_logical_types({column_name: logical_type})
        assert dt.columns[column_name].logical_type == logical_type
        assert dt.columns[column_name].dtype == logical_type.pandas_dtype
        assert dt.dataframe[column_name].dtype == logical_type.pandas_dtype


def test_sets_float64_dtype_on_init():
    column_name = 'test_series'
    series_list = [
        pd.Series([1.1, 2, 3], name=column_name),
        pd.Series([1.1, None, 3], name=column_name),
        pd.Series([1.1, np.nan, 3], name=column_name),
    ]

    logical_type = Double
    for series in series_list:
        series = series.astype('object')
        ltypes = {
            column_name: logical_type,
        }
        dt = DataTable(pd.DataFrame(series), logical_types=ltypes, replace_none=False)
        assert dt.columns[column_name].logical_type == logical_type
        assert dt.columns[column_name].dtype == logical_type.pandas_dtype
        assert dt.dataframe[column_name].dtype == logical_type.pandas_dtype


def test_sets_float64_dtype_on_update():
    column_name = 'test_series'
    series = pd.Series([0, 1, 0], name=column_name)
    series = series.astype('object')
    ltypes = {
        column_name: WholeNumber,
    }
    dt = DataTable(pd.DataFrame(series), logical_types=ltypes)
    dt.set_logical_types({column_name: Double})
    assert dt.columns[column_name].logical_type == Double
    assert dt.columns[column_name].dtype == Double.pandas_dtype
    assert dt.dataframe[column_name].dtype == Double.pandas_dtype


def test_sets_datetime64_dtype_on_init():
    column_name = 'test_series'
    series_list = [
        pd.Series(['2020-01-01', '2020-01-02', '2020-01-03'], name=column_name),
        pd.Series(['2020-01-01', None, '2020-01-03'], name=column_name),
        pd.Series(['2020-01-01', np.nan, '2020-01-03'], name=column_name),
        pd.Series(['2020-01-01', pd.NA, '2020-01-03'], name=column_name),
        pd.Series(['2020-01-01', pd.NaT, '2020-01-03'], name=column_name),
    ]

    logical_type = Datetime
    for series in series_list:
        series = series.astype('object')
        ltypes = {
            column_name: logical_type,
        }
        dt = DataTable(pd.DataFrame(series), logical_types=ltypes, replace_none=False)
        assert dt.columns[column_name].logical_type == logical_type
        assert dt.columns[column_name].dtype == logical_type.pandas_dtype
        assert dt.dataframe[column_name].dtype == logical_type.pandas_dtype


def test_sets_datetime_dtype_on_update():
    column_name = 'test_series'
    series = pd.Series(['2020-01-01', '2020-01-02', '2020-01-03'], name=column_name)
    series = series.astype('object')
    ltypes = {
        column_name: NaturalLanguage,
    }
    dt = DataTable(pd.DataFrame(series), logical_types=ltypes)
    dt.set_logical_types({column_name: Datetime})
    assert dt.columns[column_name].logical_type == Datetime
    assert dt.columns[column_name].dtype == Datetime.pandas_dtype
    assert dt.dataframe[column_name].dtype == Datetime.pandas_dtype


def test_invalid_dtype_casting():
    column_name = 'test_series'

    # Cannot cast a column with pd.NA to Double
    series = pd.Series([1.1, pd.NA, 3], name=column_name)
    ltypes = {
        column_name: Double,
    }
    err_msg = 'Error converting datatype for column test_series from type object to type ' \
        'float64. Please confirm the underlying data is consistent with logical type Double.'
    with pytest.raises(TypeError, match=err_msg):
        DataTable(pd.DataFrame(series), logical_types=ltypes)

    # Cannot cast Datetime to Double
    series = pd.Series(['2020-01-01', '2020-01-02', '2020-01-03'], name=column_name)
    ltypes = {
        column_name: Datetime,
    }
    dt = DataTable(pd.DataFrame(series), logical_types=ltypes)
    err_msg = 'Error converting datatype for column test_series from type datetime64[ns] to type ' \
        'float64. Please confirm the underlying data is consistent with logical type Double.'
    with pytest.raises(TypeError, match=re.escape(err_msg)):
        dt.set_logical_types({column_name: Double})

    # Cannot cast invalid strings to whole numbers
    series = pd.Series(['1', 'two', '3'], name=column_name)
    ltypes = {
        column_name: WholeNumber,
    }
    err_msg = 'Error converting datatype for column test_series from type object to type ' \
        'Int64. Please confirm the underlying data is consistent with logical type WholeNumber.'
    with pytest.raises(TypeError, match=err_msg):
        DataTable(pd.DataFrame(series), logical_types=ltypes)


def test_invalid_select_ltypes(sample_df):
    dt = DataTable(sample_df)
    dt.set_logical_types({
        'full_name': FullName,
        'email': EmailAddress,
        'phone_number': PhoneNumber,
        'age': Double,
        'signup_date': Datetime,
    })

    error_message = "Invalid logical type specified: 1"
    with pytest.raises(TypeError, match=error_message):
        dt.select_ltypes(1)

    error_message = "String test is not a valid logical type"
    with pytest.raises(ValueError, match=error_message):
        dt.select_ltypes('test')

    dt_empty = dt.select_ltypes([])
    assert not dt_empty.columns
    assert len(dt_empty.df.columns) == 0


def test_select_ltypes_warning(sample_df):
    dt = DataTable(sample_df)
    dt.set_logical_types({
        'full_name': FullName,
        'email': EmailAddress,
        'phone_number': PhoneNumber,
        'age': Double,
        'signup_date': Datetime,
    })

    warning = 'The following logical types were not present in your DataTable: ZIPCode'
    with pytest.warns(UserWarning, match=warning):
        dt_empty = dt.select_ltypes(ZIPCode)
    assert len(dt_empty.columns) == 0

    warning = 'The following logical types were not present in your DataTable: ZIPCode'
    with pytest.warns(UserWarning, match=warning):
        dt_empty = dt.select_ltypes(['ZIPCode', PhoneNumber])
    assert len(dt_empty.columns) == 1

    all_types = LogicalType.__subclasses__()
    warning = 'The following logical types were not present in your DataTable: Categorical, CountryCode, Filepath, IPAddress, Integer, LatLong, NaturalLanguage, Ordinal, SubRegionCode, Timedelta, URL, ZIPCode'
    with pytest.warns(UserWarning, match=warning):
        dt_all_types = dt.select_ltypes(all_types)
    assert len(dt_all_types.columns) == len(dt.columns)
    assert len(dt_all_types.df.columns) == len(dt.df.columns)


def test_select_ltypes_strings(sample_df):
    dt = DataTable(sample_df)
    dt.set_logical_types({
        'full_name': FullName,
        'email': EmailAddress,
        'phone_number': PhoneNumber,
        'age': Double,
        'signup_date': Datetime,
    })

    dt_multiple_ltypes = dt.select_ltypes(['FullName', 'email_address', 'double', 'Boolean', 'datetime'])
    assert len(dt_multiple_ltypes.columns) == 5
    assert 'phone_number' not in dt_multiple_ltypes.columns
    assert 'id' not in dt_multiple_ltypes.columns

    dt_single_ltype = dt.select_ltypes('full_name')
    assert len(dt_single_ltype.columns) == 1


def test_select_ltypes_objects(sample_df):
    dt = DataTable(sample_df)
    dt.set_logical_types({
        'full_name': FullName,
        'email': EmailAddress,
        'phone_number': PhoneNumber,
        'age': Double,
        'signup_date': Datetime,
    })

    dt_multiple_ltypes = dt.select_ltypes([FullName, EmailAddress, Double, Boolean, Datetime])
    assert len(dt_multiple_ltypes.columns) == 5
    assert 'phone_number' not in dt_multiple_ltypes.columns
    assert 'id' not in dt_multiple_ltypes.columns

    dt_single_ltype = dt.select_ltypes(FullName)
    assert len(dt_single_ltype.columns) == 1


def test_select_ltypes_mixed(sample_df):
    dt = DataTable(sample_df)
    dt.set_logical_types({
        'full_name': FullName,
        'email': EmailAddress,
        'phone_number': PhoneNumber,
        'age': Double,
        'signup_date': Datetime,
    })

    dt_mixed_ltypes = dt.select_ltypes(['FullName', 'email_address', Double])
    assert len(dt_mixed_ltypes.columns) == 3
    assert 'phone_number' not in dt_mixed_ltypes.columns


def test_select_ltypes_table(sample_df):
    dt = DataTable(sample_df, time_index='signup_date', index='id')

    dt.set_logical_types({
        'full_name': FullName,
        'email': EmailAddress,
        'phone_number': PhoneNumber,
        'age': Double,
        'signup_date': Datetime,
    })
    dt.set_semantic_tags({
        'full_name': ['new_tag', 'tag2'],
        'age': 'numeric',
    })

    dt_no_indices = dt.select_ltypes('phone_number')
    assert dt_no_indices.index is None
    assert dt_no_indices.time_index is None

    dt_with_indices = dt.select_ltypes(['Datetime', 'WholeNumber'])
    assert dt_with_indices.index == 'id'
    assert dt_with_indices.time_index == 'signup_date'

    dt_values = dt.select_ltypes(['FullName'])
    assert dt_values.name == dt.name
    original_col = dt_values.columns['full_name']
    col = dt.columns['full_name']
    assert col.logical_type == original_col.logical_type
    assert col.series.equals(original_col.series)
    assert col.dtype == original_col.dtype
    assert col.semantic_tags == original_col.semantic_tags


def test_new_dt_from_columns(sample_df):
    dt = DataTable(sample_df, time_index='signup_date', index='id', name='dt_name')
    dt.set_logical_types({
        'full_name': FullName,
        'email': EmailAddress,
        'phone_number': PhoneNumber,
        'age': Double,
        'signup_date': Datetime,
    })
    dt.set_semantic_tags({
        'full_name': ['new_tag', 'tag2'],
        'age': 'numeric',
    })
    empty_dt = dt._new_dt_from_cols([])
    assert len(empty_dt.columns) == 0

    just_index = dt._new_dt_from_cols(['id'])
    assert just_index.index == dt.index
    assert just_index.time_index is None
    validate_subset_dt(just_index, dt)

    just_time_index = dt._new_dt_from_cols(['signup_date'])
    assert just_time_index.time_index == dt.time_index
    assert just_time_index.index is None
    validate_subset_dt(just_time_index, dt)

    transfer_schema = dt._new_dt_from_cols(['phone_number'])
    assert transfer_schema.index is None
    assert transfer_schema.time_index is None
    validate_subset_dt(transfer_schema, dt)


def test_invalid_select_semantic_tags(sample_df):
    dt = DataTable(sample_df, time_index='signup_date', index='id', name='dt_name')
    dt.set_semantic_tags({
        'full_name': ['new_tag', 'tag2'],
        'age': 'numeric',
    })
    err_msg = 'include parameter must be a string, set or list'
    with pytest.raises(TypeError, match=err_msg):
        dt.select_semantic_tags(1)

    err_msg = 'include parameter must contain only strings'
    with pytest.raises(TypeError, match=err_msg):
        dt.select_semantic_tags(['test', 1])

    dt_empty = dt.select_semantic_tags([])
    assert len(dt_empty.columns) == 0


def test_select_semantic_tags(sample_df):
    dt = DataTable(sample_df, time_index='signup_date', index='id', name='dt_name')
    dt.set_semantic_tags({
        'full_name': 'tag1',
        'email': ['tag2'],
        'age': ['numeric', 'tag2'],
        'phone_number': ['tag3', 'tag2'],
        'is_registered': 'category',
    })

    dt_one_match = dt.select_semantic_tags('numeric')
    assert len(dt_one_match.columns) == 2
    assert 'age' in dt_one_match.columns
    assert 'id' in dt_one_match.columns

    dt_multiple_matches = dt.select_semantic_tags('tag2')
    assert len(dt_multiple_matches.columns) == 3
    assert 'age' in dt_multiple_matches.columns
    assert 'phone_number' in dt_multiple_matches.columns
    assert 'email' in dt_multiple_matches.columns

    dt_multiple_tags = dt.select_semantic_tags(['numeric', 'time_index'])
    assert len(dt_multiple_tags.columns) == 3
    assert 'id' in dt_multiple_tags.columns
    assert 'age' in dt_multiple_tags.columns
    assert 'signup_date' in dt_multiple_tags.columns

    dt_overlapping_tags = dt.select_semantic_tags(['numeric', 'tag2'])
    assert len(dt_overlapping_tags.columns) == 4
    assert 'id' in dt_overlapping_tags.columns
    assert 'age' in dt_overlapping_tags.columns
    assert 'phone_number' in dt_overlapping_tags.columns
    assert 'email' in dt_overlapping_tags.columns

    dt_common_tags = dt.select_semantic_tags(['category', 'numeric'])
    assert len(dt_common_tags.columns) == 3
    assert 'id' in dt_common_tags.columns
    assert 'is_registered' in dt_common_tags.columns
    assert 'age' in dt_common_tags.columns


def test_select_semantic_tags_warning(sample_df):
    dt = DataTable(sample_df, time_index='signup_date', index='id', name='dt_name')
    dt.set_semantic_tags({
        'full_name': ['new_tag', 'tag2'],
        'age': 'numeric',
    })

    warning = "The following semantic tags were not present in your DataTable: ['doesnt_exist']"
    with pytest.warns(UserWarning, match=warning):
        dt_empty = dt.select_semantic_tags(['doesnt_exist'])
    assert len(dt_empty.columns) == 0

    warning = "The following semantic tags were not present in your DataTable: ['doesnt_exist']"
    with pytest.warns(UserWarning, match=warning):
        dt_single = dt.select_semantic_tags(['numeric', 'doesnt_exist'])
    assert len(dt_single.columns) == 2

    warning = "The following semantic tags were not present in your DataTable: ['category', 'doesnt_exist']"
    with pytest.warns(UserWarning, match=warning):
        dt_single = dt.select_semantic_tags(['numeric', 'doesnt_exist', 'category', 'tag2'])
    assert len(dt_single.columns) == 3


def test_getitem(sample_df):
    dt = DataTable(sample_df,
                   name='datatable',
                   logical_types={'age': WholeNumber},
                   semantic_tags={'age': 'custom_tag'},
                   add_standard_tags=True)

    data_col = dt['age']
    assert isinstance(data_col, DataColumn)
    assert data_col.logical_type == WholeNumber
    assert data_col.semantic_tags == {'numeric', 'custom_tag'}


def test_getitem_invalid_input(sample_df):
    dt = DataTable(sample_df)

    error_msg = 'Column name must be a string'
    with pytest.raises(KeyError, match=error_msg):
        dt[1]

    error_msg = "Column with name 'invalid_column' not found in DataTable"
    with pytest.raises(KeyError, match=error_msg):
        dt['invalid_column']


<<<<<<< HEAD
def test_set_index(sample_df):
    # Test setting after init
    dt = DataTable(sample_df)
    dt.set_index('id')
    assert dt.index == 'id'
    assert 'index' in dt.columns['id'].semantic_tags
    non_index_cols = [col for col in dt.columns.values() if col.name != 'id']
    assert all(['index' not in col.semantic_tags for col in non_index_cols])

    # Test changing index column
    dt = DataTable(sample_df)
    dt.set_index('id')
    assert dt.index == 'id'
    dt.set_index('full_name')
    assert 'index' in dt.columns['full_name'].semantic_tags
    non_index_cols = [col for col in dt.columns.values() if col.name != 'full_name']
    assert all(['index' not in col.semantic_tags for col in non_index_cols])

    # Test using setter
    dt = DataTable(sample_df)
    assert dt.index is None
    dt.index = 'id'
    assert dt.index == 'id'
    assert 'index' in dt.columns['id'].semantic_tags


def test_set_time_index(sample_df):
    # Test setting after init
    dt = DataTable(sample_df)
    dt.set_time_index('signup_date')
    assert dt.time_index == 'signup_date'
    assert 'time_index' in dt.columns['signup_date'].semantic_tags
    non_index_cols = [col for col in dt.columns.values() if col.name != 'signup_date']
    assert all(['time_index' not in col.semantic_tags for col in non_index_cols])

    # Test changing time index column
    sample_df['transaction_date'] = pd.to_datetime('2015-09-02')
    dt = DataTable(sample_df)
    dt.set_time_index('signup_date')
    assert dt.time_index == 'signup_date'
    dt.set_time_index('transaction_date')
    assert 'time_index' in dt.columns['transaction_date'].semantic_tags
    non_index_cols = [col for col in dt.columns.values() if col.name != 'transaction_date']
    assert all(['time_index' not in col.semantic_tags for col in non_index_cols])

    # Test using setter
    dt = DataTable(sample_df)
    assert dt.time_index is None
    dt.time_index = 'signup_date'
    assert dt.time_index == 'signup_date'
    assert 'time_index' in dt.columns['signup_date'].semantic_tags


def test_datatable_clear_index(sample_df):
    # Test by removing index tag
    dt = DataTable(sample_df, index='id')
    assert dt.index == 'id'
    dt.remove_semantic_tags({'id': 'index'})
    assert dt.index is None
    assert all(['index' not in col.semantic_tags for col in dt.columns.values()])

    # Test using setter
    dt = DataTable(sample_df, index='id')
    assert dt.index == 'id'
    dt.index = None
    assert dt.index is None
    assert all(['index' not in col.semantic_tags for col in dt.columns.values()])


def test_datatable_clear_time_index(sample_df):
    # Test by removing time_index tag
    dt = DataTable(sample_df, time_index='signup_date')
    assert dt.time_index == 'signup_date'
    dt.remove_semantic_tags({'signup_date': 'time_index'})
    assert dt.time_index is None
    assert all(['time_index' not in col.semantic_tags for col in dt.columns.values()])

    # Test using setter
    dt = DataTable(sample_df, time_index='signup_date')
    assert dt.time_index == 'signup_date'
    dt.time_index = None
    assert dt.time_index is None
    assert all(['time_index' not in col.semantic_tags for col in dt.columns.values()])
=======
def test_select_invalid_inputs(sample_df):
    dt = DataTable(sample_df, time_index='signup_date', index='id', name='dt_name')
    dt.set_logical_types({
        'full_name': FullName,
        'email': EmailAddress,
        'phone_number': PhoneNumber,
        'age': Double,
        'signup_date': Datetime,
    })
    dt.set_semantic_tags({
        'full_name': ['new_tag', 'tag2'],
        'age': 'numeric',
    })

    err_msg = "Invalid selector used in include: 1 must be either a string or LogicalType"
    with pytest.raises(TypeError, match=err_msg):
        dt.select(1)

    err_msg = "Invalid selector used in include: 1 must be either a string or LogicalType"
    with pytest.raises(TypeError, match=err_msg):
        dt.select(['boolean', 'index', Double, 1])

    dt_empty = dt.select([])
    assert len(dt_empty.columns) == 0


def test_select_single_inputs(sample_df):
    dt = DataTable(sample_df, time_index='signup_date', index='id', name='dt_name')
    dt.set_logical_types({
        'full_name': FullName,
        'email': EmailAddress,
        'phone_number': PhoneNumber,
        'signup_date': Datetime,
    })
    dt.set_semantic_tags({
        'full_name': ['new_tag', 'tag2'],
        'age': 'numeric',
        'id': 'index',
        'signup_date': ['time_index', 'date_of_birth']
    })

    dt_ltype_string = dt.select('full_name')
    assert len(dt_ltype_string.columns) == 1
    assert 'full_name' in dt_ltype_string.columns

    dt_ltype_obj = dt.select(WholeNumber)
    assert len(dt_ltype_obj.columns) == 2
    assert 'age' in dt_ltype_obj.columns
    assert 'id' in dt_ltype_obj.columns

    dt_tag_string = dt.select('index')
    assert len(dt_tag_string.columns) == 1
    assert 'id' in dt_tag_string.columns


def test_select_list_inputs(sample_df):
    dt = DataTable(sample_df, time_index='signup_date', index='id', name='dt_name')
    dt.set_logical_types({
        'full_name': FullName,
        'email': EmailAddress,
        'phone_number': PhoneNumber,
        'signup_date': Datetime,
    })
    dt.set_semantic_tags({
        'full_name': ['new_tag', 'tag2'],
        'age': 'numeric',
        'id': 'index',
        'signup_date': ['time_index', 'date_of_birth'],
        'email': 'tag2',
        'is_registered': 'category'
    })

    dt_just_strings = dt.select(['FullName', 'index', 'tag2', 'boolean'])
    assert len(dt_just_strings.columns) == 4
    assert 'id' in dt_just_strings.columns
    assert 'full_name' in dt_just_strings.columns
    assert 'email' in dt_just_strings.columns
    assert 'is_registered' in dt_just_strings.columns

    dt_mixed_selectors = dt.select([FullName, 'index', 'time_index', WholeNumber])
    assert len(dt_mixed_selectors.columns) == 4
    assert 'id' in dt_mixed_selectors.columns
    assert 'full_name' in dt_mixed_selectors.columns
    assert 'signup_date' in dt_mixed_selectors.columns
    assert 'age' in dt_mixed_selectors.columns

    dt_common_tags = dt.select(['category', 'numeric', Boolean])
    assert len(dt_common_tags.columns) == 3
    assert 'id' in dt_common_tags.columns
    assert 'is_registered' in dt_common_tags.columns
    assert 'age' in dt_common_tags.columns


def test_select_warnings(sample_df):
    dt = DataTable(sample_df, time_index='signup_date', index='id', name='dt_name')
    dt.set_logical_types({
        'full_name': FullName,
        'email': EmailAddress,
        'phone_number': PhoneNumber,
        'signup_date': Datetime,
    })
    dt.set_semantic_tags({
        'full_name': ['new_tag', 'tag2'],
        'age': 'numeric',
        'id': 'index',
        'signup_date': ['time_index', 'date_of_birth'],
        'email': 'tag2'
    })

    warning = 'The following selectors were not present in your DataTable: doesnt_exist'
    with pytest.warns(UserWarning, match=warning):
        dt_empty = dt.select(['doesnt_exist'])
    assert len(dt_empty.columns) == 0

    warning = 'The following selectors were not present in your DataTable: category, doesnt_exist'
    with pytest.warns(UserWarning, match=warning):
        dt_multiple_unused = dt.select(['doesnt_exist', 'boolean', 'category', PhoneNumber])
    assert len(dt_multiple_unused.columns) == 2

    warning = 'The following selectors were not present in your DataTable: ZIPCode, doesnt_exist'
    with pytest.warns(UserWarning, match=warning):
        dt_unused_ltype = dt.select(['doesnt_exist', ZIPCode, 'date_of_birth', WholeNumber])
    assert len(dt_unused_ltype.columns) == 3
>>>>>>> 5fef6520
<|MERGE_RESOLUTION|>--- conflicted
+++ resolved
@@ -1107,7 +1107,6 @@
         dt['invalid_column']
 
 
-<<<<<<< HEAD
 def test_set_index(sample_df):
     # Test setting after init
     dt = DataTable(sample_df)
@@ -1191,7 +1190,8 @@
     dt.time_index = None
     assert dt.time_index is None
     assert all(['time_index' not in col.semantic_tags for col in dt.columns.values()])
-=======
+
+
 def test_select_invalid_inputs(sample_df):
     dt = DataTable(sample_df, time_index='signup_date', index='id', name='dt_name')
     dt.set_logical_types({
@@ -1314,5 +1314,4 @@
     warning = 'The following selectors were not present in your DataTable: ZIPCode, doesnt_exist'
     with pytest.warns(UserWarning, match=warning):
         dt_unused_ltype = dt.select(['doesnt_exist', ZIPCode, 'date_of_birth', WholeNumber])
-    assert len(dt_unused_ltype.columns) == 3
->>>>>>> 5fef6520
+    assert len(dt_unused_ltype.columns) == 3