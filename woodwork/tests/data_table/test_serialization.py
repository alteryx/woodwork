import json
import os

import boto3
<<<<<<< HEAD
import dask.dataframe as dd
import databricks.koalas as ks
=======
>>>>>>> 86cc2698
import pandas as pd
import pytest

import woodwork.deserialize as deserialize
import woodwork.serialize as serialize
from woodwork import DataTable
from woodwork.exceptions import OutdatedSchemaWarning, UpgradeSchemaWarning
from woodwork.logical_types import Ordinal
from woodwork.tests.testing_utils import to_pandas
from woodwork.utils import import_or_none

dd = import_or_none('dask.dataframe')

BUCKET_NAME = "test-bucket"
WRITE_KEY_NAME = "test-key"
TEST_S3_URL = "s3://{}/{}".format(BUCKET_NAME, WRITE_KEY_NAME)
TEST_FILE = "test_serialization_data_datatable_schema_1.0.0.tar"
S3_URL = "s3://woodwork-static/" + TEST_FILE
URL = "https://woodwork-static.s3.amazonaws.com/" + TEST_FILE
TEST_KEY = "test_access_key_es"


def xfail_tmp_disappears(dataframe):
    # TODO: tmp file disappears after deserialize step, cannot check equality with Dask
    if not isinstance(dataframe, pd.DataFrame):
        pytest.xfail('tmp file disappears after deserialize step, cannot check equality with Dask')


def test_to_dictionary(sample_df):
    if isinstance(sample_df, dd.DataFrame):
        table_type = 'dask'
    elif isinstance(sample_df, ks.DataFrame):
        table_type = 'koalas'
    else:
        table_type = 'pandas'

    if isinstance(sample_df, ks.DataFrame):
        int_val = 'int64'
        cat_val = 'object'
        string_val = 'object'
        bool_val = 'bool'
    else:
        int_val = 'Int64'
        cat_val = 'category'
        string_val = 'string'
        bool_val = 'boolean'
    expected = {'schema_version': '1.0.0',
                'name': 'test_data',
                'index': 'id',
                'time_index': None,
                'metadata': [{'name': 'id',
                              'ordinal': 0,
                              'logical_type': {'parameters': {}, 'type': 'WholeNumber'},
                              'physical_type': {'type': int_val},
                              'semantic_tags': ['index', 'tag1']},
                             {'name': 'full_name',
                              'ordinal': 1,
                              'logical_type': {'parameters': {}, 'type': 'NaturalLanguage'},
                              'physical_type': {'type': string_val},
                              'semantic_tags': []},
                             {'name': 'email',
                              'ordinal': 2,
                              'logical_type': {'parameters': {}, 'type': 'NaturalLanguage'},
                              'physical_type': {'type': string_val},
                              'semantic_tags': []},
                             {'name': 'phone_number',
                              'ordinal': 3,
                              'logical_type': {'parameters': {}, 'type': 'NaturalLanguage'},
                              'physical_type': {'type': string_val},
                              'semantic_tags': []},
                             {'name': 'age',
                              'ordinal': 4,
                              'logical_type': {'parameters': {'order': [25, 33, 57]}, 'type': 'Ordinal'},
                              'physical_type': {'type': cat_val},
                              'semantic_tags': ['category']},
                             {'name': 'signup_date',
                              'ordinal': 5,
                              'logical_type': {'parameters': {},
                                               'type': 'Datetime'},
                              'physical_type': {'type': 'datetime64[ns]'},
                              'semantic_tags': []},
                             {'name': 'is_registered',
                              'ordinal': 6,
                              'logical_type': {'parameters': {}, 'type': 'Boolean'},
                              'physical_type': {'type': bool_val},
                              'semantic_tags': []}],
<<<<<<< HEAD
                'loading_info': {'table_type': table_type}
=======
                'loading_info': {'table_type': 'dask' if dd and isinstance(sample_df, dd.DataFrame) else 'pandas'}
>>>>>>> 86cc2698
                }
    dt = DataTable(sample_df,
                   name='test_data',
                   index='id',
                   semantic_tags={'id': 'tag1'},
                   logical_types={'age': Ordinal(order=[25, 33, 57])})
    metadata = dt.to_dictionary()

    assert metadata == expected


def test_serialize_wrong_format(sample_df, tmpdir):
    dt = DataTable(sample_df)

    error = 'must be one of the following formats: csv, pickle, parquet'
    with pytest.raises(ValueError, match=error):
        serialize.write_datatable(dt, str(tmpdir), format='test')


def test_to_csv(sample_df, tmpdir):
    dt = DataTable(sample_df,
                   name='test_data',
                   index='id',
                   semantic_tags={'id': 'tag1'},
                   logical_types={'age': Ordinal(order=[25, 33, 57])})

    dt.to_csv(str(tmpdir), encoding='utf-8', engine='python')
    _dt = deserialize.read_datatable(str(tmpdir))

    pd.testing.assert_frame_equal(to_pandas(dt.to_dataframe(), index=_dt.index, sort_index=True),
                                  to_pandas(_dt.to_dataframe(), index=_dt.index, sort_index=True))
    assert dt == _dt


def test_to_pickle(sample_df_pandas, tmpdir):
    pandas_dt = DataTable(sample_df_pandas)
    pandas_dt.to_pickle(str(tmpdir))
    _dt = deserialize.read_datatable(str(tmpdir))

    pd.testing.assert_frame_equal(to_pandas(pandas_dt.to_dataframe(), index=pandas_dt.index),
                                  to_pandas(_dt.to_dataframe(), index=_dt.index))
    assert pandas_dt == _dt


def test_to_pickle_errors_dask(sample_df_dask, tmpdir):
    dask_dt = DataTable(sample_df_dask)
    msg = 'Cannot serialize Dask DataTable to pickle'
    with pytest.raises(ValueError, match=msg):
        dask_dt.to_pickle(str(tmpdir))


def test_to_parquet(sample_df, tmpdir):
    dt = DataTable(sample_df, index='id')
    dt.to_parquet(str(tmpdir))
    _dt = deserialize.read_datatable(str(tmpdir))
    pd.testing.assert_frame_equal(to_pandas(dt.to_dataframe(), index=dt.index, sort_index=True),
                                  to_pandas(_dt.to_dataframe(), index=_dt.index, sort_index=True))
    assert dt == _dt


@pytest.fixture
def s3_client():
    # TODO: Fix Moto tests needing to explicitly set permissions for objects
    _environ = os.environ.copy()
    from moto import mock_s3
    with mock_s3():
        s3 = boto3.resource('s3')
        yield s3
    os.environ.clear()
    os.environ.update(_environ)


@pytest.fixture
def s3_bucket(s3_client):
    s3_client.create_bucket(Bucket=BUCKET_NAME, ACL='public-read-write')
    s3_bucket = s3_client.Bucket(BUCKET_NAME)
    yield s3_bucket


def make_public(s3_client, s3_bucket):
    obj = list(s3_bucket.objects.all())[0].key
    s3_client.ObjectAcl(BUCKET_NAME, obj).put(ACL='public-read-write')


def test_to_csv_S3(sample_df, s3_client, s3_bucket):
    xfail_tmp_disappears(sample_df)

    dt = DataTable(sample_df,
                   name='test_data',
                   index='id',
                   semantic_tags={'id': 'tag1'},
                   logical_types={'age': Ordinal(order=[25, 33, 57])})
    dt.to_csv(TEST_S3_URL, encoding='utf-8', engine='python')
    make_public(s3_client, s3_bucket)

    _dt = deserialize.read_datatable(TEST_S3_URL)

    pd.testing.assert_frame_equal(to_pandas(dt.to_dataframe(), index=dt.index), to_pandas(_dt.to_dataframe(), index=_dt.index))
    assert dt == _dt


def test_serialize_s3_pickle(sample_df_pandas, s3_client, s3_bucket):
    pandas_dt = DataTable(sample_df_pandas)
    pandas_dt.to_pickle(TEST_S3_URL)
    make_public(s3_client, s3_bucket)
    _dt = deserialize.read_datatable(TEST_S3_URL)

    pd.testing.assert_frame_equal(to_pandas(pandas_dt.to_dataframe(), index=pandas_dt.index), to_pandas(_dt.to_dataframe(), index=_dt.index))
    assert pandas_dt == _dt


def test_serialize_s3_parquet(sample_df, s3_client, s3_bucket):
    xfail_tmp_disappears(sample_df)

    dt = DataTable(sample_df)
    dt.to_parquet(TEST_S3_URL)
    make_public(s3_client, s3_bucket)
    _dt = deserialize.read_datatable(TEST_S3_URL)

    pd.testing.assert_frame_equal(to_pandas(dt.to_dataframe(), index=dt.index), to_pandas(_dt.to_dataframe(), index=_dt.index))
    assert dt == _dt


def test_to_csv_S3_anon(sample_df, s3_client, s3_bucket):
    xfail_tmp_disappears(sample_df)

    dt = DataTable(sample_df,
                   name='test_data',
                   index='id',
                   time_index='signup_date',
                   semantic_tags={'id': 'tag1'},
                   logical_types={'age': Ordinal(order=[25, 33, 57])})
    dt.to_csv(TEST_S3_URL, encoding='utf-8', engine='python', profile_name=False)
    make_public(s3_client, s3_bucket)

    _dt = deserialize.read_datatable(TEST_S3_URL, profile_name=False)

    pd.testing.assert_frame_equal(to_pandas(dt.to_dataframe(), index=dt.index), to_pandas(_dt.to_dataframe(), index=_dt.index))
    assert dt == _dt


def test_serialize_s3_pickle_anon(sample_df_pandas, s3_client, s3_bucket):
    pandas_dt = DataTable(sample_df_pandas)
    pandas_dt.to_pickle(TEST_S3_URL, profile_name=False)
    make_public(s3_client, s3_bucket)
    _dt = deserialize.read_datatable(TEST_S3_URL, profile_name=False)

    pd.testing.assert_frame_equal(to_pandas(pandas_dt.to_dataframe(), index=pandas_dt.index), to_pandas(_dt.to_dataframe(), index=_dt.index))
    assert pandas_dt == _dt


def test_serialize_s3_parquet_anon(sample_df, s3_client, s3_bucket):
    xfail_tmp_disappears(sample_df)

    dt = DataTable(sample_df)
    dt.to_parquet(TEST_S3_URL, profile_name=False)
    make_public(s3_client, s3_bucket)
    _dt = deserialize.read_datatable(TEST_S3_URL, profile_name=False)

    pd.testing.assert_frame_equal(to_pandas(dt.to_dataframe(), index=dt.index), to_pandas(_dt.to_dataframe(), index=_dt.index))
    assert dt == _dt


def create_test_credentials(test_path):
    with open(test_path, "w+") as f:
        f.write("[test]\n")
        f.write("aws_access_key_id=AKIAIOSFODNN7EXAMPLE\n")
        f.write("aws_secret_access_key=wJalrXUtnFEMI/K7MDENG/bPxRfiCYEXAMPLEKEY\n")


def create_test_config(test_path_config):
    with open(test_path_config, "w+") as f:
        f.write("[profile test]\n")
        f.write("region=us-east-2\n")
        f.write("output=text\n")


@pytest.fixture
def setup_test_profile(monkeypatch, tmpdir):
    cache = str(tmpdir.join('.cache').mkdir())
    test_path = os.path.join(cache, 'test_credentials')
    test_path_config = os.path.join(cache, 'test_config')
    monkeypatch.setenv("AWS_SHARED_CREDENTIALS_FILE", test_path)
    monkeypatch.setenv("AWS_CONFIG_FILE", test_path_config)
    monkeypatch.delenv("AWS_ACCESS_KEY_ID", raising=False)
    monkeypatch.delenv("AWS_SECRET_ACCESS_KEY", raising=False)
    monkeypatch.setenv("AWS_PROFILE", "test")

    try:
        os.remove(test_path)
    except OSError:
        pass
    try:
        os.remove(test_path_config)
    except OSError:
        pass

    create_test_credentials(test_path)
    create_test_config(test_path_config)
    yield
    os.remove(test_path)
    os.remove(test_path_config)


def test_s3_test_profile(sample_df, s3_client, s3_bucket, setup_test_profile):
    xfail_tmp_disappears(sample_df)
    dt = DataTable(sample_df)
    dt.to_csv(TEST_S3_URL, encoding='utf-8', engine='python', profile_name='test')
    make_public(s3_client, s3_bucket)
    _dt = deserialize.read_datatable(TEST_S3_URL, profile_name='test')

    pd.testing.assert_frame_equal(to_pandas(dt.to_dataframe(), index=dt.index), to_pandas(_dt.to_dataframe(), index=_dt.index))
    assert dt == _dt


def test_serialize_url_csv(sample_df):
    dt = DataTable(sample_df)
    error_text = "Writing to URLs is not supported"
    with pytest.raises(ValueError, match=error_text):
        dt.to_csv(URL, encoding='utf-8', engine='python')


def test_serialize_subdirs_not_removed(sample_df, tmpdir):
    dt = DataTable(sample_df)
    write_path = tmpdir.mkdir("test")
    test_dir = write_path.mkdir("test_dir")
    with open(str(write_path.join('table_metadata.json')), 'w') as f:
        json.dump('__SAMPLE_TEXT__', f)
    compression = None
    serialize.write_datatable(dt, path=str(write_path), index='1', sep='\t', encoding='utf-8', compression=compression)
    assert os.path.exists(str(test_dir))
    with open(str(write_path.join('table_metadata.json')), 'r') as f:
        assert '__SAMPLE_TEXT__' not in json.load(f)


def test_deserialize_url_csv(sample_df_pandas):
    dt = DataTable(sample_df_pandas, index='id')
    _dt = deserialize.read_datatable(URL)

    pd.testing.assert_frame_equal(to_pandas(dt.to_dataframe(), index=dt.index), to_pandas(_dt.to_dataframe(), index=_dt.index))
    assert dt == _dt


def test_deserialize_url_csv_anon(sample_df_pandas):
    dt = DataTable(sample_df_pandas, index='id')
    _dt = deserialize.read_datatable(URL, profile_name=False)

    pd.testing.assert_frame_equal(to_pandas(dt.to_dataframe(), index=dt.index), to_pandas(_dt.to_dataframe(), index=_dt.index))
    assert dt == _dt


def test_deserialize_s3_csv(sample_df_pandas):
    dt = DataTable(sample_df_pandas, index='id')
    _dt = deserialize.read_datatable(S3_URL)

    pd.testing.assert_frame_equal(to_pandas(dt.to_dataframe(), index=dt.index), to_pandas(_dt.to_dataframe(), index=_dt.index))
    assert dt == _dt


def test_check_later_schema_version():
    def test_version(major, minor, patch, raises=True):
        version_to_check = '.'.join([str(v) for v in [major, minor, patch]])
        if raises:
            warning_text = ('The schema version of the saved woodwork.DataTable '
                            '%s is greater than the latest supported %s. '
                            'You may need to upgrade woodwork. Attempting to load woodwork.DataTable ...'
                            % (version_to_check, serialize.SCHEMA_VERSION))
            with pytest.warns(UpgradeSchemaWarning, match=warning_text):
                deserialize._check_schema_version(version_to_check)
        else:
            with pytest.warns(None) as record:
                deserialize._check_schema_version(version_to_check)
            assert len(record) == 0

    major, minor, patch = [int(s) for s in serialize.SCHEMA_VERSION.split('.')]

    test_version(major + 1, minor, patch)
    test_version(major, minor + 1, patch)
    test_version(major, minor, patch + 1)
    test_version(major, minor - 1, patch + 1, raises=False)


def test_earlier_schema_version():
    def test_version(major, minor, patch, raises=True):
        version_to_check = '.'.join([str(v) for v in [major, minor, patch]])
        if raises:
            warning_text = ('The schema version of the saved woodwork.DataTable '
                            '%s is no longer supported by this version '
                            'of woodwork. Attempting to load woodwork.DataTable ...'
                            % (version_to_check))
            with pytest.warns(OutdatedSchemaWarning, match=warning_text):
                deserialize._check_schema_version(version_to_check)
        else:
            with pytest.warns(None) as record:
                deserialize._check_schema_version(version_to_check)
            assert len(record) == 0

    major, minor, patch = [int(s) for s in serialize.SCHEMA_VERSION.split('.')]

    test_version(major - 1, minor, patch)
    test_version(major, minor - 1, patch, raises=False)
    test_version(major, minor, patch - 1, raises=False)<|MERGE_RESOLUTION|>--- conflicted
+++ resolved
@@ -2,11 +2,7 @@
 import os
 
 import boto3
-<<<<<<< HEAD
-import dask.dataframe as dd
 import databricks.koalas as ks
-=======
->>>>>>> 86cc2698
 import pandas as pd
 import pytest
 
@@ -36,7 +32,7 @@
 
 
 def test_to_dictionary(sample_df):
-    if isinstance(sample_df, dd.DataFrame):
+    if dd and isinstance(sample_df, dd.DataFrame):
         table_type = 'dask'
     elif isinstance(sample_df, ks.DataFrame):
         table_type = 'koalas'
@@ -93,11 +89,7 @@
                               'logical_type': {'parameters': {}, 'type': 'Boolean'},
                               'physical_type': {'type': bool_val},
                               'semantic_tags': []}],
-<<<<<<< HEAD
                 'loading_info': {'table_type': table_type}
-=======
-                'loading_info': {'table_type': 'dask' if dd and isinstance(sample_df, dd.DataFrame) else 'pandas'}
->>>>>>> 86cc2698
                 }
     dt = DataTable(sample_df,
                    name='test_data',
