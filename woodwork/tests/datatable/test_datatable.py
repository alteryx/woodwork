--- conflicted
+++ resolved
@@ -2660,7 +2660,6 @@
     check_column_order(renamed_dt, reset_tags_dt)
 
 
-<<<<<<< HEAD
 def test_datatable_already_sorted(sample_unsorted_df):
     if dd and isinstance(sample_unsorted_df, dd.DataFrame):
         pytest.xfail('Sorting dataframe is not supported with Dask input')
@@ -2708,7 +2707,8 @@
 
     dt.update_dataframe(sample_unsorted_df, already_sorted=True)
     pd.testing.assert_frame_equal(to_pandas(sample_unsorted_df), to_pandas(dt._dataframe), check_dtype=False)
-=======
+
+
 def test_datatable_init_with_col_descriptions(sample_df):
     descriptions = {
         'age': 'age of the user',
@@ -2730,5 +2730,4 @@
     }
     err_msg = re.escape("column_descriptions contains columns that are not present in dataframe: ['invalid_col']")
     with pytest.raises(LookupError, match=err_msg):
-        DataTable(sample_df, column_descriptions=descriptions)
->>>>>>> cc7d6406
+        DataTable(sample_df, column_descriptions=descriptions)