--- conflicted
+++ resolved
@@ -2513,7 +2513,6 @@
     assert dt.__sizeof__() == expected_size
 
 
-<<<<<<< HEAD
 def test_datatable_update_dataframe(sample_df):
     new_df = sample_df.copy().tail(2)
     if dd and isinstance(sample_df, dd.DataFrame):
@@ -2558,7 +2557,8 @@
     error_msg = 'Updated dataframe is missing new age column'
     with pytest.raises(ValueError, match=error_msg):
         dt.update_dataframe(new_df)
-=======
+
+
 def test_datatable_metadata(sample_df):
     metadata = {'secondary_time_index': {'is_registered': 'age'}, 'date_created': '11/13/20'}
 
@@ -2583,5 +2583,4 @@
     dt.metadata['number'] = 1012034
     assert dt.metadata == {'number': 1012034,
                            'secondary_time_index': {'is_registered': 'age'},
-                           'date_created': '1/1/19'}
->>>>>>> 9a683154
+                           'date_created': '1/1/19'}