--- conflicted
+++ resolved
@@ -1,6 +1,8 @@
 import pandas as pd
+import pandas.api.types as pdtypes
 
-from woodwork.logical_types import Categorical, LogicalType
+import woodwork as ww
+from woodwork.logical_types import Categorical, Double, LogicalType
 
 
 def test_register_custom_logical_type(type_sys):
@@ -16,45 +18,7 @@
     assert CustomLogicalType in type_sys.registered_types
     assert (Categorical, CustomLogicalType) in type_sys.relationships
     assert type_sys.inference_functions[CustomLogicalType] is custom_func
-<<<<<<< HEAD
     assert type_sys.infer_logical_type(pd.Series(['a', 'b', 'a'])) == CustomLogicalType
-=======
-    assert type_sys.infer_logical_type(pd.Series(['a', 'b', 'a'])) == CustomLogicalType
-
-
-def test_custom_type_with_datatable(sample_df):
-    class AgesAbove20(LogicalType):
-        primary_dtype = 'float64'
-        standard_tags = {'age', 'numeric'}
-
-    def ages_func(series):
-        if all(series > 20):
-            return True
-        return False
-
-    ww.type_system.add_type(AgesAbove20, inference_function=ages_func, parent='Integer')
-    dt = ww.DataTable(sample_df)
-    assert dt['age'].logical_type == AgesAbove20
-    assert dt['age'].semantic_tags == {'age', 'numeric'}
-    assert dt.to_dataframe()['age'].dtype == 'float64'
-    # Reset global type system to original settings
-    ww.type_system.reset_defaults()
-
-
-def test_override_default_function(sample_df):
-    def new_double_func(series):
-        if pdtypes.is_integer_dtype(series.dtype):
-            return True
-        return False
-
-    # Update functions to cause 'age' to be recognized as Double instead fo Integer
-    ww.type_system.update_inference_function('Double', inference_function=new_double_func)
-    ww.type_system.update_inference_function('Integer', inference_function=None)
-    dt = ww.DataTable(sample_df)
-    assert dt['age'].logical_type == Double
-    assert dt.to_dataframe()['age'].dtype == 'float64'
-    # Reset global type system to original settings
-    ww.type_system.reset_defaults()
 
 
 def test_custom_type_with_accessor(sample_df):
@@ -89,5 +53,4 @@
     assert sample_df.ww['age'].ww.logical_type == Double
     assert sample_df['age'].dtype == 'float64'
     # Reset global type system to original settings
-    ww.type_system.reset_defaults()
->>>>>>> fefc09fb
+    ww.type_system.reset_defaults()