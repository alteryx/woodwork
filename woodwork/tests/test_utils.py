--- conflicted
+++ resolved
@@ -9,6 +9,7 @@
 from woodwork.logical_types import Categorical, Datetime, Double
 from woodwork.type_sys.utils import (
     _get_specified_ltype_params,
+    _is_null_latlong,
     _is_numeric_series,
     list_logical_types,
     list_semantic_tags,
@@ -17,12 +18,6 @@
 from woodwork.utils import (
     _convert_input_to_set,
     _get_mode,
-<<<<<<< HEAD
-=======
-    _get_specified_ltype_params,
-    _is_null_latlong,
-    _is_numeric_series,
->>>>>>> 07482226
     _is_s3,
     _is_url,
     _new_dt_including,
