--- conflicted
+++ resolved
@@ -55,16 +55,7 @@
     assert sample_series.ww.semantic_tags == {'category'}
 
 
-<<<<<<< HEAD
-def test_accessor_init_with_logical_type(sample_series, use_both_dtypes):
-    if ks and isinstance(sample_series, ks.Series):
-        dtype = NaturalLanguage.backup_dtype
-    else:
-        dtype = NaturalLanguage.primary_dtype
-
-    series = sample_series.astype(dtype)
-=======
-def test_accessor_init_with_schema(sample_series):
+def test_accessor_init_with_schema(sample_series, use_both_dtypes):
     sample_series.ww.init(semantic_tags={'test_tag'}, description='this is a column')
     schema = sample_series.ww.schema
 
@@ -86,7 +77,7 @@
     assert iloc_series.ww.logical_type == Categorical
 
 
-def test_accessor_init_with_schema_errors(sample_series):
+def test_accessor_init_with_schema_errors(sample_series, use_both_dtypes):
     sample_series.ww.init(semantic_tags={'test_tag'}, description='this is a column')
     schema = sample_series.ww.schema
 
@@ -107,7 +98,7 @@
         diff_dtype_series.ww.init(schema=schema)
 
 
-def test_accessor_with_schema_parameter_warning(sample_series):
+def test_accessor_with_schema_parameter_warning(sample_series, use_both_dtypes):
     sample_series.ww.init(semantic_tags={'test_tag'}, description='this is a column')
     schema = sample_series.ww.schema
 
@@ -126,9 +117,14 @@
     assert head_series.ww.metadata == {}
 
 
-def test_accessor_init_with_logical_type(sample_series):
-    series = sample_series.astype('string')
->>>>>>> aca8e3c2
+def test_accessor_init_with_logical_type(sample_series, use_both_dtypes):
+    if ks and isinstance(sample_series, ks.Series):
+        dtype = NaturalLanguage.backup_dtype
+    else:
+        dtype = NaturalLanguage.primary_dtype
+
+    series = sample_series.astype(dtype)
+
     series.ww.init(logical_type=NaturalLanguage)
     assert series.ww.logical_type == NaturalLanguage
     assert series.ww.semantic_tags == set()
