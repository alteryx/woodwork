--- conflicted
+++ resolved
@@ -391,72 +391,7 @@
     assert sorted_series.ww._schema is not series.ww._schema
     pd.testing.assert_series_equal(sorted_series, series.sort_values())
 
-<<<<<<< HEAD
-=======
-
-def test_series_methods_on_accessor_inplace(sample_series):
-    xfail_dask_and_koalas(sample_series)
-    series = sample_series.astype('category')
-    series.ww.init()
-
-    original_schema = series.ww._schema.copy()
-    val = series.ww.pop(0)
-    assert series.ww._schema == original_schema
-    assert len(series) == 3
-    assert val == 'a'
-
-
-def test_series_methods_on_accessor_returning_series_invalid_schema(sample_series):
-    xfail_dask_and_koalas(sample_series)
-    series = sample_series.astype('category')
-    series.ww.init()
-
-    warning = "Operation performed by astype has invalidated the Woodwork typing information:\n " \
-        "dtype mismatch between original dtype, category, and returned dtype, string.\n " \
-        "Please initialize Woodwork with Series.ww.init"
-
-    with pytest.warns(TypingInfoMismatchWarning, match=warning):
-        new_series = series.ww.astype('string')
-
-    assert new_series.ww._schema is None
-
-
-def test_series_methods_on_accessor_other_returns(sample_series):
-    xfail_dask_and_koalas(sample_series)
-    series = sample_series.astype('category')
-    series.ww.init()
-    col_shape = series.ww.shape
-    series_shape = series.shape
-    assert col_shape == (4,)
-    assert col_shape == series_shape
-
-    assert series.name == series.ww.name
-    assert series.nunique() == series.ww.nunique()
-
-
-def test_series_getattr_errors(sample_series):
-    xfail_dask_and_koalas(sample_series)
-    series = sample_series.astype('category')
-
-    error_message = "Woodwork not initialized for this Series. Initialize by calling Series.ww.init"
-    with pytest.raises(AttributeError, match=error_message):
-        series.ww.shape
-
-    series.ww.init()
-    error_message = "Woodwork has no attribute 'invalid_attr'"
-    with pytest.raises(AttributeError, match=error_message):
-        series.ww.invalid_attr
-
-
-# def test_dtype_update_on_ltype_change():
-#     dc = DataColumn(pd.Series([1, 2, 3]),
-#                     logical_type='Integer')
-#     assert dc._series.dtype == 'Int64'
-#     dc = dc.set_logical_type('Double')
-#     assert dc._series.dtype == 'float64'
-
-
->>>>>>> cf12278b
+
 def test_ordinal_requires_instance_on_init(sample_series):
     xfail_dask_and_koalas(sample_series)
     error_msg = 'Must use an Ordinal instance with order values defined'
