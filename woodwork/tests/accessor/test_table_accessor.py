--- conflicted
+++ resolved
@@ -1747,7 +1747,6 @@
         assert ks.get_option('compute.ops_on_diff_frames') is True
 
 
-<<<<<<< HEAD
 def test_setitem_invalid_input(sample_df):
     df = sample_df.copy()
     df.ww.init(index='id', time_index='signup_date')
@@ -1924,7 +1923,8 @@
     assert df.ww['full_name'].ww.semantic_tags == {'test_tag'}
     assert df.ww['full_name'].dtype == 'float'
     assert original_col is not df.ww['full_name']
-=======
+
+
 def test_maintain_column_order_on_type_changes(sample_df):
     sample_df.ww.init()
     schema_df = sample_df.ww.copy()
@@ -1993,5 +1993,4 @@
 
     sample_df.ww.init(schema=scramble_df.ww.schema)
     assert all(sample_df.columns == column_order)
-    assert all(sample_df.ww.types.index == column_order)
->>>>>>> e73e1293
+    assert all(sample_df.ww.types.index == column_order)