--- conflicted
+++ resolved
@@ -1285,19 +1285,6 @@
             )
         expected_cat1 = updated_results
 
-<<<<<<< HEAD
-        nan = pd.NA
-
-    expected_cat2 = [
-        {"value": nan, "count": 6},
-        {"value": "test", "count": 3},
-        {"value": "test2", "count": 1},
-    ]
-    expected_cat3 = [
-        {"value": nan, "count": 7},
-        {"value": "test", "count": 3},
-    ]
-=======
         updated_results = []
         for items in expected_cat2:
             updated_results.append(
@@ -1329,7 +1316,6 @@
                 },
             )
         expected_cat3 = updated_results
->>>>>>> 5e9b742e
 
     assert val_cts["categories1"] == expected_cat1
     assert val_cts["categories2"] == expected_cat2
