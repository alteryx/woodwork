import re
from datetime import datetime
from inspect import isclass

import numpy as np
import pandas as pd
import pytest

<<<<<<< HEAD
from woodwork.accessor_utils import _is_koalas_dataframe
=======
from woodwork.accessor_utils import init_series
>>>>>>> 8103cb99
from woodwork.logical_types import (
    URL,
    Age,
    AgeNullable,
    Boolean,
    BooleanNullable,
    Categorical,
    CountryCode,
    Datetime,
    Double,
    EmailAddress,
    Filepath,
    Integer,
    IntegerNullable,
    IPAddress,
    LatLong,
    NaturalLanguage,
    Ordinal,
    PersonFullName,
    PhoneNumber,
    PostalCode,
    SubRegionCode,
    Timedelta
)
from woodwork.statistics_utils import (
    _get_describe_dict,
    _get_histogram_values,
    _get_mode,
    _get_numeric_value_counts_in_range,
    _get_recent_value_counts,
    _get_top_values_categorical,
    _make_categorical_for_mutual_info,
    _replace_nans_for_mutual_info
)
from woodwork.tests.testing_utils import (
    check_empty_box_plot_dict,
    mi_between_cols,
    to_pandas
)
from woodwork.utils import import_or_none

dd = import_or_none('dask.dataframe')
ks = import_or_none('databricks.koalas')


def test_get_mode():
    series_list = [
        pd.Series([1, 2, 3, 4, 2, 2, 3]),
        pd.Series(['a', 'b', 'b', 'c', 'b']),
        pd.Series([3, 2, 3, 2]),
        pd.Series([np.nan, np.nan, np.nan]),
        pd.Series([pd.NA, pd.NA, pd.NA]),
        pd.Series([1, 2, np.nan, 2, np.nan, 3, 2]),
        pd.Series([1, 2, pd.NA, 2, pd.NA, 3, 2])
    ]

    answer_list = [2, 'b', 2, None, None, 2, 2]

    for series, answer in zip(series_list, answer_list):
        mode = _get_mode(series)
        if answer is None:
            assert mode is None
        else:
            assert mode == answer


def test_accessor_replace_nans_for_mutual_info():
    df_nans = pd.DataFrame({
        'ints': pd.Series([2, pd.NA, 5, 2], dtype='Int64'),
        'floats': pd.Series([3.3, None, 2.3, 1.3]),
        'bools': pd.Series([True, None, True, False]),
        'bools_pdna': pd.Series([True, pd.NA, True, False], dtype='boolean'),
        'int_to_cat_nan': pd.Series([1, np.nan, 3, 1], dtype='category'),
        'str': pd.Series(['test', np.nan, 'test2', 'test']),
        'str_no_nan': pd.Series(['test', 'test2', 'test2', 'test']),
        'dates': pd.Series(['2020-01-01', None, '2020-01-02', '2020-01-03'])
    })
    df_nans.ww.init()
    formatted_df = _replace_nans_for_mutual_info(df_nans.ww.schema, df_nans.copy())

    assert isinstance(formatted_df, pd.DataFrame)

    assert formatted_df['ints'].equals(pd.Series([2, 3, 5, 2], dtype='Int64'))
    assert formatted_df['floats'].equals(pd.Series([3.3, 2.3, 2.3, 1.3], dtype='float'))
    assert formatted_df['bools'].equals(pd.Series([True, True, True, False], dtype='category'))
    assert formatted_df['bools_pdna'].equals(pd.Series([True, True, True, False], dtype='boolean'))
    assert formatted_df['int_to_cat_nan'].equals(pd.Series([1, 1, 3, 1], dtype='category'))
    assert formatted_df['str'].equals(pd.Series(['test', 'test', 'test2', 'test'], dtype='category'))
    assert formatted_df['str_no_nan'].equals(pd.Series(['test', 'test2', 'test2', 'test'], dtype='category'))
    assert formatted_df['dates'].equals(pd.Series(['2020-01-01', '2020-01-02', '2020-01-02', '2020-01-03'], dtype='datetime64[ns]'))


def test_accessor_make_categorical_for_mutual_info():
    df = pd.DataFrame({
        'ints1': pd.Series([1, 2, 3, 2]),
        'ints2': pd.Series([1, 100, 1, 100]),
        'ints3': pd.Series([1, 2, 3, 2], dtype='Int64'),
        'bools': pd.Series([True, False, True, False]),
        'booleans': pd.Series([True, False, True, False], dtype='boolean'),
        'categories': pd.Series(['test', 'test2', 'test2', 'test']),
        'dates': pd.Series(['2020-01-01', '2019-01-02', '2020-08-03', '1997-01-04'])
    })
    df.ww.init()
    formatted_num_bins_df = _make_categorical_for_mutual_info(df.ww.schema, df.copy(), num_bins=4)

    assert isinstance(formatted_num_bins_df, pd.DataFrame)

    assert formatted_num_bins_df['ints1'].equals(pd.Series([0, 1, 3, 1], dtype='int8'))
    assert formatted_num_bins_df['ints2'].equals(pd.Series([0, 1, 0, 1], dtype='int8'))
    assert formatted_num_bins_df['ints3'].equals(pd.Series([0, 1, 3, 1], dtype='int8'))
    assert formatted_num_bins_df['bools'].equals(pd.Series([1, 0, 1, 0], dtype='int8'))
    assert formatted_num_bins_df['booleans'].equals(pd.Series([1, 0, 1, 0], dtype='int8'))
    assert formatted_num_bins_df['categories'].equals(pd.Series([0, 1, 1, 0], dtype='int8'))
    assert formatted_num_bins_df['dates'].equals(pd.Series([2, 1, 3, 0], dtype='int8'))


def test_mutual_info_same(df_same_mi):
    df_same_mi.ww.init(logical_types={'nans': Categorical()})

    mi = df_same_mi.ww.mutual_information()

    cols_used = set(np.unique(mi[['column_1', 'column_2']].values))
    assert 'nans' not in cols_used
    assert 'nat_lang' not in cols_used
    assert mi.shape[0] == 1
    assert mi_between_cols('floats', 'ints', mi) == 1.0


def test_mutual_info(df_mi):
    df_mi.ww.init(logical_types={'dates': Datetime(datetime_format='%Y-%m-%d')})
    original_df = df_mi.copy()
    mi = df_mi.ww.mutual_information()
    assert mi.shape[0] == 10

    np.testing.assert_almost_equal(mi_between_cols('ints', 'bools', mi), 1.0, 3)
    np.testing.assert_almost_equal(mi_between_cols('ints', 'strs', mi), 0.0, 3)
    np.testing.assert_almost_equal(mi_between_cols('strs', 'bools', mi), 0, 3)
    np.testing.assert_almost_equal(mi_between_cols('dates', 'ints', mi), 0.274, 3)
    np.testing.assert_almost_equal(mi_between_cols('dates', 'bools', mi), 0.274, 3)

    mi_many_rows = df_mi.ww.mutual_information(nrows=100000)
    pd.testing.assert_frame_equal(mi, mi_many_rows)

    mi = df_mi.ww.mutual_information(nrows=1)
    assert mi.shape[0] == 10
    assert (mi['mutual_info'] == 1.0).all()

    mi = df_mi.ww.mutual_information(num_bins=2)
    assert mi.shape[0] == 10
    np.testing.assert_almost_equal(mi_between_cols('bools', 'ints', mi), 0.0, 3)
    np.testing.assert_almost_equal(mi_between_cols('strs', 'ints', mi), 1.0, 3)
    np.testing.assert_almost_equal(mi_between_cols('bools', 'strs', mi), 0, 3)
    np.testing.assert_almost_equal(mi_between_cols('dates', 'strs', mi), 1.0, 3)
    np.testing.assert_almost_equal(mi_between_cols('dates', 'ints', mi), 1.0, 3)

    # Confirm that none of this changed the underlying df
    pd.testing.assert_frame_equal(to_pandas(df_mi), to_pandas(original_df))


def test_mutual_info_on_index(sample_df):
    sample_df.ww.init(index='id')
    mi = sample_df.ww.mutual_information()

    assert not ('id' in mi['column_1'].values or 'id' in mi['column_2'].values)

    mi = sample_df.ww.mutual_information(include_index=True)
    assert 'id' in mi['column_1'].values or 'id' in mi['column_2'].values


def test_mutual_info_returns_empty_df_properly(sample_df):
    schema_df = sample_df[['id', 'age']]
    schema_df.ww.init(index='id')

    mi = schema_df.ww.mutual_information()
    assert mi.empty


def test_mutual_info_sort(df_mi):
    df_mi.ww.init()
    mi = df_mi.ww.mutual_information()

    for i in range(len(mi['mutual_info']) - 1):
        assert mi['mutual_info'].iloc[i] >= mi['mutual_info'].iloc[i + 1]


def test_mutual_info_dict(df_mi):
    df_mi.ww.init()
    mi_dict = df_mi.ww.mutual_information_dict()
    mi = df_mi.ww.mutual_information()

    pd.testing.assert_frame_equal(pd.DataFrame(mi_dict), mi)


def test_mutual_info_unique_cols(df_mi_unique):
    df_mi_unique.ww.init()
    mi = df_mi_unique.ww.mutual_information()

    cols_used = set(np.unique(mi[['column_1', 'column_2']].values))
    assert 'unique' in cols_used
    assert 'unique_with_one_nan' in cols_used
    assert 'unique_with_nans' in cols_used
    assert 'ints' in cols_used


def test_mutual_info_callback(df_mi):
    df_mi.ww.init(logical_types={'dates': Datetime(datetime_format='%Y-%m-%d')})

    class MockCallback:
        def __init__(self):
            self.progress_history = []
            self.total_update = 0
            self.total_elapsed_time = 0

        def __call__(self, update, progress, total, unit, time_elapsed):
            self.total_update += update
            self.total = total
            self.progress_history.append(progress)
            self.unit = unit
            self.total_elapsed_time = time_elapsed

    mock_callback = MockCallback()

    df_mi.ww.mutual_information(callback=mock_callback)

    # Should be 18 total calls
    assert len(mock_callback.progress_history) == 18

    assert mock_callback.unit == 'calculations'
    # First call should be 1 of 26 calculations complete
    assert mock_callback.progress_history[0] == 1
    # After second call should be 6 of 26 units complete
    assert mock_callback.progress_history[1] == 6

    # Should be 26 calculations at end with a positive elapsed time
    assert mock_callback.total == 26
    assert mock_callback.total_update == 26
    assert mock_callback.progress_history[-1] == 26
    assert mock_callback.total_elapsed_time > 0


def test_get_describe_dict(describe_df):
    describe_df.ww.init(index='index_col')

    stats_dict = _get_describe_dict(describe_df)
    stats_dict_to_df = pd.DataFrame(stats_dict)
    for extra in ['histogram', 'top_values', 'recent_values']:
        assert extra not in stats_dict_to_df.index

    index_order = ['physical_type',
                   'logical_type',
                   'semantic_tags',
                   'count',
                   'nunique',
                   'nan_count',
                   'mean',
                   'mode',
                   'std',
                   'min',
                   'first_quartile',
                   'second_quartile',
                   'third_quartile',
                   'max',
                   'num_true',
                   'num_false']

    stats_dict_to_df = stats_dict_to_df.reindex(index_order)
    stats_df = describe_df.ww.describe()
    pd.testing.assert_frame_equal(stats_df, stats_dict_to_df)


def test_describe_does_not_include_index(describe_df):
    describe_df.ww.init(index='index_col')
    stats_df = describe_df.ww.describe()
    assert 'index_col' not in stats_df.columns


def test_describe_accessor_method(describe_df):
    categorical_ltypes = [Categorical,
                          CountryCode,
                          Ordinal(order=('yellow', 'red', 'blue')),
                          PostalCode,
                          SubRegionCode]
    boolean_ltypes = [BooleanNullable]
    non_nullable_boolean_ltypes = [Boolean]
    datetime_ltypes = [Datetime]
    formatted_datetime_ltypes = [Datetime(datetime_format='%Y~%m~%d')]
    timedelta_ltypes = [Timedelta]
    nullable_numeric_ltypes = [Double, IntegerNullable, AgeNullable]
    non_nullable_numeric_ltypes = [Integer, Age]
    natural_language_ltypes = [EmailAddress, Filepath, PersonFullName, IPAddress,
                               PhoneNumber, URL]
    latlong_ltypes = [LatLong]

    expected_index = ['physical_type',
                      'logical_type',
                      'semantic_tags',
                      'count',
                      'nunique',
                      'nan_count',
                      'mean',
                      'mode',
                      'std',
                      'min',
                      'first_quartile',
                      'second_quartile',
                      'third_quartile',
                      'max',
                      'num_true',
                      'num_false']

    # Test categorical columns
    category_data = describe_df[['category_col']]
    if _is_koalas_dataframe(category_data):
        expected_dtype = 'string'
    else:
        expected_dtype = 'category'

    for ltype in categorical_ltypes:
        if isclass(ltype):
            ltype = ltype()

        expected_vals = pd.Series({
            'physical_type': expected_dtype,
            'logical_type': ltype,
            'semantic_tags': {'category', 'custom_tag'},
            'count': 7,
            'nunique': 3,
            'nan_count': 1,
            'mode': 'red'}, name='category_col')
        category_data.ww.init(logical_types={'category_col': ltype}, semantic_tags={'category_col': 'custom_tag'})
        stats_df = category_data.ww.describe()
        assert isinstance(stats_df, pd.DataFrame)
        assert set(stats_df.columns) == {'category_col'}
        assert stats_df.index.tolist() == expected_index
        assert expected_vals.equals(stats_df['category_col'].dropna())

    # Test nullable boolean columns
    boolean_data = describe_df[['boolean_col']]
    for ltype in boolean_ltypes:
        expected_dtype = ltype.primary_dtype
        expected_vals = pd.Series({
            'physical_type': expected_dtype,
            'logical_type': ltype(),
            'semantic_tags': {'custom_tag'},
            'count': 7,
            'nan_count': 1,
            'mode': True,
            'num_true': 4,
            'num_false': 3}, name='boolean_col')
        boolean_data.ww.init(logical_types={'boolean_col': ltype}, semantic_tags={'boolean_col': 'custom_tag'})
        stats_df = boolean_data.ww.describe()
        assert isinstance(stats_df, pd.DataFrame)
        assert set(stats_df.columns) == {'boolean_col'}
        assert stats_df.index.tolist() == expected_index
        assert expected_vals.equals(stats_df['boolean_col'].dropna())

    # Test non-nullable boolean columns
    boolean_data = describe_df[['boolean_col']].fillna(True)
    for ltype in non_nullable_boolean_ltypes:
        expected_dtype = ltype.primary_dtype
        expected_vals = pd.Series({
            'physical_type': expected_dtype,
            'logical_type': ltype(),
            'semantic_tags': {'custom_tag'},
            'count': 8,
            'nan_count': 0,
            'mode': True,
            'num_true': 5,
            'num_false': 3}, name='boolean_col')
        boolean_data.ww.init(logical_types={'boolean_col': ltype}, semantic_tags={'boolean_col': 'custom_tag'})
        stats_df = boolean_data.ww.describe()
        assert isinstance(stats_df, pd.DataFrame)
        assert set(stats_df.columns) == {'boolean_col'}
        assert stats_df.index.tolist() == expected_index
        assert expected_vals.equals(stats_df['boolean_col'].dropna())

    # Test datetime columns
    datetime_data = describe_df[['datetime_col']]
    for ltype in datetime_ltypes:
        expected_vals = pd.Series({
            'physical_type': ltype.primary_dtype,
            'logical_type': ltype(),
            'semantic_tags': {'custom_tag'},
            'count': 7,
            'nunique': 6,
            'nan_count': 1,
            'mean': pd.Timestamp('2020-01-19 09:25:42.857142784'),
            'mode': pd.Timestamp('2020-02-01 00:00:00'),
            'min': pd.Timestamp('2020-01-01 00:00:00'),
            'max': pd.Timestamp('2020-02-02 18:00:00')}, name='datetime_col')
        datetime_data.ww.init(logical_types={'datetime_col': ltype}, semantic_tags={'datetime_col': 'custom_tag'})
        stats_df = datetime_data.ww.describe()
        assert isinstance(stats_df, pd.DataFrame)
        assert set(stats_df.columns) == {'datetime_col'}
        assert stats_df.index.tolist() == expected_index
        assert expected_vals.equals(stats_df['datetime_col'].dropna())

    # Test formatted datetime columns
    formatted_datetime_data = describe_df[['formatted_datetime_col']]
    for ltype in formatted_datetime_ltypes:
        converted_to_datetime = pd.to_datetime(['2020-01-01',
                                                '2020-02-01',
                                                '2020-03-01',
                                                '2020-02-02',
                                                '2020-03-02',
                                                pd.NaT,
                                                '2020-02-01',
                                                '2020-01-02'])
        expected_vals = pd.Series({
            'physical_type': ltype.primary_dtype,
            'logical_type': ltype,
            'semantic_tags': {'custom_tag'},
            'count': 7,
            'nunique': 6,
            'nan_count': 1,
            'mean': converted_to_datetime.mean(),
            'mode': pd.to_datetime('2020-02-01'),
            'min': converted_to_datetime.min(),
            'max': converted_to_datetime.max()}, name='formatted_datetime_col')
        formatted_datetime_data.ww.init(
            logical_types={'formatted_datetime_col': ltype},
            semantic_tags={'formatted_datetime_col': 'custom_tag'})
        stats_df = formatted_datetime_data.ww.describe()
        assert isinstance(stats_df, pd.DataFrame)
        assert set(stats_df.columns) == {'formatted_datetime_col'}
        assert stats_df.index.tolist() == expected_index
        assert expected_vals.equals(stats_df['formatted_datetime_col'].dropna())

    # Test timedelta columns - Skip for Koalas
    if not (ks and isinstance(describe_df, ks.DataFrame)):
        timedelta_data = describe_df['timedelta_col']
        for ltype in timedelta_ltypes:
            expected_vals = pd.Series({
                'physical_type': ltype.primary_dtype,
                'logical_type': ltype(),
                'semantic_tags': {'custom_tag'},
                'count': 7,
                'nan_count': 1,
                'mode': pd.Timedelta('31days')}, name='col')
            df = pd.DataFrame({'col': timedelta_data})
            df.ww.init(logical_types={'col': ltype}, semantic_tags={'col': 'custom_tag'})
            stats_df = df.ww.describe()
            assert isinstance(stats_df, pd.DataFrame)
            assert set(stats_df.columns) == {'col'}
            assert stats_df.index.tolist() == expected_index
            assert expected_vals.equals(stats_df['col'].dropna())

    # Test numeric columns with nullable ltypes
    numeric_data = describe_df[['numeric_col']]
    for ltype in nullable_numeric_ltypes:
        expected_vals = pd.Series({
            'physical_type': ltype.primary_dtype,
            'logical_type': ltype(),
            'semantic_tags': {'numeric', 'custom_tag'},
            'count': 7,
            'nunique': 6,
            'nan_count': 1,
            'mean': 20.857142857142858,
            'mode': 10,
            'std': 18.27957486220227,
            'min': 1,
            'first_quartile': 10,
            'second_quartile': 17,
            'third_quartile': 26,
            'max': 56}, name='numeric_col')
        numeric_data.ww.init(logical_types={'numeric_col': ltype}, semantic_tags={'numeric_col': 'custom_tag'})
        stats_df = numeric_data.ww.describe()
        assert isinstance(stats_df, pd.DataFrame)
        assert set(stats_df.columns) == {'numeric_col'}
        assert stats_df.index.tolist() == expected_index
        assert expected_vals.equals(stats_df['numeric_col'].dropna())

    # Test numeric with non-nullable ltypes
    numeric_data = describe_df[['numeric_col']].fillna(0)
    for ltype in non_nullable_numeric_ltypes:
        expected_vals = pd.Series({
            'physical_type': ltype.primary_dtype,
            'logical_type': ltype(),
            'semantic_tags': {'numeric', 'custom_tag'},
            'count': 8,
            'nunique': 7,
            'nan_count': 0,
            'mean': 18.25,
            'mode': 10,
            'std': 18.460382289804137,
            'min': 0,
            'first_quartile': 7.75,
            'second_quartile': 13.5,
            'third_quartile': 23,
            'max': 56}, name='numeric_col')
        numeric_data.ww.init(logical_types={'numeric_col': ltype}, semantic_tags={'numeric_col': 'custom_tag'})
        stats_df = numeric_data.ww.describe()
        assert isinstance(stats_df, pd.DataFrame)
        assert set(stats_df.columns) == {'numeric_col'}
        assert stats_df.index.tolist() == expected_index
        assert expected_vals.equals(stats_df['numeric_col'].dropna())

    # Test natural language columns
    natural_language_data = describe_df[['natural_language_col']]
    expected_dtype = 'string'
    for ltype in natural_language_ltypes:
        expected_vals = pd.Series({
            'physical_type': expected_dtype,
            'logical_type': ltype(),
            'semantic_tags': {'custom_tag'},
            'count': 7,
            'nan_count': 1,
            'mode': 'Duplicate sentence.'}, name='natural_language_col')
        natural_language_data.ww.init(
            logical_types={'natural_language_col': ltype},
            semantic_tags={'natural_language_col': 'custom_tag'})
        stats_df = natural_language_data.ww.describe()
        assert isinstance(stats_df, pd.DataFrame)
        assert set(stats_df.columns) == {'natural_language_col'}
        assert stats_df.index.tolist() == expected_index
        assert expected_vals.equals(stats_df['natural_language_col'].dropna())

    # Test latlong columns
    latlong_data = describe_df[['latlong_col']]
    expected_dtype = 'object'
    for ltype in latlong_ltypes:
        mode = [0, 0] if _is_koalas_dataframe(describe_df) else (0, 0)
        expected_vals = pd.Series({
            'physical_type': expected_dtype,
            'logical_type': ltype(),
            'semantic_tags': {'custom_tag'},
            'count': 6,
            'nan_count': 2,
            'mode': mode}, name='latlong_col')
        latlong_data.ww.init(
            logical_types={'latlong_col': ltype},
            semantic_tags={'latlong_col': 'custom_tag'})
        stats_df = latlong_data.ww.describe()
        assert isinstance(stats_df, pd.DataFrame)
        assert set(stats_df.columns) == {'latlong_col'}
        assert stats_df.index.tolist() == expected_index
        assert expected_vals.equals(stats_df['latlong_col'].dropna())


def test_describe_with_improper_tags(describe_df):
    df = describe_df.copy()[['boolean_col', 'natural_language_col']]

    logical_types = {
        'boolean_col': Boolean,
        'natural_language_col': NaturalLanguage,
    }
    semantic_tags = {
        'boolean_col': 'category',
        'natural_language_col': 'numeric',
    }

    df.ww.init(logical_types=logical_types, semantic_tags=semantic_tags)
    stats_df = df.ww.describe()

    # Make sure boolean stats were computed with improper 'category' tag
    assert isinstance(stats_df['boolean_col']['logical_type'], Boolean)
    assert stats_df['boolean_col']['semantic_tags'] == {'category'}
    # Make sure numeric stats were not computed with improper 'numeric' tag
    assert stats_df['natural_language_col']['semantic_tags'] == {'numeric'}
    assert stats_df['natural_language_col'][['mean', 'std', 'min', 'max']].isnull().all()


def test_describe_with_no_semantic_tags(describe_df):
    df = describe_df.copy()[['category_col', 'numeric_col']]

    logical_types = {
        'category_col': Categorical,
        'numeric_col': IntegerNullable,
    }

    df.ww.init(logical_types=logical_types, use_standard_tags=False)
    stats_df = df.ww.describe()
    assert df.ww.semantic_tags['category_col'] == set()
    assert df.ww.semantic_tags['numeric_col'] == set()

    # Make sure category stats were computed
    assert stats_df['category_col']['semantic_tags'] == set()
    assert stats_df['category_col']['nunique'] == 3
    # Make sure numeric stats were computed
    assert stats_df['numeric_col']['semantic_tags'] == set()
    np.testing.assert_almost_equal(stats_df['numeric_col']['mean'], 20.85714, 5)


def test_describe_with_include(sample_df):
    semantic_tags = {
        'full_name': 'tag1',
        'email': ['tag2'],
        'age': ['numeric', 'age']
    }
    sample_df.ww.init(semantic_tags=semantic_tags)

    col_name_df = sample_df.ww.describe(include=['full_name'])
    assert col_name_df.shape == (16, 1)
    assert 'full_name', 'email' in col_name_df.columns

    semantic_tags_df = sample_df.ww.describe(['tag1', 'tag2'])
    assert 'full_name' in col_name_df.columns
    assert len(semantic_tags_df.columns) == 2

    logical_types_df = sample_df.ww.describe([Datetime, BooleanNullable])
    assert 'signup_date', 'is_registered' in logical_types_df.columns
    assert len(logical_types_df.columns) == 2

    multi_params_df = sample_df.ww.describe(['age', 'tag1', Datetime])
    expected = ['full_name', 'age', 'signup_date']
    for col_name in expected:
        assert col_name in multi_params_df.columns
    multi_params_df['full_name'].equals(col_name_df['full_name'])
    multi_params_df['full_name'].equals(sample_df.ww.describe()['full_name'])


def test_describe_with_no_match(sample_df):
    sample_df.ww.init()
    df = sample_df.ww.describe(include=['wrongname'])
    assert df.empty


def test_describe_callback(describe_df):
    describe_df.ww.init(index='index_col')

    class MockCallback:
        def __init__(self):
            self.progress_history = []
            self.total_update = 0
            self.total_elapsed_time = 0

        def __call__(self, update, progress, total, unit, time_elapsed):
            self.total_update += update
            self.total = total
            self.progress_history.append(progress)
            self.unit = unit
            self.total_elapsed_time = time_elapsed

    mock_callback = MockCallback()

    describe_df.ww.describe(callback=mock_callback)

    assert mock_callback.unit == 'calculations'
    # Koalas df does not have timedelta column
    if _is_koalas_dataframe(describe_df):
        ncalls = 9
    else:
        ncalls = 10

    assert len(mock_callback.progress_history) == ncalls

    # First call should be 1 unit complete
    assert mock_callback.progress_history[0] == 1
    # After second call should be 2 unit complete
    assert mock_callback.progress_history[1] == 2

    # Should be ncalls at end with a positive elapsed time
    assert mock_callback.total == ncalls
    assert mock_callback.total_update == ncalls
    assert mock_callback.progress_history[-1] == ncalls
    assert mock_callback.total_elapsed_time > 0


def test_describe_dict_extra_stats(describe_df):
    describe_df = describe_df.drop(columns=['boolean_col', 'natural_language_col', 'formatted_datetime_col',
                                            'timedelta_col', 'latlong_col'])
    describe_df['nullable_integer_col'] = describe_df['numeric_col']
    describe_df['integer_col'] = describe_df['numeric_col'].fillna(0)
    describe_df['small_range_col'] = describe_df['numeric_col'].fillna(0) // 10

    ltypes = {
        'category_col': 'Categorical',
        'datetime_col': 'Datetime',
        'numeric_col': 'Double',
        'nullable_integer_col': 'IntegerNullable',
        'integer_col': 'Integer',
        'small_range_col': 'Integer',
    }
    describe_df.ww.init(index='index_col', logical_types=ltypes)
    desc_dict = describe_df.ww.describe_dict(extra_stats=True)

    # category columns should have top_values
    assert isinstance(desc_dict['category_col']['top_values'], list)
    assert desc_dict['category_col'].get('histogram') is None
    assert desc_dict['category_col'].get('recent_values') is None

    # datetime columns should have recent_values
    assert isinstance(desc_dict['datetime_col']['recent_values'], list)
    assert desc_dict['datetime_col'].get('histogram') is None
    assert desc_dict['datetime_col'].get('top_values') is None

    # numeric columns should have histogram
    for col in ['numeric_col', 'nullable_integer_col', 'integer_col', 'small_range_col']:
        assert isinstance(desc_dict[col]['histogram'], list)
        assert desc_dict[col].get('recent_values') is None
        if col == 'small_range_col':
            # If values are in a narrow range, top values should be present
            assert isinstance(desc_dict[col]['top_values'], list)
        else:
            assert desc_dict[col].get('top_values') is None


def test_value_counts(categorical_df):
    logical_types = {
        'ints': IntegerNullable,
        'categories1': Categorical,
        'bools': Boolean,
        'categories2': Categorical,
        'categories3': Categorical,
    }
    categorical_df.ww.init(logical_types=logical_types)
    val_cts = categorical_df.ww.value_counts()
    for col in categorical_df.ww.columns:
        if col in ['ints', 'bools']:
            assert col not in val_cts
        else:
            assert col in val_cts

    expected_cat1 = [{'value': 200, 'count': 4}, {'value': 100, 'count': 3}, {'value': 1, 'count': 2}, {'value': 3, 'count': 1}]
    # Koalas converts numeric categories to strings, so we need to update the expected values for this
    # Koalas will result in `None` instead of `np.nan` in categorical columns
    if _is_koalas_dataframe(categorical_df):
        updated_results = []
        for items in expected_cat1:
            updated_results.append({k: (str(v) if k == 'value' else v) for k, v in items.items()})
        expected_cat1 = updated_results

    assert val_cts['categories1'] == expected_cat1
    assert val_cts['categories2'] == [{'value': np.nan, 'count': 6}, {'value': 'test', 'count': 3}, {'value': 'test2', 'count': 1}]
    assert val_cts['categories3'] == [{'value': np.nan, 'count': 7}, {'value': 'test', 'count': 3}]

    val_cts_descending = categorical_df.ww.value_counts(ascending=True)
    for col, vals in val_cts_descending.items():
        for i in range(len(vals)):
            assert vals[i]['count'] == val_cts[col][-i - 1]['count']

    val_cts_dropna = categorical_df.ww.value_counts(dropna=True)
    assert val_cts_dropna['categories3'] == [{'value': 'test', 'count': 3}]

    val_cts_2 = categorical_df.ww.value_counts(top_n=2)
    for col in val_cts_2:
        assert len(val_cts_2[col]) == 2


def test_datetime_get_recent_value_counts():
    times = pd.Series([
        datetime(2019, 2, 2, 1, 10, 0, 1),
        datetime(2019, 4, 2, 2, 20, 1, 0),
        datetime(2019, 3, 1, 3, 30, 1, 0),
        datetime(2019, 5, 1, 4, 40, 1, 0),
        datetime(2019, 1, 1, 5, 50, 1, 0),
        datetime(2019, 4, 2, 6, 10, 1, 0),
        datetime(2019, 4, 2, 7, 20, 1, 0),
        datetime(2019, 5, 1, 8, 30, 0, 0),
        pd.NaT,
    ])
    values = _get_recent_value_counts(times, num_x=3)
    expected_values = [
        {"value": datetime(2019, 4, 2).date(), "count": 3},
        {"value": datetime(2019, 5, 1).date(), "count": 2},
        {"value": datetime(2019, 3, 1).date(), "count": 1},
    ]
    assert values == expected_values


def test_numeric_histogram():
    column = pd.Series(np.random.randn(1000))
    column.append(pd.Series([np.nan, " ", "test"]))
    bins = 7
    values = _get_histogram_values(column, bins=bins)
    assert len(values) == bins
    total = 0
    for info in values:
        assert "bins" in info
        assert "frequency" in info
        freq = info["frequency"]
        total += freq
    assert total == 1000


@pytest.mark.parametrize(
    "input_series, expected",
    [
        (
            ["a", "b", "b", "c", "c", "c", np.nan],
            [
                {"value": "c", "count": 3},
                {"value": "b", "count": 2},
                {"value": "a", "count": 1},
            ],
        ),
        (
            [1, 2, 2, 3],
            [
                {"value": 2, "count": 2},
                {"value": 1, "count": 1},
                {"value": 3, "count": 1},
            ],
        ),
    ],
)
def test_get_top_values_categorical(input_series, expected):
    column = pd.Series(input_series)
    top_values = _get_top_values_categorical(column, 10)
    assert top_values == expected


@pytest.mark.parametrize(
    "input_series, expected",
    [
        (
            pd.Series([1, 2, 2, 3, 3, 3, pd.NA], dtype='Int64'),
            [
                {"value": 3, "count": 3},
                {"value": 2, "count": 2},
                {"value": 1, "count": 1},
                {"value": 0, "count": 0},
            ],
        ),
        (
            pd.Series([1, 2, 2, 3], dtype='int64'),
            [
                {"value": 2, "count": 2},
                {"value": 1, "count": 1},
                {"value": 3, "count": 1},
                {"value": 0, "count": 0},
            ],
        ),
    ],
)
def test_get_numeric_value_counts_in_range(input_series, expected):
    column = input_series
    top_values = _get_numeric_value_counts_in_range(column, range(4))
    assert top_values == expected


def test_box_plot_outliers(outliers_df):
    outliers_series = outliers_df['has_outliers']
    outliers_series.ww.init()

    no_outliers_series = outliers_df['no_outliers']
    no_outliers_series.ww.init()

    has_outliers_dict = outliers_series.ww.box_plot_dict()
    assert has_outliers_dict['low_bound'] == 8.125
    assert has_outliers_dict['high_bound'] == 83.125
    assert has_outliers_dict['quantiles'] == {0.0: -16.0, 0.25: 36.25, 0.5: 42.0, 0.75: 55.0, 1.0: 93.0}
    assert has_outliers_dict['low_values'] == [-16]
    assert has_outliers_dict['high_values'] == [93]
    assert has_outliers_dict['low_indices'] == [3]
    assert has_outliers_dict['high_indices'] == [0]

    no_outliers_dict = no_outliers_series.ww.box_plot_dict()

    assert no_outliers_dict['low_bound'] == 8.125
    assert no_outliers_dict['high_bound'] == 83.125
    assert no_outliers_dict['quantiles'] == {0.0: 23.0, 0.25: 36.25, 0.5: 42.0, 0.75: 55.0, 1.0: 60.0}
    assert no_outliers_dict['low_values'] == []
    assert no_outliers_dict['high_values'] == []
    assert no_outliers_dict['low_indices'] == []
    assert no_outliers_dict['high_indices'] == []


def test_box_plot_outliers_with_quantiles(outliers_df):
    outliers_series = outliers_df['has_outliers']
    outliers_series.ww.init()

    no_outliers_series = outliers_df['no_outliers']
    no_outliers_series.ww.init()

    has_outliers_dict = outliers_series.ww.box_plot_dict(quantiles={0.0: -16.0, 0.25: 36.25, 0.5: 42.0, 0.75: 55.0, 1.0: 93.0})
    assert has_outliers_dict['low_bound'] == 8.125
    assert has_outliers_dict['high_bound'] == 83.125
    assert has_outliers_dict['quantiles'] == {0.0: -16.0, 0.25: 36.25, 0.5: 42.0, 0.75: 55.0, 1.0: 93.0}
    assert has_outliers_dict['low_values'] == [-16]
    assert has_outliers_dict['high_values'] == [93]
    assert has_outliers_dict['low_indices'] == [3]
    assert has_outliers_dict['high_indices'] == [0]

    no_outliers_dict = no_outliers_series.ww.box_plot_dict(quantiles={0.0: 23.0, 0.25: 36.25, 0.5: 42.0, 0.75: 55.0, 1.0: 60.0})

    assert no_outliers_dict['low_bound'] == 8.125
    assert no_outliers_dict['high_bound'] == 83.125
    assert no_outliers_dict['quantiles'] == {0.0: 23.0, 0.25: 36.25, 0.5: 42.0, 0.75: 55.0, 1.0: 60.0}
    assert no_outliers_dict['low_values'] == []
    assert no_outliers_dict['high_values'] == []
    assert no_outliers_dict['low_indices'] == []
    assert no_outliers_dict['high_indices'] == []


def test_get_outliers_for_column_with_nans(outliers_df):
    contains_nans_series = outliers_df['has_outliers_with_nans']
    contains_nans_series.ww.init()

    box_plot_dict = contains_nans_series.ww.box_plot_dict()

    assert box_plot_dict['low_bound'] == 4.5
    assert box_plot_dict['high_bound'] == 88.5
    assert box_plot_dict['quantiles'] == {0.0: -16.0, 0.25: 36.0, 0.5: 42.0, 0.75: 57.0, 1.0: 93.0}
    assert box_plot_dict['low_values'] == [-16]
    assert box_plot_dict['high_values'] == [93]
    assert box_plot_dict['low_indices'] == [3]
    assert box_plot_dict['high_indices'] == [5]


def test_box_plot_on_non_numeric_col(outliers_df):
    error = "Cannot calculate box plot statistics for non-numeric column"

    non_numeric_series = init_series(outliers_df['non_numeric'], logical_type='Categorical')
    with pytest.raises(TypeError, match=error):
        non_numeric_series.ww.box_plot_dict()

    wrong_dtype_series = init_series(outliers_df['has_outliers'], logical_type='Categorical')
    with pytest.raises(TypeError, match=error):
        wrong_dtype_series.ww.box_plot_dict()


def test_box_plot_with_fully_null_col(outliers_df):
    fully_null_double_series = init_series(outliers_df['nans'], logical_type='Double')

    box_plot_dict = fully_null_double_series.ww.box_plot_dict()
    check_empty_box_plot_dict(box_plot_dict)

    box_plot_dict = fully_null_double_series.ww.box_plot_dict(quantiles={0.25: 1, 0.75: 10})
    check_empty_box_plot_dict(box_plot_dict)

    fully_null_int_series = init_series(outliers_df['nans'], logical_type='IntegerNullable')
    box_plot_dict = fully_null_int_series.ww.box_plot_dict()
    check_empty_box_plot_dict(box_plot_dict)

    fully_null_categorical_series = init_series(outliers_df['nans'], logical_type='Categorical')
    error = "Cannot calculate box plot statistics for non-numeric column"
    with pytest.raises(TypeError, match=error):
        fully_null_categorical_series.ww.box_plot_dict()


def test_box_plot_with_empty_col(outliers_df):
    series = outliers_df['nans'].dropna()

    fully_null_double_series = init_series(series, logical_type='Double')

    box_plot_dict = fully_null_double_series.ww.box_plot_dict()
    check_empty_box_plot_dict(box_plot_dict)

    box_plot_dict = fully_null_double_series.ww.box_plot_dict(quantiles={0.25: 1, 0.75: 10})
    check_empty_box_plot_dict(box_plot_dict)

    fully_null_int_series = init_series(series, logical_type='IntegerNullable')
    box_plot_dict = fully_null_int_series.ww.box_plot_dict()
    check_empty_box_plot_dict(box_plot_dict)

    fully_null_categorical_series = init_series(series, logical_type='Categorical')
    error = "Cannot calculate box plot statistics for non-numeric column"
    with pytest.raises(TypeError, match=error):
        fully_null_categorical_series.ww.box_plot_dict()


def test_box_plot_different_quantiles(outliers_df):
    has_outliers_series = outliers_df['has_outliers']
    has_outliers_series.ww.init()

    box_plot_info = has_outliers_series.ww.box_plot_dict()

    assert set(box_plot_info.keys()) == {'low_bound',
                                         'high_bound',
                                         'quantiles',
                                         'low_values',
                                         'high_values',
                                         'low_indices',
                                         'high_indices'}
    assert box_plot_info['low_bound'] == 8.125
    assert box_plot_info['high_bound'] == 83.125
    assert len(box_plot_info['quantiles']) == 5
    assert len(box_plot_info['high_values']) == 1
    assert len(box_plot_info['low_values']) == 1

    box_plot_info = has_outliers_series.ww.box_plot_dict(quantiles={0.25: 36.25, 0.75: 55.0})

    assert set(box_plot_info.keys()) == {'low_bound',
                                         'high_bound',
                                         'quantiles',
                                         'low_values',
                                         'high_values',
                                         'low_indices',
                                         'high_indices'}
    assert box_plot_info['low_bound'] == 8.125
    assert box_plot_info['high_bound'] == 83.125
    assert len(box_plot_info['quantiles']) == 2
    assert len(box_plot_info['high_values']) == 1
    assert len(box_plot_info['low_values']) == 1

    partial_quantiles = {0.0: -16, 0.25: 36.25, 0.75: 55.0, 1.0: 93}
    box_plot_info = has_outliers_series.ww.box_plot_dict(quantiles=partial_quantiles)

    assert set(box_plot_info.keys()) == {'low_bound',
                                         'high_bound',
                                         'quantiles',
                                         'low_values',
                                         'high_values',
                                         'low_indices',
                                         'high_indices'}
    assert box_plot_info['low_bound'] == 8.125
    assert box_plot_info['high_bound'] == 83.125
    assert len(box_plot_info['quantiles']) == 4
    assert len(box_plot_info['high_values']) == 1
    assert len(box_plot_info['low_values']) == 1


def test_box_plot_quantiles_errors(outliers_df):
    series = outliers_df['has_outliers']
    series.ww.init()

    error = re.escape("Input quantiles do not contain the minimum necessary quantiles for outlier calculation: "
                      "0.25 (the first quartile) and 0.75 (the third quartile).")

    partial_quantiles = {0.25: 36.25}
    with pytest.raises(ValueError, match=error):
        series.ww.box_plot_dict(quantiles=partial_quantiles)

    empty_quantiles = {}
    with pytest.raises(ValueError, match=error):
        series.ww.box_plot_dict(quantiles=empty_quantiles)

    error = "quantiles must be a dictionary."
    with pytest.raises(TypeError, match=error):
        series.ww.box_plot_dict(quantiles=1)<|MERGE_RESOLUTION|>--- conflicted
+++ resolved
@@ -6,11 +6,8 @@
 import pandas as pd
 import pytest
 
-<<<<<<< HEAD
 from woodwork.accessor_utils import _is_koalas_dataframe
-=======
 from woodwork.accessor_utils import init_series
->>>>>>> 8103cb99
 from woodwork.logical_types import (
     URL,
     Age,
