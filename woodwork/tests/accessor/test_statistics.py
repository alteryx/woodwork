--- conflicted
+++ resolved
@@ -818,15 +818,8 @@
     describe_df.ww.describe(callback=mock_callback)
 
     assert mock_callback.unit == "calculations"
-<<<<<<< HEAD
     # Spark df does not have timedelta column
     if _is_spark_dataframe(describe_df):
-        ncalls = 9
-    else:
-=======
-    # Koalas df does not have timedelta column
-    if _is_koalas_dataframe(describe_df):
->>>>>>> 518cc55f
         ncalls = 10
     else:
         ncalls = 11
