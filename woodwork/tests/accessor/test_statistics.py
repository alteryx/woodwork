import re
import sys
from datetime import datetime
from inspect import isclass
from unittest.mock import patch

import numpy as np
import pandas as pd
import pytest

from woodwork.accessor_utils import _is_spark_dataframe, init_series
from woodwork.config import config
from woodwork.exceptions import ParametersIgnoredWarning, SparseDataWarning
from woodwork.logical_types import (
    URL,
    Age,
    AgeFractional,
    AgeNullable,
    Boolean,
    BooleanNullable,
    Categorical,
    CountryCode,
    Datetime,
    Double,
    EmailAddress,
    Filepath,
    Integer,
    IntegerNullable,
    IPAddress,
    LatLong,
    NaturalLanguage,
    Ordinal,
    PersonFullName,
    PhoneNumber,
    PostalCode,
    SubRegionCode,
    Timedelta,
)
from woodwork.statistics_utils import (
    _bin_numeric_cols_into_categories,
    _get_describe_dict,
    _get_histogram_values,
    _get_mode,
    _get_numeric_value_counts_in_range,
    _get_recent_value_counts,
    _get_top_values_categorical,
)
from woodwork.statistics_utils._parse_measures import _parse_measures
from woodwork.tests.testing_utils import (
    _check_close,
    check_empty_box_plot_dict,
    dep_between_cols,
    to_pandas,
)


def test_get_mode():
    series_list = [
        pd.Series([1, 2, 3, 4, 2, 2, 3]),
        pd.Series(["a", "b", "b", "c", "b"]),
        pd.Series([3, 2, 3, 2]),
        pd.Series([np.nan, np.nan, np.nan]),
        pd.Series([pd.NA, pd.NA, pd.NA]),
        pd.Series([1, 2, np.nan, 2, np.nan, 3, 2]),
        pd.Series([1, 2, pd.NA, 2, pd.NA, 3, 2]),
    ]

    answer_list = [2, "b", 2, None, None, 2, 2]

    for series, answer in zip(series_list, answer_list):
        mode = _get_mode(series)
        if answer is None:
            assert mode is None
        else:
            assert mode == answer


def test_accessor_bin_numeric_cols_into_categories():
    df = pd.DataFrame(
        {
            "ints1": pd.Series([1, 2, 3, 2]),
            "ints2": pd.Series([1, 100, 1, 100]),
            "ints3": pd.Series([1, 2, 3, 2], dtype="Int64"),
            "bools": pd.Series([True, False, True, False]),
            "booleans": pd.Series([True, False, True, False], dtype="boolean"),
            "categories": pd.Series(["test", "test2", "test2", "test"]),
            "dates": pd.Series(
                ["2020-01-01", "2019-01-02", "2020-08-03", "1997-01-04"]
            ),
        }
    )
    df.ww.init()
    data = {column: df[column] for column in df.copy()}
    _bin_numeric_cols_into_categories(df.ww.schema, data, num_bins=4)

    assert isinstance(data, dict)

    assert data["ints1"].equals(pd.Series([0, 1, 3, 1], dtype="int8"))
    assert data["ints2"].equals(pd.Series([0, 1, 0, 1], dtype="int8"))
    assert data["ints3"].equals(pd.Series([0, 1, 3, 1], dtype="int8"))
    assert data["bools"].equals(pd.Series([1, 0, 1, 0], dtype="int8"))
    assert data["booleans"].equals(pd.Series([1, 0, 1, 0], dtype="int8"))
    assert data["categories"].equals(pd.Series([0, 1, 1, 0], dtype="int8"))
    assert data["dates"].equals(pd.Series([2, 1, 3, 0], dtype="int8"))


@pytest.mark.parametrize("measure", ["mutual_info", "pearson", "max", "all"])
def test_dependence_same(df_same_mi, measure):
    df_same_mi.ww.init(logical_types={"nans": Categorical(), "ints": "AgeNullable"})
    dep_df = df_same_mi.ww.dependence(measures=measure, min_shared=3)

    cols_used = set(np.unique(dep_df[["column_1", "column_2"]].values))
    assert "nans" not in cols_used
    assert "nat_lang" not in cols_used
    assert dep_df.shape[0] == 1

    if measure == "all":
        measure_columns = ["pearson", "mutual_info", "max"]
    else:
        measure_columns = [measure]
    for measure_col in measure_columns:
        actual = dep_between_cols("floats", "ints", measure_col, dep_df)
        _check_close(actual, 1.0)


@pytest.mark.parametrize("measure", ["mutual_info", "pearson", "max", "all"])
def test_dependence(df_mi, measure):
    df_mi.ww.init(logical_types={"dates": Datetime(datetime_format="%Y-%m-%d")})
    original_df = df_mi.copy()
    dep_df = df_mi.ww.dependence(measures=measure, min_shared=12)
    if measure == "pearson":
        assert dep_df.shape[0] == 3
    else:
        assert dep_df.shape[0] == 15

    if measure == "all":
        measure_columns = ["mutual_info", "max", "pearson"]
    else:
        measure_columns = [measure]
    assert dep_df.columns.tolist() == ["column_1", "column_2"] + measure_columns

    if measure == "pearson":
        expected_df = pd.DataFrame(data={"pearson": [0.5]}, index=["dates_ints"])
    else:
        expected_df = pd.DataFrame(
            data={
                "mutual_info": [1.0, 0.0, 0, 0.208, 0.208],
                "pearson": [np.nan, np.nan, np.nan, 0.5, np.nan],
                "max": [1.0, 0.0, 0, 0.5, 0.208],
            },
            index=[
                "ints_bools",
                "ints_strs",
                "strs_bools",
                "dates_ints",
                "dates_bools",
            ],
        )

    for measurement in measure_columns:
        for row in expected_df.index:
            column_1, column_2 = row.split("_")
            actual = dep_between_cols(column_1, column_2, measurement, dep_df)
            _check_close(actual, expected_df[measurement][row])

    # Confirm that none of this changed the underlying df
    pd.testing.assert_frame_equal(to_pandas(df_mi), to_pandas(original_df))


@pytest.mark.parametrize("measure", ["mutual_info", "pearson", "max", "all"])
def test_dependence_many_rows(df_mi, measure):
    df_mi.ww.init(logical_types={"dates": Datetime(datetime_format="%Y-%m-%d")})
    original_df = df_mi.copy()
    dep_df = df_mi.ww.dependence(measures=measure, min_shared=12)
    many_rows_df = df_mi.ww.dependence(measure, nrows=100000, min_shared=12)
    pd.testing.assert_frame_equal(dep_df, many_rows_df)
    pd.testing.assert_frame_equal(to_pandas(df_mi), to_pandas(original_df))


@pytest.mark.parametrize("measure", ["mutual_info", "pearson", "max", "all"])
def test_dependence_random_seed(df_mi, measure):
    if _is_spark_dataframe(df_mi):
        # TODO: evaluate if koalas order remains same across other machines
        pytest.xfail("koalas sample order differs, may not be deterministic")
    df_mi.ww.init(logical_types={"dates": Datetime(datetime_format="%Y-%m-%d")})
    original_df = df_mi.copy()
    dep_df = df_mi.ww.dependence(measures=measure, nrows=6, min_shared=6, random_seed=2)
    row = dep_df[(dep_df.column_1 == "ints") & (dep_df.column_2 == "dates")].index[0]
    if measure == "all":
        measure = "max"
    if measure == "mutual_info":
        expected = 0.3552453
    else:
        expected = 0.7071067811865474
    np.testing.assert_allclose(dep_df.loc[row][measure], expected)
    pd.testing.assert_frame_equal(to_pandas(df_mi), to_pandas(original_df))


@pytest.mark.parametrize("measure", ["mutual_info", "pearson", "max", "all"])
def test_dependence_one_row(df_mi, measure):
    df_mi.ww.init(logical_types={"dates": Datetime(datetime_format="%Y-%m-%d")})
    original_df = df_mi.copy()
    dep_df = df_mi.ww.dependence(measure, nrows=1, min_shared=1)
    if measure == "pearson":
        assert dep_df.shape[0] == 3
    else:
        assert dep_df.shape[0] == 15
    expected = {"mutual_info": 1.0, "pearson": np.nan, "max": 1.0}
    if measure == "all":
        measure_columns = ["pearson", "mutual_info", "max"]
    else:
        measure_columns = [measure]

    for measure_col in measure_columns:
        for row in dep_df[measure_col]:
            _check_close(row, expected[measure_col])

    pd.testing.assert_frame_equal(to_pandas(df_mi), to_pandas(original_df))


@pytest.mark.parametrize("measure", ["mutual_info", "pearson", "max", "all"])
def test_dependence_num_bins(df_mi, measure):
    df_mi.ww.init(logical_types={"dates": Datetime(datetime_format="%Y-%m-%d")})
    original_df = df_mi.copy()
    dep_df = df_mi.ww.dependence(measure, num_bins=2, min_shared=12)
    if measure == "pearson":
        assert dep_df.shape[0] == 3
    else:
        assert dep_df.shape[0] == 15

    if measure == "pearson":
        expected_df = pd.DataFrame(data={"pearson": [0.5]}, index=["dates_ints"])
    else:
        expected_df = pd.DataFrame(
            data={
                "mutual_info": [0.0, 1.0, 0, 1.0, 1.0],
                "pearson": [np.nan, np.nan, np.nan, 0.5, np.nan],
                "max": [0.0, 1.0, 0, 1.0, 1.0],
            },
            index=[
                "bools_ints",
                "strs_ints",
                "bools_strs",
                "dates_ints",
                "bools_strs2",
            ],
        )

    if measure == "all":
        measure_columns = ["pearson", "mutual_info", "max"]
    else:
        measure_columns = [measure]

    for measurement in measure_columns:
        for row in expected_df.index:
            column_1, column_2 = row.split("_")
            actual = dep_between_cols(column_1, column_2, measurement, dep_df)
            _check_close(actual, expected_df[measurement][row])

    # Confirm that none of this changed the underlying df
    pd.testing.assert_frame_equal(to_pandas(df_mi), to_pandas(original_df))


@pytest.mark.parametrize("measure", ["mutual_info", "pearson", "max", "all"])
def test_dependence_on_index(sample_df, measure):
    sample_df.ww.init(index="id")
    dep_df = sample_df.ww.dependence(measures=measure, min_shared=3)

    assert not ("id" in dep_df["column_1"].values or "id" in dep_df["column_2"].values)

    dep_df = sample_df.ww.dependence(measures=measure, include_index=True)
    assert "id" in dep_df["column_1"].values or "id" in dep_df["column_2"].values


def test_max_is_nan_extra_stats(sample_df):
    sample_df.ww.init(index="id")
    dep_df = sample_df.ww.dependence(measures="max", min_shared=3, extra_stats=True)
    assert pd.isnull(dep_df["max"][dep_df.index[-1]])


@pytest.mark.parametrize("measure", ["mutual_info", "pearson", "max", "all"])
def test_dependence_returns_empty_df_properly(sample_df, measure):
    schema_df = sample_df[["id", "age"]]
    schema_df.ww.init(index="id")

    dependence_df = schema_df.ww.dependence(measures=measure)
    assert dependence_df.empty


@pytest.mark.parametrize("measure", ["mutual_info", "pearson", "max", "all"])
def test_dependence_sort(df_mi, measure):
    df_mi.ww.init()
    dep_df = df_mi.ww.dependence(measures=measure, min_shared=12)

    if measure == "all":
        measure = "max"

    for i in range(len(dep_df[measure]) - 1):
        current = dep_df[measure].iloc[i]
        next = dep_df[measure].iloc[i + 1]
        if not np.isnan(current):
            if not np.isnan(next):
                assert abs(current) >= abs(next)
        else:
            assert np.isnan(next)


@pytest.mark.parametrize("measure", ["mutual_info", "pearson", "max", "all"])
def test_dependence_dict(df_mi, measure):
    df_mi.ww.init()
    dep_dict = df_mi.ww.dependence_dict(measures=measure, min_shared=12)
    dep_df = df_mi.ww.dependence(measures=measure, min_shared=12)

    pd.testing.assert_frame_equal(pd.DataFrame(dep_dict), dep_df)


@pytest.mark.parametrize("measure", ["mutual_info", "pearson", "max", "all"])
def test_dependence_unique_cols(df_mi_unique, measure):
    df_mi_unique.ww.init()
    dependence_df = df_mi_unique.ww.dependence(measures=measure)

    cols_used = set(np.unique(dependence_df[["column_1", "column_2"]].values))
    if measure != "pearson":
        assert "unique" in cols_used
        assert "unique_with_one_nan" in cols_used
    assert "unique_with_nans" in cols_used
    assert "ints" in cols_used


@pytest.mark.parametrize("measure", ["mutual_info", "pearson", "max", "all"])
def test_dependence_extra_stats(measure):
    df_nans = pd.DataFrame(
        {
            "ints": pd.Series([2, pd.NA, 5, 2], dtype="Int64"),
            "floats": pd.Series([3.3, None, 2.3, 1.3]),
            "bools": pd.Series([True, None, True, False]),
            "bools_pdna": pd.Series([True, pd.NA, True, False], dtype="boolean"),
            "int_to_cat_nan": pd.Series([1, np.nan, 3, 1], dtype="category"),
            "str": pd.Series(["test", np.nan, "test2", "test"]),
            "str_no_nan": pd.Series(["test", "test2", "test2", "test"]),
            "dates": pd.Series(["2020-01-01", None, "2020-01-02", "2020-01-03"]),
        }
    )
    df_nans.ww.init(
        logical_types={
            "str": "Categorical",
            "str_no_nan": "Categorical",
        }
    )
    original_df = df_nans.copy()
    dep_df_extra = df_nans.ww.dependence(measure, extra_stats=True, min_shared=3)
    pd.testing.assert_frame_equal(df_nans, original_df)
    dep_df = df_nans.ww.dependence(measure, min_shared=3)
    pd.testing.assert_frame_equal(dep_df, dep_df_extra[dep_df.columns])

    assert (dep_df_extra["shared_rows"] == 3).all()
    if measure in ("max", "all"):
        assert "measure_used" in dep_df_extra.columns
        # recalculate max to compare
        both_dep_df = df_nans.ww.dependence(
            measures=["mutual_info", "pearson"], min_shared=3
        )
        both_dep_df["pearson"] = both_dep_df["pearson"].abs()
        both_dep_df = both_dep_df.set_index(["column_1", "column_2"])
        both_dep_df = both_dep_df.transpose()

        for row in dep_df_extra.index:
            col_1 = dep_df_extra["column_1"][row]
            col_2 = dep_df_extra["column_2"][row]
            expected_max = both_dep_df[col_1][col_2].idxmax()
            assert (
                expected_max == dep_df_extra["measure_used"][row]
                or both_dep_df[col_1][col_2]["pearson"]
                == both_dep_df[col_1][col_2]["mutual_info"]
            )
    else:
        assert "measure_used" not in dep_df_extra.columns


@pytest.mark.parametrize("measure", ["mutual_info", "pearson", "max", "all"])
def test_dependence_min_shared(time_index_df, measure):
    time_index_df.ww.init(
        logical_types={"strs": "categorical", "letters": "Categorical"}
    )
    for min_shared in (25, 4, 3):
        dep_df = time_index_df.ww.dependence(measures=measure, min_shared=min_shared)

        if measure == "all":
            measure_columns = ["pearson", "mutual_info", "max"]
        else:
            measure_columns = [measure]

        for measurement in measure_columns:
            if min_shared == 25:
                assert (dep_df[measurement].isna()).all()
            elif min_shared == 4:
                assert not (dep_df[measurement].isna()).all()
                assert (dep_df[measurement].isna()).any()
            elif min_shared == 3:
                if measure == "all" and measurement == "pearson":
                    assert dep_df[measurement].isna().sum() == 12
                else:
                    assert not (dep_df[measurement].isna()).all()
                    assert not (dep_df[measurement].isna()).any()


@pytest.mark.parametrize("measure", ["mutual_info", "pearson", "max", "all"])
def test_dependence_min_shared_warns(time_index_df, measure):
    time_index_df.ww.init(
        logical_types={"strs": "categorical", "letters": "Categorical"}
    )

    msg = (
        "One or more pairs of columns did not share enough rows of non-null "
        "data to measure the relationship.  The measurement for these columns "
        "will be NaN.  Use 'extra_stats=True' to get the shared rows for each "
        "pair of columns."
    )
    with pytest.warns(SparseDataWarning, match=msg):
        time_index_df.ww.dependence(measures=measure, min_shared=25)


@pytest.mark.parametrize(
    "measure, expected",
    [
        ("mutual_info", (18, 7, 28)),
        ("pearson", (5, 4, 7)),
        ("max", (21, 7, 31)),
        ("all", (21, 7, 31)),
    ],
)
def test_dependence_callback(df_mi, measure, expected, mock_callback):
    df_mi.ww.init(logical_types={"dates": Datetime(datetime_format="%Y-%m-%d")})

    df_mi.ww.dependence(measures=measure, callback=mock_callback)

    total_calls, second_call_progress, total_progress = expected

    assert len(mock_callback.progress_history) == total_calls

    assert mock_callback.unit == "calculations"
    # First call should be 1 of 26 calculations complete
    assert mock_callback.progress_history[0] == 1
    assert mock_callback.progress_history[1] == second_call_progress

    # Should be 26 calculations at end with a positive elapsed time
    assert mock_callback.total == total_progress
    assert mock_callback.total_update == total_progress
    assert mock_callback.progress_history[-1] == total_progress
    assert mock_callback.total_elapsed_time > 0


@pytest.mark.parametrize("measure", ["mutual_info", "pearson", "max", "all"])
def test_dependence_with_string_index(measure):
    df = pd.DataFrame(
        {
            "id": ["a", "b", "c"],
            "col1": [1, 2, 3],
            "col2": [10, 20, 30],
        }
    )
    df.ww.init(index="id", logical_types={"id": "unknown"})
    dependence_df = df.ww.dependence(measures=measure)

    cols_used = set(np.unique(dependence_df[["column_1", "column_2"]].values))
    assert "id" not in cols_used
    assert "col1" in cols_used
    assert "col2" in cols_used


def test_dependence_dropna():
    # if regular dropna used, all data will be dropped
    df = pd.DataFrame(
        data={
            "test": [np.nan, 1, 2, 3],
            "case": [0, np.nan, 0, 0],
            "for": [0, 0, np.nan, 0],
            "dropna": [0, 1, 2, np.nan],
        }
    )
    df.ww.init(logical_types={col: Categorical for col in df})
    mi_df = df.ww.mutual_information(min_shared=2)

    expected_df = pd.DataFrame(
        {
            "column_1": {
                0: "case",
                1: "test",
                2: "test",
                3: "test",
                4: "case",
                5: "for",
            },
            "column_2": {
                0: "for",
                1: "case",
                2: "for",
                3: "dropna",
                4: "dropna",
                5: "dropna",
            },
            "mutual_info": {0: 0.5, 1: 0.0, 2: 0.0, 3: 0.0, 4: 0.0, 5: 0.0},
        }
    )
    assert mi_df.equals(expected_df)


@patch("woodwork.table_accessor._get_dependence_dict")
def test_pearson_dict(_get_dependence_dict, df_mi, mock_callback):
    df_mi.ww.init()
    df_mi.ww.pearson_correlation_dict(
        nrows=100,
        include_index=True,
        callback=mock_callback,
        extra_stats=True,
        min_shared=25,
        random_seed=5,
    )
    assert _get_dependence_dict.called
    _get_dependence_dict.assert_called_with(
        dataframe=df_mi,
        measures=["pearson"],
        nrows=100,
        include_index=True,
        callback=mock_callback,
        extra_stats=True,
        min_shared=25,
        random_seed=5,
    )


def test_pearson_method(df_mi, mock_callback):
    df_mi.ww.init()
    with patch.object(df_mi.ww, "pearson_correlation_dict") as pearson_dict_method:
        df_mi.ww.pearson_correlation(
            nrows=100,
            include_index=True,
            callback=mock_callback,
            extra_stats=True,
            min_shared=25,
            random_seed=5,
        )
    assert pearson_dict_method.called
    pearson_dict_method.assert_called_with(
        nrows=100,
        include_index=True,
        callback=mock_callback,
        extra_stats=True,
        min_shared=25,
        random_seed=5,
    )


@patch("woodwork.table_accessor._get_dependence_dict")
def test_mutual_dict(_get_dependence_dict, df_mi, mock_callback):
    df_mi.ww.init()
    df_mi.ww.mutual_information_dict(
        num_bins=5,
        nrows=100,
        include_index=True,
        callback=mock_callback,
        extra_stats=True,
        min_shared=25,
        random_seed=5,
    )
    assert _get_dependence_dict.called
    _get_dependence_dict.assert_called_with(
        dataframe=df_mi,
        measures=["mutual_info"],
        num_bins=5,
        nrows=100,
        include_index=True,
        callback=mock_callback,
        extra_stats=True,
        min_shared=25,
        random_seed=5,
    )


def test_mutual(df_mi, mock_callback):
    df_mi.ww.init()
    with patch.object(df_mi.ww, "mutual_information_dict") as mi_dict_method:
        df_mi.ww.mutual_information(
            num_bins=5,
            nrows=100,
            include_index=True,
            callback=mock_callback,
            extra_stats=True,
            min_shared=25,
            random_seed=5,
        )
    assert mi_dict_method.called
    mi_dict_method.assert_called_with(
        num_bins=5,
        nrows=100,
        include_index=True,
        callback=mock_callback,
        extra_stats=True,
        min_shared=25,
        random_seed=5,
    )


def test_get_valid_mi_columns(df_mi):
    df_mi.ww.init()
    valid_columns = df_mi.ww.get_valid_mi_columns()
    mi = df_mi.ww.mutual_information()
    valid_mi_columns = (mi.column_1.append(mi.column_2)).unique()

    assert (valid_columns == valid_mi_columns).all()


def test_get_valid_mi_columns_with_index(sample_df):
    sample_df.ww.init(index="id")
    mi = sample_df.ww.get_valid_mi_columns(include_index=False)
    assert "id" not in mi

    mi = sample_df.ww.get_valid_mi_columns(include_index=True)
    assert "id" in mi


def test_get_describe_dict(describe_df):
    describe_df.ww.init(index="index_col")

    stats_dict = _get_describe_dict(describe_df)
    stats_dict_to_df = pd.DataFrame(stats_dict)
    for extra in ["histogram", "top_values", "recent_values"]:
        assert extra not in stats_dict_to_df.index

    index_order = [
        "physical_type",
        "logical_type",
        "semantic_tags",
        "count",
        "nunique",
        "nan_count",
        "mean",
        "mode",
        "std",
        "min",
        "first_quartile",
        "second_quartile",
        "third_quartile",
        "max",
        "num_true",
        "num_false",
    ]

    stats_dict_to_df = stats_dict_to_df.reindex(index_order)
    stats_df = describe_df.ww.describe()
    pd.testing.assert_frame_equal(stats_df, stats_dict_to_df)


def test_describe_does_not_include_index(describe_df):
    describe_df.ww.init(index="index_col")
    stats_df = describe_df.ww.describe()
    assert "index_col" not in stats_df.columns


def test_describe_accessor_method(describe_df):
    categorical_ltypes = [
        Categorical,
        CountryCode,
        Ordinal(order=("yellow", "red", "blue")),
        PostalCode,
        SubRegionCode,
    ]
    boolean_ltypes = [BooleanNullable]
    non_nullable_boolean_ltypes = [Boolean]
    datetime_ltypes = [Datetime]
    formatted_datetime_ltypes = [Datetime(datetime_format="%Y~%m~%d")]
    timedelta_ltypes = [Timedelta]
    nullable_numeric_ltypes = [Double, IntegerNullable, AgeNullable, AgeFractional]
    non_nullable_numeric_ltypes = [Integer, Age]
    natural_language_ltypes = [
        EmailAddress,
        Filepath,
        PersonFullName,
        IPAddress,
        PhoneNumber,
        URL,
    ]
    latlong_ltypes = [LatLong]

    expected_index = [
        "physical_type",
        "logical_type",
        "semantic_tags",
        "count",
        "nunique",
        "nan_count",
        "mean",
        "mode",
        "std",
        "min",
        "first_quartile",
        "second_quartile",
        "third_quartile",
        "max",
        "num_true",
        "num_false",
    ]

    # Test categorical columns
    category_data = describe_df[["category_col"]]
    if _is_spark_dataframe(category_data):
        expected_dtype = "string"
    else:
        expected_dtype = "category"

    for ltype in categorical_ltypes:
        if isclass(ltype):
            ltype = ltype()

        expected_vals = pd.Series(
            {
                "physical_type": expected_dtype,
                "logical_type": ltype,
                "semantic_tags": {"category", "custom_tag"},
                "count": 7,
                "nunique": 3,
                "nan_count": 1,
                "mode": "red",
            },
            name="category_col",
        )
        category_data.ww.init(
            logical_types={"category_col": ltype},
            semantic_tags={"category_col": "custom_tag"},
        )
        stats_df = category_data.ww.describe()
        assert isinstance(stats_df, pd.DataFrame)
        assert set(stats_df.columns) == {"category_col"}
        assert stats_df.index.tolist() == expected_index
        assert expected_vals.equals(stats_df["category_col"].dropna())

    # Test nullable boolean columns
    boolean_data = describe_df[["boolean_col"]]
    for ltype in boolean_ltypes:
        expected_dtype = ltype.primary_dtype
        expected_vals = pd.Series(
            {
                "physical_type": expected_dtype,
                "logical_type": ltype(),
                "semantic_tags": {"custom_tag"},
                "count": 7,
                "nan_count": 1,
                "mode": True,
                "num_true": 4,
                "num_false": 3,
            },
            name="boolean_col",
        )
        boolean_data.ww.init(
            logical_types={"boolean_col": ltype},
            semantic_tags={"boolean_col": "custom_tag"},
        )
        stats_df = boolean_data.ww.describe()
        assert isinstance(stats_df, pd.DataFrame)
        assert set(stats_df.columns) == {"boolean_col"}
        assert stats_df.index.tolist() == expected_index
        assert expected_vals.equals(stats_df["boolean_col"].dropna())

    # Test non-nullable boolean columns
    boolean_data = describe_df[["boolean_col"]].fillna(True)
    for ltype in non_nullable_boolean_ltypes:
        expected_dtype = ltype.primary_dtype
        expected_vals = pd.Series(
            {
                "physical_type": expected_dtype,
                "logical_type": ltype(),
                "semantic_tags": {"custom_tag"},
                "count": 8,
                "nan_count": 0,
                "mode": True,
                "num_true": 5,
                "num_false": 3,
            },
            name="boolean_col",
        )
        boolean_data.ww.init(
            logical_types={"boolean_col": ltype},
            semantic_tags={"boolean_col": "custom_tag"},
        )
        stats_df = boolean_data.ww.describe()
        assert isinstance(stats_df, pd.DataFrame)
        assert set(stats_df.columns) == {"boolean_col"}
        assert stats_df.index.tolist() == expected_index
        assert expected_vals.equals(stats_df["boolean_col"].dropna())

    # Test datetime columns
    datetime_data = describe_df[["datetime_col"]]
    for ltype in datetime_ltypes:
        expected_vals = pd.Series(
            {
                "physical_type": ltype.primary_dtype,
                "logical_type": ltype(),
                "semantic_tags": {"custom_tag"},
                "count": 7,
                "nunique": 6,
                "nan_count": 1,
                "mean": pd.Timestamp("2020-01-19 09:25:42.857142784"),
                "mode": pd.Timestamp("2020-02-01 00:00:00"),
                "min": pd.Timestamp("2020-01-01 00:00:00"),
                "max": pd.Timestamp("2020-02-02 18:00:00"),
            },
            name="datetime_col",
        )
        datetime_data.ww.init(
            logical_types={"datetime_col": ltype},
            semantic_tags={"datetime_col": "custom_tag"},
        )
        stats_df = datetime_data.ww.describe()
        assert isinstance(stats_df, pd.DataFrame)
        assert set(stats_df.columns) == {"datetime_col"}
        assert stats_df.index.tolist() == expected_index
        assert expected_vals.equals(stats_df["datetime_col"].dropna())

    # Test formatted datetime columns
    formatted_datetime_data = describe_df[["formatted_datetime_col"]]
    for ltype in formatted_datetime_ltypes:
        converted_to_datetime = pd.to_datetime(
            [
                "2020-01-01",
                "2020-02-01",
                "2020-03-01",
                "2020-02-02",
                "2020-03-02",
                pd.NaT,
                "2020-02-01",
                "2020-01-02",
            ]
        )
        expected_vals = pd.Series(
            {
                "physical_type": ltype.primary_dtype,
                "logical_type": ltype,
                "semantic_tags": {"custom_tag"},
                "count": 7,
                "nunique": 6,
                "nan_count": 1,
                "mean": converted_to_datetime.mean(),
                "mode": pd.to_datetime("2020-02-01"),
                "min": converted_to_datetime.min(),
                "max": converted_to_datetime.max(),
            },
            name="formatted_datetime_col",
        )
        formatted_datetime_data.ww.init(
            logical_types={"formatted_datetime_col": ltype},
            semantic_tags={"formatted_datetime_col": "custom_tag"},
        )
        stats_df = formatted_datetime_data.ww.describe()
        assert isinstance(stats_df, pd.DataFrame)
        assert set(stats_df.columns) == {"formatted_datetime_col"}
        assert stats_df.index.tolist() == expected_index
        assert expected_vals.equals(stats_df["formatted_datetime_col"].dropna())

    # Test timedelta columns - Skip for Spark
    if not _is_spark_dataframe(describe_df):
        timedelta_data = describe_df["timedelta_col"]
        for ltype in timedelta_ltypes:
            expected_vals = pd.Series(
                {
                    "physical_type": ltype.primary_dtype,
                    "logical_type": ltype(),
                    "semantic_tags": {"custom_tag"},
                    "count": 7,
                    "nan_count": 1,
                    "mode": pd.Timedelta("31days"),
                },
                name="col",
            )
            df = pd.DataFrame({"col": timedelta_data})
            df.ww.init(
                logical_types={"col": ltype}, semantic_tags={"col": "custom_tag"}
            )
            stats_df = df.ww.describe()
            assert isinstance(stats_df, pd.DataFrame)
            assert set(stats_df.columns) == {"col"}
            assert stats_df.index.tolist() == expected_index
            assert expected_vals.equals(stats_df["col"].dropna())

    # Test numeric columns with nullable ltypes
    numeric_data = describe_df[["numeric_col"]]
    for ltype in nullable_numeric_ltypes:
        expected_vals = pd.Series(
            {
                "physical_type": ltype.primary_dtype,
                "logical_type": ltype(),
                "semantic_tags": {"numeric", "custom_tag"},
                "count": 7,
                "nunique": 6,
                "nan_count": 1,
                "mean": 20.857142857142858,
                "mode": 10,
                "std": 18.27957486220227,
                "min": 1,
                "first_quartile": 10,
                "second_quartile": 17,
                "third_quartile": 26,
                "max": 56,
            },
            name="numeric_col",
        )
        numeric_data.ww.init(
            logical_types={"numeric_col": ltype},
            semantic_tags={"numeric_col": "custom_tag"},
        )
        stats_df = numeric_data.ww.describe()
        assert isinstance(stats_df, pd.DataFrame)
        assert set(stats_df.columns) == {"numeric_col"}
        assert stats_df.index.tolist() == expected_index
        assert expected_vals.equals(stats_df["numeric_col"].dropna())

    # Test numeric with non-nullable ltypes
    numeric_data = describe_df[["numeric_col"]].fillna(0)
    for ltype in non_nullable_numeric_ltypes:
        expected_vals = pd.Series(
            {
                "physical_type": ltype.primary_dtype,
                "logical_type": ltype(),
                "semantic_tags": {"numeric", "custom_tag"},
                "count": 8,
                "nunique": 7,
                "nan_count": 0,
                "mean": 18.25,
                "mode": 10,
                "std": 18.460382289804137,
                "min": 0,
                "first_quartile": 7.75,
                "second_quartile": 13.5,
                "third_quartile": 23,
                "max": 56,
            },
            name="numeric_col",
        )
        numeric_data.ww.init(
            logical_types={"numeric_col": ltype},
            semantic_tags={"numeric_col": "custom_tag"},
        )
        stats_df = numeric_data.ww.describe()
        assert isinstance(stats_df, pd.DataFrame)
        assert set(stats_df.columns) == {"numeric_col"}
        assert stats_df.index.tolist() == expected_index
        assert expected_vals.equals(stats_df["numeric_col"].dropna())

    # Test natural language columns
    natural_language_data = describe_df[["natural_language_col"]]
    expected_dtype = "string"
    for ltype in natural_language_ltypes:
        expected_vals = pd.Series(
            {
                "physical_type": expected_dtype,
                "logical_type": ltype(),
                "semantic_tags": {"custom_tag"},
                "count": 7,
                "nan_count": 1,
                "mode": "Duplicate sentence.",
            },
            name="natural_language_col",
        )
        natural_language_data.ww.init(
            logical_types={"natural_language_col": ltype},
            semantic_tags={"natural_language_col": "custom_tag"},
        )
        stats_df = natural_language_data.ww.describe()
        assert isinstance(stats_df, pd.DataFrame)
        assert set(stats_df.columns) == {"natural_language_col"}
        assert stats_df.index.tolist() == expected_index
        assert expected_vals.equals(stats_df["natural_language_col"].dropna())

    # Test latlong columns
    latlong_data = describe_df[["latlong_col"]]
    expected_dtype = "object"
    for ltype in latlong_ltypes:
        mode = [0, 0] if _is_spark_dataframe(describe_df) else (0, 0)
        expected_vals = pd.Series(
            {
                "physical_type": expected_dtype,
                "logical_type": ltype(),
                "semantic_tags": {"custom_tag"},
                "count": 6,
                "nan_count": 2,
                "mode": mode,
            },
            name="latlong_col",
        )
        latlong_data.ww.init(
            logical_types={"latlong_col": ltype},
            semantic_tags={"latlong_col": "custom_tag"},
        )
        stats_df = latlong_data.ww.describe()
        assert isinstance(stats_df, pd.DataFrame)
        assert set(stats_df.columns) == {"latlong_col"}
        assert stats_df.index.tolist() == expected_index
        assert expected_vals.equals(stats_df["latlong_col"].dropna())


def test_describe_with_improper_tags(describe_df):
    df = describe_df.copy()[["boolean_col", "natural_language_col"]]

    logical_types = {
        "boolean_col": Boolean,
        "natural_language_col": NaturalLanguage,
    }
    semantic_tags = {
        "boolean_col": "category",
        "natural_language_col": "numeric",
    }

    df.ww.init(logical_types=logical_types, semantic_tags=semantic_tags)
    stats_df = df.ww.describe()

    # Make sure boolean stats were computed with improper 'category' tag
    assert isinstance(stats_df["boolean_col"]["logical_type"], Boolean)
    assert stats_df["boolean_col"]["semantic_tags"] == {"category"}
    # Make sure numeric stats were not computed with improper 'numeric' tag
    assert stats_df["natural_language_col"]["semantic_tags"] == {"numeric"}
    assert (
        stats_df["natural_language_col"][["mean", "std", "min", "max"]].isnull().all()
    )


def test_describe_with_no_semantic_tags(describe_df):
    df = describe_df.copy()[["category_col", "numeric_col"]]

    logical_types = {
        "category_col": Categorical,
        "numeric_col": IntegerNullable,
    }

    df.ww.init(logical_types=logical_types, use_standard_tags=False)
    stats_df = df.ww.describe()
    assert df.ww.semantic_tags["category_col"] == set()
    assert df.ww.semantic_tags["numeric_col"] == set()

    # Make sure category stats were computed
    assert stats_df["category_col"]["semantic_tags"] == set()
    assert stats_df["category_col"]["nunique"] == 3
    # Make sure numeric stats were computed
    assert stats_df["numeric_col"]["semantic_tags"] == set()
    np.testing.assert_almost_equal(stats_df["numeric_col"]["mean"], 20.85714, 5)


def test_describe_with_include(sample_df):
    semantic_tags = {"full_name": "tag1", "email": ["tag2"], "age": ["numeric", "age"]}
    sample_df.ww.init(semantic_tags=semantic_tags)

    col_name_df = sample_df.ww.describe(include=["full_name"])
    assert col_name_df.shape == (16, 1)
    assert "full_name", "email" in col_name_df.columns

    semantic_tags_df = sample_df.ww.describe(["tag1", "tag2"])
    assert "full_name" in col_name_df.columns
    assert len(semantic_tags_df.columns) == 2

    logical_types_df = sample_df.ww.describe([Datetime, BooleanNullable])
    assert set(logical_types_df.columns) == {
        "signup_date",
        "is_registered",
        "datetime_with_NaT",
    }

    multi_params_df = sample_df.ww.describe(["age", "tag1", Datetime])
    expected = ["full_name", "age", "signup_date", "datetime_with_NaT"]
    for col_name in expected:
        assert col_name in multi_params_df.columns
    multi_params_df["full_name"].equals(col_name_df["full_name"])
    multi_params_df["full_name"].equals(sample_df.ww.describe()["full_name"])


def test_describe_numeric_all_nans():
    df = pd.DataFrame({"nulls": [np.nan] * 5})
    logical_types = ["double", "integer_nullable"]

    for logical_type in logical_types:
        df.ww.init(logical_types={"nulls": logical_type})
        stats = df.ww.describe_dict(extra_stats=True)
        assert pd.isnull(stats["nulls"]["max"])
        assert pd.isnull(stats["nulls"]["min"])
        assert pd.isnull(stats["nulls"]["mean"])
        assert pd.isnull(stats["nulls"]["std"])
        assert stats["nulls"]["nan_count"] == 5
        assert stats["nulls"]["histogram"] == []
        assert stats["nulls"]["top_values"] == []


def test_pandas_nullable_integer_quantile_fix():
    """Should fail when https://github.com/pandas-dev/pandas/issues/42626 gets fixed"""
    if pd.__version__ not in ["1.3.0", "1.3.1"]:  # pragma: no cover
        pytest.skip("Bug only exists on pandas version 1.3.0 and 1.3.1")
    series = pd.Series([1, 2, 3], dtype="Int64")
    error_message = "cannot safely cast non-equivalent object to int64"
    with pytest.raises(TypeError, match=error_message):
        series.quantile([0.75])


def test_describe_with_no_match(sample_df):
    sample_df.ww.init()
    df = sample_df.ww.describe(include=["wrongname"])
    assert df.empty


<<<<<<< HEAD
def test_describe_add_result_callback(describe_df):
    describe_df.ww.init(index="index_col")

    class MockAddResultCallback:
        def __init__(self):
            self.results_so_far = []
            self.most_recent_calculation = []

        def __call__(self, results_so_far, most_recent_calculations):
            self.results_so_far.append(results_so_far)
            self.most_recent_calculation.append(most_recent_calculations)

    mock_add_result_callback = MockAddResultCallback()

    description = describe_df.ww.describe(add_result_callback=mock_add_result_callback)
    index_order = [
        "physical_type",
        "logical_type",
        "semantic_tags",
        "count",
        "nunique",
        "nan_count",
        "mean",
        "mode",
        "std",
        "min",
        "first_quartile",
        "second_quartile",
        "third_quartile",
        "max",
        "num_true",
        "num_false",
    ]
    all_results = mock_add_result_callback.results_so_far
    actual_results = all_results[-1]
    actual_results = actual_results.reindex(index_order)
    actual_most_recent = mock_add_result_callback.most_recent_calculation

    pd.testing.assert_frame_equal(actual_results, description)
    # Spark df does not have timedelta column
    if _is_spark_dataframe(describe_df):
        assert len(all_results) == 8
    else:
        assert len(all_results) == 9
    assert actual_most_recent[0].name == "boolean_col"
    assert actual_most_recent[-1].name == "unknown_col"


def test_describe_callback(describe_df):
=======
def test_describe_callback(describe_df, mock_callback):
>>>>>>> 3ab42250
    describe_df.ww.init(index="index_col")

    describe_df.ww.describe(callback=mock_callback)

    assert mock_callback.unit == "calculations"
    # Spark df does not have timedelta column
    if _is_spark_dataframe(describe_df):
        ncalls = 10
    else:
        ncalls = 11

    assert len(mock_callback.progress_history) == ncalls

    # First call should be 1 unit complete
    assert mock_callback.progress_history[0] == 1
    # After second call should be 2 unit complete
    assert mock_callback.progress_history[1] == 2

    # Should be ncalls at end with a positive elapsed time
    assert mock_callback.total == ncalls
    assert mock_callback.total_update == ncalls
    assert mock_callback.progress_history[-1] == ncalls
    assert mock_callback.total_elapsed_time > 0


def test_describe_dict_extra_stats(describe_df):
    describe_df = describe_df.drop(
        columns=[
            "boolean_col",
            "natural_language_col",
            "formatted_datetime_col",
            "timedelta_col",
            "latlong_col",
        ]
    )
    describe_df["nullable_integer_col"] = describe_df["numeric_col"]
    describe_df["integer_col"] = describe_df["numeric_col"].fillna(0)
    describe_df["small_range_col"] = describe_df["numeric_col"].fillna(0) // 10
    describe_df["small_range_col_ints_as_double"] = (
        describe_df["numeric_col"].fillna(0) // 10.0
    )
    describe_df["small_range_col_double_not_valid"] = (
        describe_df["numeric_col"].fillna(0) / 10
    )

    ltypes = {
        "category_col": "Categorical",
        "datetime_col": "Datetime",
        "numeric_col": "Double",
        "nullable_integer_col": "IntegerNullable",
        "integer_col": "Integer",
        "small_range_col": "Integer",
        "small_range_col_ints_as_double": "Double",
        "small_range_col_double_not_valid": "Double",
    }
    describe_df.ww.init(index="index_col", logical_types=ltypes)
    desc_dict = describe_df.ww.describe_dict(extra_stats=True)

    # category columns should have top_values
    assert isinstance(desc_dict["category_col"]["top_values"], list)
    assert desc_dict["category_col"].get("histogram") is None
    assert desc_dict["category_col"].get("recent_values") is None

    # datetime columns should have recent_values
    assert isinstance(desc_dict["datetime_col"]["recent_values"], list)
    assert desc_dict["datetime_col"].get("histogram") is None
    assert desc_dict["datetime_col"].get("top_values") is None

    # numeric columns should have histogram
    for col in [
        "numeric_col",
        "nullable_integer_col",
        "integer_col",
        "small_range_col",
        "small_range_col_ints_as_double",
        "small_range_col_double_not_valid",
    ]:
        assert isinstance(desc_dict[col]["histogram"], list)
        assert desc_dict[col].get("recent_values") is None
        if col in {"small_range_col", "small_range_col_ints_as_double"}:
            # If values are in a narrow range, top values should be present
            assert isinstance(desc_dict[col]["top_values"], list)
        else:
            assert desc_dict[col].get("top_values") is None


@patch.object(
    sys.modules["woodwork.statistics_utils._get_describe_dict"],
    "_get_numeric_value_counts_in_range",
)
def test_describe_dict_extra_stats_overflow_range(
    mock_get_numeric_value_counts_in_range, describe_df
):
    df = pd.DataFrame(
        {
            "large_range": [-9215883799005046784, 0, 1, 9223177510267041793],
            "large_nums": [97896598486960007123867158471523621205853924, 0, 1, 2],
        }
    )
    df.ww.init()

    assert not mock_get_numeric_value_counts_in_range.called

    # Confirm we don't make it inside the block that calls _get_numeric_value_counts_in_range,
    # since that would still have an overflow error. This is okay, because when the range is so
    # large that it causes overflow errors, it'd be absurd for there to be more bins such that
    # we should go into that block of code
    df.ww.describe_dict(extra_stats=True)
    assert not mock_get_numeric_value_counts_in_range.called

    # Confirm we actually have the ability to make it into that block
    describe_df["small_range_col"] = describe_df["numeric_col"].fillna(0) // 10
    describe_df.ww.init(index="index_col")
    describe_df.ww.describe_dict(extra_stats=True)
    assert mock_get_numeric_value_counts_in_range.called


def test_value_counts(categorical_df):
    logical_types = {
        "ints": IntegerNullable,
        "categories1": Categorical,
        "bools": Boolean,
        "categories2": Categorical,
        "categories3": Categorical,
    }
    categorical_df.ww.init(logical_types=logical_types)
    val_cts = categorical_df.ww.value_counts()
    for col in categorical_df.ww.columns:
        if col in ["ints", "bools"]:
            assert col not in val_cts
        else:
            assert col in val_cts

    expected_cat1 = [
        {"value": 200, "count": 4},
        {"value": 100, "count": 3},
        {"value": 1, "count": 2},
        {"value": 3, "count": 1},
    ]
    nan = np.nan
    # Spark converts numeric categories to strings, so we need to update the expected values for this
    # Spark will result in `None` instead of `np.nan` in categorical columns
    if _is_spark_dataframe(categorical_df):
        updated_results = []
        for items in expected_cat1:
            updated_results.append(
                {k: (str(v) if k == "value" else v) for k, v in items.items()}
            )
        expected_cat1 = updated_results
        nan = pd.NA

    assert val_cts["categories1"] == expected_cat1
    assert val_cts["categories2"] == [
        {"value": nan, "count": 6},
        {"value": "test", "count": 3},
        {"value": "test2", "count": 1},
    ]
    assert val_cts["categories3"] == [
        {"value": nan, "count": 7},
        {"value": "test", "count": 3},
    ]

    val_cts_descending = categorical_df.ww.value_counts(ascending=True)
    for col, vals in val_cts_descending.items():
        for i in range(len(vals)):
            assert vals[i]["count"] == val_cts[col][-i - 1]["count"]

    val_cts_dropna = categorical_df.ww.value_counts(dropna=True)
    assert val_cts_dropna["categories3"] == [{"value": "test", "count": 3}]

    val_cts_2 = categorical_df.ww.value_counts(top_n=2)
    for col in val_cts_2:
        assert len(val_cts_2[col]) == 2


def test_datetime_get_recent_value_counts():
    times = pd.Series(
        [
            datetime(2019, 2, 2, 1, 10, 0, 1),
            datetime(2019, 4, 2, 2, 20, 1, 0),
            datetime(2019, 3, 1, 3, 30, 1, 0),
            datetime(2019, 5, 1, 4, 40, 1, 0),
            datetime(2019, 1, 1, 5, 50, 1, 0),
            datetime(2019, 4, 2, 6, 10, 1, 0),
            datetime(2019, 4, 2, 7, 20, 1, 0),
            datetime(2019, 5, 1, 8, 30, 0, 0),
            pd.NaT,
        ]
    )
    values = _get_recent_value_counts(times, num_x=3)
    expected_values = [
        {"value": datetime(2019, 4, 2).date(), "count": 3},
        {"value": datetime(2019, 5, 1).date(), "count": 2},
        {"value": datetime(2019, 3, 1).date(), "count": 1},
    ]
    assert values == expected_values


def test_numeric_histogram():
    column = pd.Series(np.random.randn(1000))
    column.append(pd.Series([np.nan, " ", "test"]))
    bins = 7
    values = _get_histogram_values(column, bins=bins)
    assert len(values) == bins
    total = 0
    for info in values:
        assert "bins" in info
        assert len(info["bins"]) == 2
        assert isinstance(info["bins"][0], float)
        assert isinstance(info["bins"][1], float)
        assert "frequency" in info
        freq = info["frequency"]
        total += freq
    assert total == 1000


@pytest.mark.parametrize(
    "input_series, expected",
    [
        (
            ["a", "b", "b", "c", "c", "c", np.nan],
            [
                {"value": "c", "count": 3},
                {"value": "b", "count": 2},
                {"value": "a", "count": 1},
            ],
        ),
        (
            [1, 2, 2, 3],
            [
                {"value": 2, "count": 2},
                {"value": 1, "count": 1},
                {"value": 3, "count": 1},
            ],
        ),
    ],
)
def test_get_top_values_categorical(input_series, expected):
    column = pd.Series(input_series)
    top_values = _get_top_values_categorical(column, 10)
    assert top_values == expected


@pytest.mark.parametrize(
    "input_series, expected",
    [
        (
            pd.Series([1, 2, 2, 3, 3, 3, pd.NA], dtype="Int64"),
            [
                {"value": 3, "count": 3},
                {"value": 2, "count": 2},
                {"value": 1, "count": 1},
                {"value": 0, "count": 0},
            ],
        ),
        (
            pd.Series([1, 2, 2, 3], dtype="int64"),
            [
                {"value": 2, "count": 2},
                {"value": 1, "count": 1},
                {"value": 3, "count": 1},
                {"value": 0, "count": 0},
            ],
        ),
    ],
)
def test_get_numeric_value_counts_in_range(input_series, expected):
    column = input_series
    top_values = _get_numeric_value_counts_in_range(column, range(4))
    assert top_values == expected


def test_box_plot_outliers(outliers_df):
    outliers_series = outliers_df["has_outliers"]
    outliers_series.ww.init()

    no_outliers_series = outliers_df["no_outliers"]
    no_outliers_series.ww.init()

    has_outliers_dict = outliers_series.ww.box_plot_dict()
    assert has_outliers_dict["low_bound"] == 8.125
    assert has_outliers_dict["high_bound"] == 83.125
    assert has_outliers_dict["quantiles"] == {
        0.0: -16.0,
        0.25: 36.25,
        0.5: 42.0,
        0.75: 55.0,
        1.0: 93.0,
    }
    assert has_outliers_dict["low_values"] == [-16]
    assert has_outliers_dict["high_values"] == [93]
    assert has_outliers_dict["low_indices"] == [3]
    assert has_outliers_dict["high_indices"] == [0]

    no_outliers_dict = no_outliers_series.ww.box_plot_dict()

    # Since there are no outliers, the the low bound is the min value
    # and the high bound is the max value
    assert no_outliers_dict["low_bound"] == 23.0
    assert no_outliers_dict["high_bound"] == 60.0
    assert no_outliers_dict["quantiles"] == {
        0.0: 23.0,
        0.25: 36.25,
        0.5: 42.0,
        0.75: 55.0,
        1.0: 60.0,
    }
    assert no_outliers_dict["low_values"] == []
    assert no_outliers_dict["high_values"] == []
    assert no_outliers_dict["low_indices"] == []
    assert no_outliers_dict["high_indices"] == []


def test_box_plot_outliers_with_quantiles(outliers_df):
    outliers_series = outliers_df["has_outliers"]
    outliers_series.ww.init()

    no_outliers_series = outliers_df["no_outliers"]
    no_outliers_series.ww.init()

    has_outliers_dict = outliers_series.ww.box_plot_dict(
        quantiles={0.0: -16.0, 0.25: 36.25, 0.5: 42.0, 0.75: 55.0, 1.0: 93.0}
    )
    assert has_outliers_dict["low_bound"] == 8.125
    assert has_outliers_dict["high_bound"] == 83.125
    assert has_outliers_dict["quantiles"] == {
        0.0: -16.0,
        0.25: 36.25,
        0.5: 42.0,
        0.75: 55.0,
        1.0: 93.0,
    }
    assert has_outliers_dict["low_values"] == [-16]
    assert has_outliers_dict["high_values"] == [93]
    assert has_outliers_dict["low_indices"] == [3]
    assert has_outliers_dict["high_indices"] == [0]

    no_outliers_dict = no_outliers_series.ww.box_plot_dict(
        quantiles={0.0: 23.0, 0.25: 36.25, 0.5: 42.0, 0.75: 55.0, 1.0: 60.0}
    )

    assert no_outliers_dict["low_bound"] == 23.0
    assert no_outliers_dict["high_bound"] == 60.0
    assert no_outliers_dict["quantiles"] == {
        0.0: 23.0,
        0.25: 36.25,
        0.5: 42.0,
        0.75: 55.0,
        1.0: 60.0,
    }
    assert no_outliers_dict["low_values"] == []
    assert no_outliers_dict["high_values"] == []
    assert no_outliers_dict["low_indices"] == []
    assert no_outliers_dict["high_indices"] == []


def test_get_outliers_for_column_with_nans(outliers_df):
    contains_nans_series = outliers_df["has_outliers_with_nans"]
    contains_nans_series.ww.init()

    box_plot_dict = contains_nans_series.ww.box_plot_dict()

    assert box_plot_dict["low_bound"] == 4.5
    assert box_plot_dict["high_bound"] == 88.5
    assert box_plot_dict["quantiles"] == {
        0.0: -16.0,
        0.25: 36.0,
        0.5: 42.0,
        0.75: 57.0,
        1.0: 93.0,
    }
    assert box_plot_dict["low_values"] == [-16]
    assert box_plot_dict["high_values"] == [93]
    assert box_plot_dict["low_indices"] == [3]
    assert box_plot_dict["high_indices"] == [5]


def test_box_plot_on_non_numeric_col(outliers_df):
    error = "Cannot calculate box plot statistics for non-numeric column"

    non_numeric_series = init_series(
        outliers_df["non_numeric"], logical_type="Categorical"
    )
    with pytest.raises(TypeError, match=error):
        non_numeric_series.ww.box_plot_dict()

    wrong_dtype_series = init_series(
        outliers_df["has_outliers"], logical_type="Categorical"
    )
    with pytest.raises(TypeError, match=error):
        wrong_dtype_series.ww.box_plot_dict()


def test_box_plot_with_fully_null_col(outliers_df):
    fully_null_double_series = init_series(outliers_df["nans"], logical_type="Double")

    box_plot_dict = fully_null_double_series.ww.box_plot_dict()
    check_empty_box_plot_dict(box_plot_dict)

    box_plot_dict = fully_null_double_series.ww.box_plot_dict(
        quantiles={0.25: 1, 0.75: 10}
    )
    check_empty_box_plot_dict(box_plot_dict)

    fully_null_int_series = init_series(
        outliers_df["nans"], logical_type="IntegerNullable"
    )
    box_plot_dict = fully_null_int_series.ww.box_plot_dict()
    check_empty_box_plot_dict(box_plot_dict)

    fully_null_categorical_series = init_series(
        outliers_df["nans"], logical_type="Categorical"
    )
    error = "Cannot calculate box plot statistics for non-numeric column"
    with pytest.raises(TypeError, match=error):
        fully_null_categorical_series.ww.box_plot_dict()


def test_box_plot_with_empty_col(outliers_df):
    series = outliers_df["nans"].dropna()

    fully_null_double_series = init_series(series, logical_type="Double")

    box_plot_dict = fully_null_double_series.ww.box_plot_dict()
    check_empty_box_plot_dict(box_plot_dict)

    box_plot_dict = fully_null_double_series.ww.box_plot_dict(
        quantiles={0.25: 1, 0.75: 10}
    )
    check_empty_box_plot_dict(box_plot_dict)

    fully_null_int_series = init_series(series, logical_type="IntegerNullable")
    box_plot_dict = fully_null_int_series.ww.box_plot_dict()
    check_empty_box_plot_dict(box_plot_dict)

    fully_null_categorical_series = init_series(series, logical_type="Categorical")
    error = "Cannot calculate box plot statistics for non-numeric column"
    with pytest.raises(TypeError, match=error):
        fully_null_categorical_series.ww.box_plot_dict()


def test_box_plot_different_quantiles(outliers_df):
    has_outliers_series = outliers_df["has_outliers"]
    has_outliers_series.ww.init()

    # No quantiles passed in - they all get calculated
    box_plot_info = has_outliers_series.ww.box_plot_dict()

    assert set(box_plot_info.keys()) == {
        "low_bound",
        "high_bound",
        "quantiles",
        "low_values",
        "high_values",
        "low_indices",
        "high_indices",
    }
    assert box_plot_info["low_bound"] == 8.125
    assert box_plot_info["high_bound"] == 83.125
    assert len(box_plot_info["quantiles"]) == 5
    assert len(box_plot_info["high_values"]) == 1
    assert len(box_plot_info["low_values"]) == 1

    # The minimum required quantiles passed in with outliers present
    partial_quantiles = {0.0: -16, 0.25: 36.25, 0.75: 55.0, 1.0: 93}
    box_plot_info = has_outliers_series.ww.box_plot_dict(quantiles=partial_quantiles)

    assert set(box_plot_info.keys()) == {
        "low_bound",
        "high_bound",
        "quantiles",
        "low_values",
        "high_values",
        "low_indices",
        "high_indices",
    }
    assert box_plot_info["low_bound"] == 8.125
    assert box_plot_info["high_bound"] == 83.125
    assert len(box_plot_info["quantiles"]) == 4
    assert len(box_plot_info["high_values"]) == 1
    assert len(box_plot_info["low_values"]) == 1

    # The minimum required quantiles passed in without outliers present
    no_outliers_series = outliers_df["no_outliers"]
    no_outliers_series.ww.init()
    partial_quantiles = {0.0: 23.0, 0.25: 36.25, 0.75: 55.0, 1.0: 60.0}
    box_plot_info = no_outliers_series.ww.box_plot_dict(quantiles=partial_quantiles)

    assert set(box_plot_info.keys()) == {
        "low_bound",
        "high_bound",
        "quantiles",
        "low_values",
        "high_values",
        "low_indices",
        "high_indices",
    }
    assert box_plot_info["low_bound"] == 23.0
    assert box_plot_info["high_bound"] == 60.0
    assert len(box_plot_info["quantiles"]) == 4
    assert len(box_plot_info["high_values"]) == 0
    assert len(box_plot_info["low_values"]) == 0


def test_box_plot_quantiles_errors(outliers_df):
    series = outliers_df["has_outliers"]
    series.ww.init()

    error = re.escape(
        "Input quantiles do not contain the minimum necessary quantiles for box plot calculation: "
        "0.0 (the minimum value), 0.25 (the first quartile), 0.75 (the third quartile), and 1.0 (the maximum value)."
    )

    partial_quantiles = {0.25: 36.25, 0.75: 20, 1.0: 90}
    with pytest.raises(ValueError, match=error):
        series.ww.box_plot_dict(quantiles=partial_quantiles)

    empty_quantiles = {}
    with pytest.raises(ValueError, match=error):
        series.ww.box_plot_dict(quantiles=empty_quantiles)

    error = "quantiles must be a dictionary."
    with pytest.raises(TypeError, match=error):
        series.ww.box_plot_dict(quantiles=1)


def test_box_plot_optional_return_values(outliers_df):
    has_outliers_series = outliers_df["has_outliers"]
    has_outliers_series.ww.init()

    has_outliers_box_plot_info_without_optional = has_outliers_series.ww.box_plot_dict(
        include_indices_and_values=False
    )
    has_outliers_box_plot_info_with_optional = has_outliers_series.ww.box_plot_dict(
        include_indices_and_values=True
    )

    assert {"low_bound", "high_bound", "quantiles"} == set(
        has_outliers_box_plot_info_without_optional.keys()
    )
    assert {
        "low_bound",
        "high_bound",
        "quantiles",
        "low_values",
        "high_values",
        "low_indices",
        "high_indices",
    } == set(has_outliers_box_plot_info_with_optional.keys())

    no_outliers_series = outliers_df["no_outliers"]
    no_outliers_series.ww.init()

    no_outliers_box_plot_info_without_optional = no_outliers_series.ww.box_plot_dict(
        include_indices_and_values=False
    )
    no_outliers_box_plot_info_with_optional = no_outliers_series.ww.box_plot_dict(
        include_indices_and_values=True
    )

    assert {"low_bound", "high_bound", "quantiles"} == set(
        no_outliers_box_plot_info_without_optional.keys()
    )
    assert {
        "low_bound",
        "high_bound",
        "quantiles",
        "low_values",
        "high_values",
        "low_indices",
        "high_indices",
    } == set(no_outliers_box_plot_info_with_optional.keys())


@patch.object(
    sys.modules["woodwork.statistics_utils._infer_temporal_frequencies"],
    "infer_frequency",
)
@pytest.mark.parametrize(
    "expected_call_args",
    [{}, {"debug": True}, {"temporal_columns": ["2D_freq", "3M_freq"]}],
)
def test_infer_temporal_frequencies(
    infer_frequency, expected_call_args, datetime_freqs_df_pandas
):

    # TODO: Add support for Dask and Spark DataFrames
    datetime_freqs_df_pandas.ww.init()

    datetime_freqs_df_pandas.ww.infer_temporal_frequencies(**expected_call_args)

    expected_call_count = (
        len(expected_call_args["temporal_columns"])
        if "temporal_columns" in expected_call_args
        else 7
    )

    assert infer_frequency.called
    assert infer_frequency.call_count == expected_call_count

    actual_call_args = infer_frequency.call_args[1]

    window_length = config.get_option("frequence_inference_window_length")
    threshold = config.get_option("frequence_inference_threshold")

    expected_debug_flag = (
        expected_call_args["debug"] if "debug" in expected_call_args else False
    )

    assert actual_call_args["debug"] == expected_debug_flag
    assert actual_call_args["window_length"] == window_length
    assert actual_call_args["threshold"] == threshold


def test_infer_temporal_frequencies_with_columns(datetime_freqs_df_pandas):
    datetime_freqs_df_pandas.ww.init(time_index="2D_freq")

    frequency_dict = datetime_freqs_df_pandas.ww.infer_temporal_frequencies(
        temporal_columns=[datetime_freqs_df_pandas.ww.time_index]
    )
    assert len(frequency_dict) == 1
    assert frequency_dict["2D_freq"] == "2D"

    empty_frequency_dict = datetime_freqs_df_pandas.ww.infer_temporal_frequencies(
        temporal_columns=[]
    )
    assert len(empty_frequency_dict) == 0


def test_infer_temporal_frequencies_errors(datetime_freqs_df_pandas):
    datetime_freqs_df_pandas.ww.init()

    error = "Column not_present not found in dataframe."
    with pytest.raises(ValueError, match=error):
        datetime_freqs_df_pandas.ww.infer_temporal_frequencies(
            temporal_columns=["2D_freq", "not_present"]
        )

    error = "Cannot determine frequency for column ints with logical type Integer"
    with pytest.raises(TypeError, match=error):
        datetime_freqs_df_pandas.ww.infer_temporal_frequencies(
            temporal_columns=["1d_skipped_one_freq", "ints"]
        )


@pytest.mark.parametrize(
    ("measures", "expected"),
    [
        ("pearson", (["pearson"], ["pearson"], False)),
        (["pearson"], (["pearson"], ["pearson"], False)),
        ("mutual_info", (["mutual_info"], ["mutual_info"], False)),
        (["mutual_info"], (["mutual_info"], ["mutual_info"], False)),
        ("max", (["max"], ["pearson", "mutual_info"], True)),
        (["max"], (["max"], ["pearson", "mutual_info"], True)),
        ("all", (["max", "pearson", "mutual_info"], ["pearson", "mutual_info"], True)),
        (
            ["all"],
            (["max", "pearson", "mutual_info"], ["pearson", "mutual_info"], True),
        ),
        (
            ["mutual_info", "pearson"],
            (["mutual_info", "pearson"], ["pearson", "mutual_info"], False),
        ),
        (["pearson", "max"], (["pearson", "max"], ["pearson", "mutual_info"], True)),
        (
            ["max", "pearson", "mutual_info"],
            (["max", "pearson", "mutual_info"], ["pearson", "mutual_info"], True),
        ),
    ],
)
def test_parse_measures_valid(measures, expected):
    _measures, _calc_order, _calc_max = _parse_measures(measures)
    assert _measures == expected[0]
    assert _calc_order == expected[1]
    assert _calc_max == expected[2]


def test_parse_measures_warns():
    warning = "additional measures to 'all' measure found; 'all' should be used alone"
    with pytest.warns(ParametersIgnoredWarning, match=warning):
        _measures, _calc_order, _calc_max = _parse_measures(["pearson", "all"])
    assert _measures == ["max", "pearson", "mutual_info"]
    assert _calc_order == ["pearson", "mutual_info"]
    assert _calc_max


def test_parse_measures_wrong_input_types():
    msg = "Supplied measure 2 is not a string"
    with pytest.raises(TypeError, match=msg):
        _parse_measures(2)


def test_parse_measures_empty():
    msg = "No measures supplied"
    with pytest.raises(ValueError, match=msg):
        _parse_measures([])


def test_parse_measures_bad_string():
    msg = "Unrecognized dependence measure ruler"
    with pytest.raises(ValueError, match=msg):
        _parse_measures(["mutual_info", "ruler"])<|MERGE_RESOLUTION|>--- conflicted
+++ resolved
@@ -1102,7 +1102,6 @@
     assert df.empty
 
 
-<<<<<<< HEAD
 def test_describe_add_result_callback(describe_df):
     describe_df.ww.init(index="index_col")
 
@@ -1151,10 +1150,7 @@
     assert actual_most_recent[-1].name == "unknown_col"
 
 
-def test_describe_callback(describe_df):
-=======
 def test_describe_callback(describe_df, mock_callback):
->>>>>>> 3ab42250
     describe_df.ww.init(index="index_col")
 
     describe_df.ww.describe(callback=mock_callback)
