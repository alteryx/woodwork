--- conflicted
+++ resolved
@@ -1385,17 +1385,12 @@
     } == set(no_outliers_box_plot_info_with_optional.keys())
 
 
-<<<<<<< HEAD
 @patch.object(
     sys.modules["woodwork.statistics_utils._infer_temporal_frequencies"],
     "infer_frequency",
 )
 def test_infer_temporal_frequencies(infer_frequency, datetime_freqs_df_pandas):
     # TODO: Add support for Dask and Koalas DataFrames
-=======
-def test_infer_temporal_frequencies(datetime_freqs_df_pandas):
-    # TODO: Add support for Dask and Spark DataFrames
->>>>>>> 53a1b0a1
     datetime_freqs_df_pandas.ww.init()
 
     datetime_freqs_df_pandas.ww.infer_temporal_frequencies()
