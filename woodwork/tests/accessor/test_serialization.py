--- conflicted
+++ resolved
@@ -50,16 +50,12 @@
             'cat_values': [33, 57],
             'cat_dtype': 'int64'
         }
-<<<<<<< HEAD
         cat_type_dict = {
             'type': 'category',
             'cat_values': ['a', 'b', 'c'],
             'cat_dtype': 'object'
         }
-    elif ks and isinstance(sample_df, ks.DataFrame):
-=======
     elif _is_koalas_dataframe(sample_df):
->>>>>>> c01aa426
         table_type = 'koalas'
         age_cat_type_dict = {
             'type': 'string'
