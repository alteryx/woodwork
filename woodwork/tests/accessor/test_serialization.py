--- conflicted
+++ resolved
@@ -267,7 +267,6 @@
     assert latlong_df.ww.schema == deserialized_df.ww.schema
 
 
-<<<<<<< HEAD
 def test_to_arrow(sample_df, tmpdir):
     if not isinstance(sample_df, pd.DataFrame):
         pytest.xfail('Arrow IPC format (Feather) not supported on Dask or Koalas')
@@ -289,7 +288,8 @@
     pd.testing.assert_frame_equal(to_pandas(latlong_df, index=latlong_df.ww.index, sort_index=True),
                                   to_pandas(deserialized_df, index=deserialized_df.ww.index, sort_index=True))
     assert latlong_df.ww.schema == deserialized_df.ww.schema
-=======
+
+
 def test_categorical_dtype_serialization(serialize_df, tmpdir):
     ltypes = {
         'cat_int': Categorical,
@@ -312,7 +312,6 @@
         pd.testing.assert_frame_equal(to_pandas(deserialized_df, index=deserialized_df.ww.index, sort_index=True),
                                       to_pandas(df, index=df.ww.index, sort_index=True))
         assert deserialized_df.ww.schema == df.ww.schema
->>>>>>> 6763b0a8
 
 
 @pytest.fixture
