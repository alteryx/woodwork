import json
import os
import shutil
from unittest.mock import patch

import boto3
import pandas as pd
import pytest

from woodwork.accessor_utils import _is_dask_dataframe, _is_spark_dataframe
from woodwork.deserialize import from_disk, read_woodwork_table
from woodwork.deserializers.deserializer_base import _check_schema_version
from woodwork.exceptions import (
    OutdatedSchemaWarning,
    UpgradeSchemaWarning,
    WoodworkFileExistsError,
    WoodworkNotInitError,
)
from woodwork.logical_types import Categorical, Ordinal
from woodwork.serializers import get_serializer
from woodwork.serializers.serializer_base import SCHEMA_VERSION
from woodwork.tests.testing_utils import to_pandas

BUCKET_NAME = "test-bucket"
WRITE_KEY_NAME = "test-key"
TEST_S3_URL = "s3://{}/{}".format(BUCKET_NAME, WRITE_KEY_NAME)
TEST_FILE = "test_serialization_woodwork_table_schema_{}.tar".format(SCHEMA_VERSION)
S3_URL = "s3://woodwork-static/" + TEST_FILE
URL = "https://woodwork-static.s3.amazonaws.com/" + TEST_FILE
TEST_KEY = "test_access_key_es"


def xfail_tmp_disappears(dataframe):
    # TODO: tmp file disappears after deserialize step, cannot check equality with Dask
    if not isinstance(dataframe, pd.DataFrame):
        pytest.xfail(
            "tmp file disappears after deserialize step, cannot check equality with Dask"
        )


def test_error_before_table_init(sample_df, tmpdir):
    error_message = "Woodwork not initialized for this DataFrame. Initialize by calling DataFrame.ww.init"

    with pytest.raises(WoodworkNotInitError, match=error_message):
        sample_df.ww.to_dictionary()

    with pytest.raises(WoodworkNotInitError, match=error_message):
        sample_df.ww.to_disk(str(tmpdir), format="csv")


def test_to_dictionary(sample_df):
    if _is_dask_dataframe(sample_df):
        table_type = "dask"
        age_cat_type_dict = {
            "type": "category",
            "cat_values": [25, 33, 57],
            "cat_dtype": "int64",
        }
        cat_type_dict = {
            "type": "category",
            "cat_values": ["a", "b", "c"],
            "cat_dtype": "object",
        }
    elif _is_spark_dataframe(sample_df):
        table_type = "spark"
        age_cat_type_dict = {"type": "string"}
        cat_type_dict = {"type": "string"}
    else:
        table_type = "pandas"
        age_cat_type_dict = {
            "type": "category",
            "cat_values": [25, 33, 57],
            "cat_dtype": "int64",
        }
        cat_type_dict = {
            "type": "category",
            "cat_values": ["a", "b", "c"],
            "cat_dtype": "object",
        }

    int_val = "int64"
    nullable_int_val = "Int64"
    string_val = "string"
    bool_val = "boolean"
    double_val = "float64"

    expected = {
        "schema_version": SCHEMA_VERSION,
        "name": "test_data",
        "index": "id",
        "time_index": None,
        "column_typing_info": [
            {
                "name": "id",
                "ordinal": 0,
                "use_standard_tags": True,
                "logical_type": {"parameters": {}, "type": "Integer"},
                "physical_type": {"type": int_val},
                "semantic_tags": ["index", "tag1"],
                "description": None,
                "origin": None,
                "metadata": {"is_sorted": True},
            },
            {
                "name": "full_name",
                "ordinal": 1,
                "use_standard_tags": True,
                "logical_type": {"parameters": {}, "type": "Unknown"},
                "physical_type": {"type": string_val},
                "semantic_tags": [],
                "description": None,
                "origin": None,
                "metadata": {},
            },
            {
                "name": "email",
                "ordinal": 2,
                "use_standard_tags": True,
                "logical_type": {"parameters": {}, "type": "EmailAddress"},
                "physical_type": {"type": string_val},
                "semantic_tags": [],
                "description": None,
                "origin": None,
                "metadata": {},
            },
            {
                "name": "phone_number",
                "ordinal": 3,
                "use_standard_tags": True,
                "logical_type": {"parameters": {}, "type": "PhoneNumber"},
                "physical_type": {"type": string_val},
                "semantic_tags": [],
                "description": None,
                "origin": "base",
                "metadata": {},
            },
            {
                "name": "age",
                "ordinal": 4,
                "use_standard_tags": True,
                "logical_type": {
                    "parameters": {"order": [25, 33, 57]},
                    "type": "Ordinal",
                },
                "physical_type": age_cat_type_dict,
                "semantic_tags": ["category"],
                "description": "age of the user",
                "origin": "base",
                "metadata": {"interesting_values": [33, 57]},
            },
            {
                "name": "signup_date",
                "ordinal": 5,
                "use_standard_tags": True,
                "logical_type": {
                    "parameters": {"datetime_format": None},
                    "type": "Datetime",
                },
                "physical_type": {"type": "datetime64[ns]"},
                "semantic_tags": [],
                "description": "original signup date",
                "origin": "engineered",
                "metadata": {},
            },
            {
                "name": "is_registered",
                "ordinal": 6,
                "use_standard_tags": True,
                "logical_type": {"parameters": {}, "type": "BooleanNullable"},
                "physical_type": {"type": bool_val},
                "semantic_tags": [],
                "description": None,
                "origin": None,
                "metadata": {},
            },
            {
                "name": "double",
                "ordinal": 7,
                "use_standard_tags": True,
                "logical_type": {"parameters": {}, "type": "Double"},
                "physical_type": {"type": double_val},
                "semantic_tags": ["numeric"],
                "description": None,
                "origin": None,
                "metadata": {},
            },
            {
                "name": "double_with_nan",
                "ordinal": 8,
                "use_standard_tags": True,
                "logical_type": {"parameters": {}, "type": "Double"},
                "physical_type": {"type": double_val},
                "semantic_tags": ["numeric"],
                "description": None,
                "origin": None,
                "metadata": {},
            },
            {
                "name": "integer",
                "ordinal": 9,
                "use_standard_tags": True,
                "logical_type": {"parameters": {}, "type": "Integer"},
                "physical_type": {"type": int_val},
                "semantic_tags": ["numeric"],
                "description": None,
                "origin": None,
                "metadata": {},
            },
            {
                "name": "nullable_integer",
                "ordinal": 10,
                "use_standard_tags": True,
                "logical_type": {"parameters": {}, "type": "IntegerNullable"},
                "physical_type": {"type": nullable_int_val},
                "semantic_tags": ["numeric"],
                "description": None,
                "origin": None,
                "metadata": {},
            },
            {
                "name": "boolean",
                "ordinal": 11,
                "use_standard_tags": True,
                "logical_type": {"parameters": {}, "type": "Boolean"},
                "physical_type": {"type": "bool"},
                "semantic_tags": [],
                "description": None,
                "origin": None,
                "metadata": {},
            },
            {
                "name": "categorical",
                "ordinal": 12,
                "use_standard_tags": True,
                "logical_type": {"parameters": {}, "type": "Categorical"},
                "physical_type": cat_type_dict,
                "semantic_tags": ["category"],
                "description": None,
                "origin": None,
                "metadata": {},
            },
            {
                "name": "datetime_with_NaT",
                "ordinal": 13,
                "use_standard_tags": True,
                "logical_type": {
                    "parameters": {"datetime_format": None},
                    "type": "Datetime",
                },
                "physical_type": {"type": "datetime64[ns]"},
                "semantic_tags": [],
                "description": None,
                "origin": None,
                "metadata": {},
            },
            {
                "name": "url",
                "ordinal": 14,
                "use_standard_tags": True,
                "logical_type": {"parameters": {}, "type": "URL"},
                "physical_type": {"type": string_val},
                "semantic_tags": [],
                "description": None,
                "origin": None,
                "metadata": {},
            },
            {
                "name": "ip_address",
                "ordinal": 15,
                "use_standard_tags": True,
                "logical_type": {"parameters": {}, "type": "IPAddress"},
                "physical_type": {"type": string_val},
                "semantic_tags": [],
                "description": None,
                "origin": None,
                "metadata": {},
            },
        ],
        "loading_info": {"table_type": table_type},
        "table_metadata": {"date_created": "11/16/20"},
    }
    sample_df.ww.init(
        name="test_data",
        index="id",
        semantic_tags={"id": "tag1"},
        logical_types={"age": Ordinal(order=[25, 33, 57])},
        table_metadata={"date_created": "11/16/20"},
        column_descriptions={
            "signup_date": "original signup date",
            "age": "age of the user",
        },
        column_origins={
            "phone_number": "base",
            "age": "base",
            "signup_date": "engineered",
        },
        column_metadata={
            "id": {"is_sorted": True},
            "age": {"interesting_values": [33, 57]},
        },
    )

    description = sample_df.ww.to_dictionary()
    assert description == expected


def test_unserializable_table(sample_df, tmpdir):
    sample_df.ww.init(
        table_metadata={"not_serializable": sample_df["is_registered"].dtype}
    )

    error = "Woodwork table is not json serializable. Check table and column metadata for values that may not be serializable."
    with pytest.raises(TypeError, match=error):
        sample_df.ww.to_disk(
            str(tmpdir), format="csv", encoding="utf-8", engine="python"
        )


def test_serialize_wrong_format(sample_df, tmpdir):
    error = "must be one of the following formats: csv, pickle, parquet"
    with pytest.raises(ValueError, match=error):
        get_serializer(format="test")


def test_to_csv(sample_df, tmpdir):
    if _is_dask_dataframe(sample_df):
        # Dask errors with pd.NA in some partitions, but not others
        sample_df["age"] = sample_df["age"].fillna(25)
    sample_df.ww.init(
        name="test_data",
        index="id",
        semantic_tags={"id": "tag1"},
        logical_types={"age": Ordinal(order=[25, 33, 57])},
        column_descriptions={
            "signup_date": "original signup date",
            "age": "age of the user",
        },
        column_origins={
            "phone_number": "base",
            "age": "base",
            "signup_date": "engineered",
        },
        column_metadata={
            "id": {"is_sorted": True},
            "age": {"interesting_values": [33, 57]},
        },
    )
    sample_df.ww.to_disk(str(tmpdir), format="csv", encoding="utf-8", engine="python")
    deserialized_df = read_woodwork_table(str(tmpdir))

    pd.testing.assert_frame_equal(
        to_pandas(deserialized_df, index=deserialized_df.ww.index, sort_index=True),
        to_pandas(sample_df, index=sample_df.ww.index, sort_index=True),
    )
    assert deserialized_df.ww.schema == sample_df.ww.schema


@pytest.mark.parametrize("format", ["csv", "parquet", "pickle"])
def test_to_disk_with_whitespace(whitespace_df, tmpdir, format):
    df = whitespace_df.copy()
    df.ww.init(index="id", logical_types={"comments": "NaturalLanguage"})
    if format == "pickle" and not isinstance(df, pd.DataFrame):
        msg = "DataFrame type not compatible with pickle serialization. Please serialize to another format."
        with pytest.raises(ValueError, match=msg):
            df.ww.to_disk(str(tmpdir), format="pickle")
    else:
        df.ww.to_disk(str(tmpdir), format=format)
        deserialized_df = read_woodwork_table(str(tmpdir))
        assert deserialized_df.ww.schema == df.ww.schema
        pd.testing.assert_frame_equal(
            to_pandas(deserialized_df, index=deserialized_df.ww.index, sort_index=True),
            to_pandas(df, index=df.ww.index, sort_index=True),
        )


def test_to_csv_use_standard_tags(sample_df, tmpdir):
    no_standard_tags_df = sample_df.copy()
    no_standard_tags_df.ww.init(use_standard_tags=False)

    no_standard_tags_df.ww.to_disk(
        str(tmpdir), format="csv", encoding="utf-8", engine="python"
    )
    deserialized_no_tags_df = read_woodwork_table(str(tmpdir))
    shutil.rmtree(str(tmpdir))

    standard_tags_df = sample_df.copy()
    standard_tags_df.ww.init(use_standard_tags=True)

    standard_tags_df.ww.to_disk(
        str(tmpdir), format="csv", encoding="utf-8", engine="python"
    )
    deserialized_tags_df = read_woodwork_table(str(tmpdir))
    shutil.rmtree(str(tmpdir))

    assert no_standard_tags_df.ww.schema != standard_tags_df.ww.schema

    assert deserialized_no_tags_df.ww.schema == no_standard_tags_df.ww.schema
    assert deserialized_tags_df.ww.schema == standard_tags_df.ww.schema


def test_deserialize_handles_indexes(sample_df, tmpdir):
    sample_df.ww.init(
        name="test_data",
        index="id",
        time_index="signup_date",
    )
    sample_df.ww.to_disk(str(tmpdir), format="csv")
    deserialized_df = read_woodwork_table(str(tmpdir))
    assert deserialized_df.ww.index == "id"
    assert deserialized_df.ww.time_index == "signup_date"


@pytest.mark.parametrize(
    "file_format", ["csv", "pickle", "parquet", "arrow", "feather", "orc"]
)
def test_to_disk(sample_df, tmpdir, file_format):
    if file_format in ("arrow", "feather") and not isinstance(sample_df, pd.DataFrame):
        pytest.xfail("Arrow IPC format (Feather) not supported on Dask or Spark")

    sample_df.ww.init(index="id")
    error_msg = None
    if file_format == "orc" and _is_dask_dataframe(sample_df):
        error_msg = "DataFrame type not compatible with orc serialization. Please serialize to another format."
        error_type = ValueError
    elif file_format == "pickle" and not isinstance(sample_df, pd.DataFrame):
        error_msg = "DataFrame type not compatible with pickle serialization. Please serialize to another format."
        error_type = ValueError

    if error_msg:
        with pytest.raises(error_type, match=error_msg):
            sample_df.ww.to_disk(str(tmpdir), format=file_format)
    else:
        sample_df.ww.to_disk(str(tmpdir), format=file_format)
        deserialized_df = read_woodwork_table(str(tmpdir))
        pd.testing.assert_frame_equal(
            to_pandas(sample_df, index=sample_df.ww.index, sort_index=True),
            to_pandas(deserialized_df, index=deserialized_df.ww.index, sort_index=True),
        )
        assert sample_df.ww.schema == deserialized_df.ww.schema


@pytest.mark.parametrize(
    "file_format", ["csv", "pickle", "parquet", "arrow", "feather", "orc"]
)
def test_to_disk_custom_data_filename(sample_df, tmpdir, file_format):
    if file_format in ("arrow", "feather") and not isinstance(sample_df, pd.DataFrame):
        pytest.xfail("Arrow IPC format (Feather) not supported on Dask or Spark")

    sample_df.ww.init(index="id")
    error_msg = None
    if file_format == "orc" and _is_dask_dataframe(sample_df):
        error_msg = "DataFrame type not compatible with orc serialization. Please serialize to another format."
        error_type = ValueError
    elif file_format == "pickle" and not isinstance(sample_df, pd.DataFrame):
        error_msg = "DataFrame type not compatible with pickle serialization. Please serialize to another format."
        error_type = ValueError
    elif file_format == "parquet" and _is_dask_dataframe(sample_df):
        error_msg = "Writing a Dask dataframe to parquet with a filename specified is not supported"
        error_type = ValueError
    elif file_format == "csv" and _is_spark_dataframe(sample_df):
        error_msg = "Writing a Spark dataframe to csv with a filename specified is not supported"
        error_type = ValueError
    elif file_format == "parquet" and _is_spark_dataframe(sample_df):
        error_msg = "Writing a Spark dataframe to parquet with a filename specified is not supported"
        error_type = ValueError

    data_filename = f"custom_data.{file_format}"
    filename_to_check = data_filename
    if _is_dask_dataframe(sample_df):
        data_filename = f"custom_data-*.{file_format}"
        filename_to_check = f"custom_data-0.{file_format}"

    if error_msg:
        with pytest.raises(error_type, match=error_msg):
            sample_df.ww.to_disk(
                path=str(tmpdir), format=file_format, filename=data_filename
            )
    else:
        sample_df.ww.to_disk(
            path=str(tmpdir), format=file_format, filename=data_filename
        )
        assert os.path.isfile(os.path.join(tmpdir, "data", filename_to_check))
        deserialized_df = read_woodwork_table(path=str(tmpdir), filename=data_filename)
        pd.testing.assert_frame_equal(
            to_pandas(sample_df, index=sample_df.ww.index, sort_index=True),
            to_pandas(deserialized_df, index=deserialized_df.ww.index, sort_index=True),
        )
        assert sample_df.ww.schema == deserialized_df.ww.schema


@pytest.mark.parametrize(
    "file_format", ["csv", "pickle", "parquet", "arrow", "feather", "orc"]
)
def test_to_disk_custom_typing_filename(sample_df, tmpdir, file_format):
    if file_format in ("arrow", "feather") and not isinstance(sample_df, pd.DataFrame):
        pytest.xfail("Arrow IPC format (Feather) not supported on Dask or Spark")

    sample_df.ww.init(index="id")
    error_msg = None
    if file_format == "orc" and _is_dask_dataframe(sample_df):
        error_msg = "DataFrame type not compatible with orc serialization. Please serialize to another format."
        error_type = ValueError
    elif file_format == "pickle" and not isinstance(sample_df, pd.DataFrame):
        error_msg = "DataFrame type not compatible with pickle serialization. Please serialize to another format."
        error_type = ValueError

    custom_typing_filename = "custom_typing_info.json"
    if error_msg:
        with pytest.raises(error_type, match=error_msg):
            sample_df.ww.to_disk(
                str(tmpdir),
                format=file_format,
                typing_info_filename=custom_typing_filename,
            )
    else:
        sample_df.ww.to_disk(
            str(tmpdir), format=file_format, typing_info_filename=custom_typing_filename
        )
        assert os.path.isfile(os.path.join(tmpdir, custom_typing_filename))
        deserialized_df = read_woodwork_table(
            str(tmpdir), typing_info_filename=custom_typing_filename
        )
        pd.testing.assert_frame_equal(
            to_pandas(sample_df, index=sample_df.ww.index, sort_index=True),
            to_pandas(deserialized_df, index=deserialized_df.ww.index, sort_index=True),
        )
        assert sample_df.ww.schema == deserialized_df.ww.schema


@pytest.mark.parametrize(
    "file_format", ["csv", "pickle", "parquet", "arrow", "feather", "orc"]
)
@pytest.mark.parametrize("data_subdirectory", ["custom_data_directory", None])
def test_to_disk_custom_data_subdirectory(
    sample_df, tmpdir, file_format, data_subdirectory
):
    if file_format in ("arrow", "feather") and not isinstance(sample_df, pd.DataFrame):
        pytest.xfail("Arrow IPC format (Feather) not supported on Dask or Spark")

    sample_df.ww.init(index="id")
    error_msg = None
    if file_format == "orc" and _is_dask_dataframe(sample_df):
        error_msg = "DataFrame type not compatible with orc serialization. Please serialize to another format."
        error_type = ValueError
    elif file_format == "pickle" and not isinstance(sample_df, pd.DataFrame):
        error_msg = "DataFrame type not compatible with pickle serialization. Please serialize to another format."
        error_type = ValueError

    if error_msg:
        with pytest.raises(error_type, match=error_msg):
            sample_df.ww.to_disk(
                str(tmpdir), format=file_format, data_subdirectory=data_subdirectory
            )
        shutil.rmtree(str(tmpdir))

    else:
        sample_df.ww.to_disk(
            str(tmpdir), format=file_format, data_subdirectory=data_subdirectory
        )
        if data_subdirectory:
            assert os.path.exists(os.path.join(tmpdir, data_subdirectory))
        deserialized_df = read_woodwork_table(
            str(tmpdir), data_subdirectory=data_subdirectory
        )
        pd.testing.assert_frame_equal(
            to_pandas(sample_df, index=sample_df.ww.index, sort_index=True),
            to_pandas(deserialized_df, index=deserialized_df.ww.index, sort_index=True),
        )
        assert sample_df.ww.schema == deserialized_df.ww.schema
        shutil.rmtree(str(tmpdir))


@pytest.mark.parametrize(
    "file_format", ["csv", "pickle", "parquet", "arrow", "feather", "orc"]
)
def test_to_disk_with_latlong(latlong_df, tmpdir, file_format):
    if file_format in ("arrow", "feather") and not isinstance(latlong_df, pd.DataFrame):
        pytest.xfail("Arrow IPC format (Feather) not supported on Dask or Spark")

    latlong_df.ww.init(logical_types={col: "LatLong" for col in latlong_df.columns})

    error_msg = None
    if file_format == "orc" and _is_dask_dataframe(latlong_df):
        error_msg = "DataFrame type not compatible with orc serialization. Please serialize to another format."
        error_type = ValueError
    elif file_format == "pickle" and not isinstance(latlong_df, pd.DataFrame):
        error_msg = "DataFrame type not compatible with pickle serialization. Please serialize to another format."
        error_type = ValueError

    if error_msg:
        with pytest.raises(error_type, match=error_msg):
            latlong_df.ww.to_disk(str(tmpdir), format=file_format)
    else:
        latlong_df.ww.to_disk(str(tmpdir), format=file_format)
        deserialized_df = read_woodwork_table(str(tmpdir))

        pd.testing.assert_frame_equal(
            to_pandas(latlong_df, index=latlong_df.ww.index, sort_index=True),
            to_pandas(deserialized_df, index=deserialized_df.ww.index, sort_index=True),
        )
        assert latlong_df.ww.schema == deserialized_df.ww.schema


def test_categorical_dtype_serialization(serialize_df, tmpdir):
    ltypes = {
        "cat_int": Categorical,
        "ord_int": Ordinal(order=[1, 2]),
        "cat_float": Categorical,
        "ord_float": Ordinal(order=[1.0, 2.0]),
        "cat_bool": Categorical,
        "ord_bool": Ordinal(order=[True, False]),
    }
    if isinstance(serialize_df, pd.DataFrame):
        formats = ["csv", "pickle", "parquet"]
    else:
        formats = ["csv"]

    for format in formats:
        df = serialize_df.copy()
        df.ww.init(index="id", logical_types=ltypes)
        df.ww.to_disk(str(tmpdir), format=format)
        deserialized_df = read_woodwork_table(str(tmpdir))
        pd.testing.assert_frame_equal(
            to_pandas(deserialized_df, index=deserialized_df.ww.index, sort_index=True),
            to_pandas(df, index=df.ww.index, sort_index=True),
        )
        assert deserialized_df.ww.schema == df.ww.schema
        shutil.rmtree(str(tmpdir))


@pytest.fixture
def s3_client():
    # TODO: Fix Moto tests needing to explicitly set permissions for objects
    _environ = os.environ.copy()
    from moto import mock_s3

    with mock_s3():
        s3 = boto3.resource("s3")
        yield s3
    os.environ.clear()
    os.environ.update(_environ)


@pytest.fixture
def s3_bucket(s3_client):
    s3_client.create_bucket(Bucket=BUCKET_NAME, ACL="public-read-write")
    s3_bucket = s3_client.Bucket(BUCKET_NAME)
    yield s3_bucket


def make_public(s3_client, s3_bucket):
    obj = list(s3_bucket.objects.all())[0].key
    s3_client.ObjectAcl(BUCKET_NAME, obj).put(ACL="public-read-write")


@pytest.mark.parametrize("profile_name", [None, False])
def test_to_csv_S3(sample_df, s3_client, s3_bucket, profile_name):
    xfail_tmp_disappears(sample_df)

    sample_df.ww.init(
        name="test_data",
        index="id",
        semantic_tags={"id": "tag1"},
        logical_types={"age": Ordinal(order=[25, 33, 57])},
    )
    sample_df.ww.to_disk(
        TEST_S3_URL,
        format="csv",
        encoding="utf-8",
        engine="python",
        profile_name=profile_name,
    )
    make_public(s3_client, s3_bucket)

    deserialized_df = read_woodwork_table(TEST_S3_URL, profile_name=profile_name)

    pd.testing.assert_frame_equal(
        to_pandas(sample_df, index=sample_df.ww.index, sort_index=True),
        to_pandas(deserialized_df, index=deserialized_df.ww.index, sort_index=True),
    )
    assert sample_df.ww.schema == deserialized_df.ww.schema


@pytest.mark.parametrize("profile_name", [None, False])
def test_serialize_s3_pickle(sample_df_pandas, s3_client, s3_bucket, profile_name):
    sample_df_pandas.ww.init()
    sample_df_pandas.ww.to_disk(TEST_S3_URL, format="pickle", profile_name=profile_name)
    make_public(s3_client, s3_bucket)
    deserialized_df = read_woodwork_table(TEST_S3_URL, profile_name=profile_name)

    pd.testing.assert_frame_equal(
        to_pandas(sample_df_pandas, index=sample_df_pandas.ww.index, sort_index=True),
        to_pandas(deserialized_df, index=deserialized_df.ww.index, sort_index=True),
    )
    assert sample_df_pandas.ww.schema == deserialized_df.ww.schema


@pytest.mark.parametrize("profile_name", [None, False])
def test_serialize_s3_parquet(sample_df, s3_client, s3_bucket, profile_name):
    xfail_tmp_disappears(sample_df)

    sample_df.ww.init()
    sample_df.ww.to_disk(TEST_S3_URL, format="parquet", profile_name=profile_name)
    make_public(s3_client, s3_bucket)
    deserialized_df = read_woodwork_table(TEST_S3_URL, profile_name=profile_name)

    pd.testing.assert_frame_equal(
        to_pandas(sample_df, index=sample_df.ww.index, sort_index=True),
        to_pandas(deserialized_df, index=deserialized_df.ww.index, sort_index=True),
    )
    assert sample_df.ww.schema == deserialized_df.ww.schema


def create_test_credentials(test_path):
    with open(test_path, "w+") as f:
        f.write("[test]\n")
        f.write("aws_access_key_id=AKIAIOSFODNN7EXAMPLE\n")
        f.write("aws_secret_access_key=wJalrXUtnFEMI/K7MDENG/bPxRfiCYEXAMPLEKEY\n")


def create_test_config(test_path_config):
    with open(test_path_config, "w+") as f:
        f.write("[profile test]\n")
        f.write("region=us-east-2\n")
        f.write("output=text\n")


@pytest.fixture
def setup_test_profile(monkeypatch, tmpdir):
    cache = str(tmpdir.join(".cache").mkdir())
    test_path = os.path.join(cache, "test_credentials")
    test_path_config = os.path.join(cache, "test_config")
    monkeypatch.setenv("AWS_SHARED_CREDENTIALS_FILE", test_path)
    monkeypatch.setenv("AWS_CONFIG_FILE", test_path_config)
    monkeypatch.delenv("AWS_ACCESS_KEY_ID", raising=False)
    monkeypatch.delenv("AWS_SECRET_ACCESS_KEY", raising=False)
    monkeypatch.setenv("AWS_PROFILE", "test")

    try:
        os.remove(test_path)
    except OSError:
        pass
    try:
        os.remove(test_path_config)
    except OSError:
        pass

    create_test_credentials(test_path)
    create_test_config(test_path_config)
    yield
    os.remove(test_path)
    os.remove(test_path_config)


def test_s3_test_profile(sample_df, s3_client, s3_bucket, setup_test_profile):
    xfail_tmp_disappears(sample_df)
    sample_df.ww.init()
    sample_df.ww.to_disk(
        TEST_S3_URL,
        format="csv",
        encoding="utf-8",
        engine="python",
        profile_name="test",
    )
    make_public(s3_client, s3_bucket)
    deserialized_df = read_woodwork_table(TEST_S3_URL, profile_name="test")

    pd.testing.assert_frame_equal(
        to_pandas(sample_df, index=sample_df.ww.index),
        to_pandas(deserialized_df, index=deserialized_df.ww.index),
    )
    assert sample_df.ww.schema == deserialized_df.ww.schema


def test_serialize_url_csv(sample_df):
    sample_df.ww.init()
    error_text = "Writing to URLs is not supported"
    with pytest.raises(ValueError, match=error_text):
        sample_df.ww.to_disk(URL, format="csv", encoding="utf-8", engine="python")


def test_serialize_subdirs_not_removed(sample_df, tmpdir):
    sample_df.ww.init()
    write_path = tmpdir.mkdir("test")
    test_dir = write_path.mkdir("test_dir")
    sample_text = str(test_dir.join("sample_text.json"))

    with open(sample_text, "w") as f:
        json.dump("__SAMPLE_TEXT__", f)

    sample_df.ww.to_disk(
        path=str(write_path),
        index="1",
        sep="\t",
        compression=None,
        encoding="utf-8",
        typing_info_filename="woodwork_typing_info_2.json",
    )

    assert os.path.exists(sample_text)
    with open(sample_text, "r") as f:
        assert "__SAMPLE_TEXT__" in json.load(f)

    shutil.rmtree(str(tmpdir))


@pytest.mark.parametrize("profile_name", [None, False])
def test_deserialize_url_csv(sample_df_pandas, profile_name):
    sample_df_pandas.ww.init(index="id")
    deserialized_df = read_woodwork_table(URL, profile_name=profile_name)
    pd.testing.assert_frame_equal(
        to_pandas(sample_df_pandas, index=sample_df_pandas.ww.index),
        to_pandas(deserialized_df, index=deserialized_df.ww.index),
    )
    assert sample_df_pandas.ww.schema == deserialized_df.ww.schema


def test_deserialize_s3_csv(sample_df_pandas):
    sample_df_pandas.ww.init(index="id")
    deserialized_df = read_woodwork_table(S3_URL, profile_name=False)

    pd.testing.assert_frame_equal(
        to_pandas(sample_df_pandas, index=sample_df_pandas.ww.index),
        to_pandas(deserialized_df, index=deserialized_df.ww.index),
    )
    assert sample_df_pandas.ww.schema == deserialized_df.ww.schema


@patch("woodwork.table_accessor._validate_accessor_params")
def test_deserialize_validation_control(mock_validate_accessor_params):
    assert not mock_validate_accessor_params.called
    read_woodwork_table(URL)
    assert not mock_validate_accessor_params.called
    read_woodwork_table(URL, validate=True)
    assert mock_validate_accessor_params.called


def test_check_later_schema_version():
    def test_version(major, minor, patch, raises=True):
        version_to_check = ".".join([str(v) for v in [major, minor, patch]])
        if raises:
            warning_text = (
                "The schema version of the saved Woodwork table "
                "%s is greater than the latest supported %s. "
                "You may need to upgrade woodwork. Attempting to load Woodwork table ..."
                % (version_to_check, SCHEMA_VERSION)
            )
            with pytest.warns(UpgradeSchemaWarning, match=warning_text):
                _check_schema_version(version_to_check)
        else:
            with pytest.warns(None) as record:
                _check_schema_version(version_to_check)
            assert len(record) == 0

    major, minor, patch = [int(s) for s in SCHEMA_VERSION.split(".")]

    test_version(major + 1, minor, patch)
    test_version(major, minor + 1, patch)
    test_version(major, minor, patch + 1)
    test_version(major, minor - 1, patch + 1, raises=False)


def test_earlier_schema_version():
    def test_version(major, minor, patch, raises=True):
        version_to_check = ".".join([str(v) for v in [major, minor, patch]])
        if raises:
            warning_text = (
                "The schema version of the saved Woodwork table "
                "%s is no longer supported by this version "
                "of woodwork. Attempting to load Woodwork table ..."
                % (version_to_check)
            )
            with pytest.warns(OutdatedSchemaWarning, match=warning_text):
                _check_schema_version(version_to_check)
        else:
            with pytest.warns(None) as record:
                _check_schema_version(version_to_check)
            assert len(record) == 0

    major, minor, patch = [int(s) for s in SCHEMA_VERSION.split(".")]

    test_version(major - 1, minor, patch)
    test_version(major, minor - 1, patch, raises=False)
    test_version(major, minor, patch - 1, raises=False)


<<<<<<< HEAD
@pytest.mark.parametrize("format", ["csv", "parquet", "pickle"])
def test_overwrite_error(sample_df, tmpdir, format):
    if format == "pickle" and (
        _is_dask_dataframe(sample_df) or _is_spark_dataframe(sample_df)
    ):
        pytest.skip("Cannot pickle dask and spark dataframes")

    folder_1 = str(tmpdir.join("folder_1"))
    folder_2 = str(tmpdir.join("folder_2"))
    sample_df.ww.init()

    sample_df.ww.to_disk(folder_1, data_subdirectory=None, format=format)
    with pytest.raises(WoodworkFileExistsError, match="Typing info already exists"):
        sample_df.ww.to_disk(folder_1, format=format)

    sample_df.ww.to_disk(folder_2, data_subdirectory=None, format=format)
    with pytest.raises(WoodworkFileExistsError, match="Data file already exists"):
        sample_df.ww.to_disk(
            folder_2,
            format=format,
            typing_info_filename="new_typing_info",
            data_subdirectory=None,
        )

    shutil.rmtree(str(tmpdir))
=======
@patch("woodwork.deserialize.read_woodwork_table")
def test_from_disk(mock_read_woodwork_table, tmpdir, sample_df):
    sample_df.ww.init(
        name="test_data",
        index="id",
        time_index="signup_date",
    )
    sample_df.ww.to_disk(str(tmpdir), format="csv")

    expected_params = {
        "filename": "some_name",
        "data_subdirectory": "data",
        "typing_info_filename": "woodwork_typing_info_random.json",
        "profile_name": None,
        "validate": True,
    }

    _ = from_disk(str(tmpdir), **expected_params)
    mock_read_woodwork_table.assert_called_once_with(str(tmpdir), **expected_params)
>>>>>>> 6332317c
<|MERGE_RESOLUTION|>--- conflicted
+++ resolved
@@ -884,7 +884,6 @@
     test_version(major, minor, patch - 1, raises=False)
 
 
-<<<<<<< HEAD
 @pytest.mark.parametrize("format", ["csv", "parquet", "pickle"])
 def test_overwrite_error(sample_df, tmpdir, format):
     if format == "pickle" and (
@@ -910,7 +909,8 @@
         )
 
     shutil.rmtree(str(tmpdir))
-=======
+
+
 @patch("woodwork.deserialize.read_woodwork_table")
 def test_from_disk(mock_read_woodwork_table, tmpdir, sample_df):
     sample_df.ww.init(
@@ -929,5 +929,4 @@
     }
 
     _ = from_disk(str(tmpdir), **expected_params)
-    mock_read_woodwork_table.assert_called_once_with(str(tmpdir), **expected_params)
->>>>>>> 6332317c
+    mock_read_woodwork_table.assert_called_once_with(str(tmpdir), **expected_params)