import os

import pandas as pd
import pytest
from mock import patch

import woodwork as ww
from woodwork.serialize import save_orc_file


def test_read_file_errors_no_content_type(sample_df_pandas, tmpdir):
    filepath = os.path.join(tmpdir, 'sample')
    sample_df_pandas.to_csv(filepath, index=False)

    no_type_error = "Content type could not be inferred. Please specify content_type and try again."
    with pytest.raises(RuntimeError, match=no_type_error):
        ww.read_file(filepath=filepath)


def test_read_file_errors_unsupported(sample_df_pandas, tmpdir):
    filepath = os.path.join(tmpdir, 'sample')
    sample_df_pandas.to_feather(filepath)

    content_type = "notacontenttype"
    not_supported_error = "Reading from content type {} is not currently supported".format(content_type)
    with pytest.raises(RuntimeError, match=not_supported_error):
        ww.read_file(filepath=filepath, content_type=content_type)


@patch("woodwork.table_accessor._validate_accessor_params")
def test_read_file_validation_control(mock_validate_accessor_params, sample_df_pandas, tmpdir):
    filepath = os.path.join(tmpdir, 'sample.csv')
    sample_df_pandas.to_csv(filepath, index=False)

    assert not mock_validate_accessor_params.called
    ww.read_file(filepath=filepath, validate=False)
    assert not mock_validate_accessor_params.called
    ww.read_file(filepath=filepath)
    assert mock_validate_accessor_params.called


@pytest.mark.parametrize(
    "filepath, exportfn, kwargs, pandas_nullable_fix",
    [
        ("sample.csv", ("to_csv", {"index": False}), {}, True),
        ("sample.csv", ("to_csv", {"index": False}), {"content_type": "csv"}, True),
        ("sample.csv", ("to_csv", {"index": False}), {
            "index": 'id',
            "time_index": 'signup_date',
            "logical_types": {
                'full_name': 'NaturalLanguage',
                'phone_number': 'PhoneNumber',
                'is_registered': 'BooleanNullable',
                'age': 'IntegerNullable'},
            "semantic_tags": {
                'age': ['tag1', 'tag2'],
                'is_registered': ['tag3', 'tag4']
            },
            'column_origins': {
                'full_name': 'csv',
                'phone_number': 'base',
                'is_registered': 'engineered'
            }
        }, False),
        ("sample.csv", ("to_csv", {"index": False}), {
            "index": 'id',
            "time_index": 'signup_date',
            "logical_types": {
                'full_name': 'NaturalLanguage',
                'phone_number': 'PhoneNumber',
                'is_registered': 'BooleanNullable',
                'age': 'IntegerNullable'},
            "semantic_tags": {
                'age': ['tag1', 'tag2'],
                'is_registered': ['tag3', 'tag4']
            },
            'column_origins': 'csv'
        }, False),
        ("sample.csv", ("to_csv", {"index": False}), {"nrows": 2, "dtype": {'age': 'Int64', 'is_registered': 'boolean'}}, False),
        ("sample.feather", ("to_feather", {}), {}, False),
        ("sample.feather", ("to_feather", {}), {"content_type": 'feather', "index": "id"}, False),
        ("sample.feather", ("to_feather", {}), {"content_type": 'application/feather', "index": "id"}, False),
        ("sample.arrow", ("to_feather", {}), {}, False),
        ("sample.arrow", ("to_feather", {}), {"content_type": 'arrow', "index": "id"}, False),
        ("sample.arrow", ("to_feather", {}), {"content_type": 'application/arrow', "index": "id"}, False),
        ("sample.parquet", ("to_parquet", {}), {}, False),
        ("sample.parquet", ("to_parquet", {}), {"content_type": 'parquet', "index": "id", "use_nullable_dtypes": True}, False),
        ("sample.parquet", ("to_parquet", {}), {"content_type": 'application/parquet', "index": "id", "use_nullable_dtypes": True}, False),
        ("sample.orc", (save_orc_file, {}), {}, True),
        ("sample.orc", (save_orc_file, {}), {"content_type": 'orc', "index": "id"}, True),
        ("sample.orc", (save_orc_file, {}), {"content_type": 'application/orc', "index": "id"}, True),
    ]
)
def test_read_file(sample_df_pandas, tmpdir, filepath, exportfn, kwargs, pandas_nullable_fix):
    filepath = os.path.join(tmpdir, filepath)
    func, func_kwargs = exportfn
    if isinstance(func, str):
        getattr(sample_df_pandas, func)(filepath, **func_kwargs)
    else:
        # Call save_orc_file to save orc data since pandas does not have a to_orc method
        func(sample_df_pandas, filepath, **func_kwargs)
    df = ww.read_file(filepath=filepath, **kwargs)
    assert isinstance(df.ww.schema, ww.table_schema.TableSchema)

    schema_df = sample_df_pandas.copy()
    if pandas_nullable_fix:
        # pandas does not read data into nullable types currently from csv or orc,
        # so the types in df will be different than the types inferred from sample_df_pandas
        # which uses the nullable types
        schema_df = schema_df.astype({'age': 'float64', 'is_registered': 'object'})
    schema_df.ww.init(index=kwargs.get('index'),
                      time_index=kwargs.get('time_index'),
                      logical_types=kwargs.get('logical_types'),
<<<<<<< HEAD
                      semantic_tags=kwargs.get('semantic_tags'))
    if "to_csv":
        df.ww.logical_types['signup_date'].datetime_format = None # read_csv reads datetimes as strings and infers datetime during transform
=======
                      semantic_tags=kwargs.get('semantic_tags'),
                      column_origins=kwargs.get('column_origins'))
>>>>>>> 990dde42
    assert df.ww.schema == schema_df.ww.schema

    if "nrows" in kwargs:
        assert len(df) == kwargs["nrows"]
        schema_df = schema_df.head(kwargs["nrows"])

    pd.testing.assert_frame_equal(df, schema_df)<|MERGE_RESOLUTION|>--- conflicted
+++ resolved
@@ -111,14 +111,12 @@
     schema_df.ww.init(index=kwargs.get('index'),
                       time_index=kwargs.get('time_index'),
                       logical_types=kwargs.get('logical_types'),
-<<<<<<< HEAD
-                      semantic_tags=kwargs.get('semantic_tags'))
+                      semantic_tags=kwargs.get('semantic_tags'),
+                      column_origins=kwargs.get('column_origins'))
+
     if "to_csv":
         df.ww.logical_types['signup_date'].datetime_format = None # read_csv reads datetimes as strings and infers datetime during transform
-=======
-                      semantic_tags=kwargs.get('semantic_tags'),
-                      column_origins=kwargs.get('column_origins'))
->>>>>>> 990dde42
+
     assert df.ww.schema == schema_df.ww.schema
 
     if "nrows" in kwargs:
