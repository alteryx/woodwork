import re
<<<<<<< HEAD
from cgi import test
=======
from unittest.mock import patch
>>>>>>> b94a8ed0

import numpy as np
import pandas as pd
import pytest

import woodwork as ww
from woodwork.exceptions import (
    LatLongIsNotDecimalError,
    LatLongIsNotTupleError,
    LatLongLengthTwoError,
)
from woodwork.logical_types import (
    Age,
    AgeFractional,
    AgeNullable,
    Boolean,
    BooleanNullable,
    Categorical,
    CountryCode,
    Datetime,
    Double,
    Integer,
    IntegerNullable,
    Ordinal,
    PostalCode,
    SubRegionCode,
)
from woodwork.type_sys.type_system import DEFAULT_INFERENCE_FUNCTIONS
from woodwork.type_sys.utils import (
    _get_specified_ltype_params,
    _is_categorical_series,
    _is_numeric_series,
    col_is_datetime,
    list_logical_types,
    list_semantic_tags,
)
from woodwork.utils import (
    _coerce_to_float,
    _convert_input_to_set,
    _get_column_logical_type,
    _infer_datetime_format,
    _is_latlong_nan,
    _is_nan,
    _is_s3,
    _is_url,
    _is_valid_latlong_series,
    _is_valid_latlong_value,
    _parse_logical_type,
    _reformat_to_latlong,
    camel_to_snake,
    get_valid_mi_types,
    import_or_none,
    import_or_raise,
)

dd = import_or_none("dask.dataframe")
ks = import_or_none("databricks.koalas")


def test_camel_to_snake():
    test_items = {
        "PostalCode": "postal_code",
        "SubRegionCode": "sub_region_code",
        "NaturalLanguage": "natural_language",
        "Categorical": "categorical",
    }

    for key, value in test_items.items():
        assert camel_to_snake(key) == value


def test_convert_input_to_set():
    error_message = "semantic_tags must be a string, set or list"
    with pytest.raises(TypeError, match=error_message):
        _convert_input_to_set(int)

    error_message = "test_text must be a string, set or list"
    with pytest.raises(TypeError, match=error_message):
        _convert_input_to_set({"index": {}, "time_index": {}}, "test_text")

    error_message = "include parameter must contain only strings"
    with pytest.raises(TypeError, match=error_message):
        _convert_input_to_set(["index", 1], "include parameter")

    semantic_tags_from_single = _convert_input_to_set("index", "include parameter")
    assert semantic_tags_from_single == {"index"}

    semantic_tags_from_list = _convert_input_to_set(["index", "numeric", "category"])
    assert semantic_tags_from_list == {"index", "numeric", "category"}

    semantic_tags_from_set = _convert_input_to_set(
        {"index", "numeric", "category"}, "include parameter"
    )
    assert semantic_tags_from_set == {"index", "numeric", "category"}


@patch("woodwork.utils._validate_string_tags")
@patch("woodwork.utils._validate_tags_input_type")
def test_validation_methods_called(mock_validate_input_type, mock_validate_strings):
    assert not mock_validate_input_type.called
    assert not mock_validate_strings.called

    _convert_input_to_set("test_tag", validate=False)
    assert not mock_validate_input_type.called

    _convert_input_to_set("test_tag", validate=True)
    assert mock_validate_input_type.called

    _convert_input_to_set(["test_tag", "tag2"], validate=False)
    assert not mock_validate_strings.called

    _convert_input_to_set(["test_tag", "tag2"], validate=True)
    assert mock_validate_strings.called


def test_list_logical_types_default():
    all_ltypes = ww.logical_types.LogicalType.__subclasses__()

    df = list_logical_types()

    assert set(df.columns) == {
        "name",
        "type_string",
        "description",
        "physical_type",
        "standard_tags",
        "is_default_type",
        "is_registered",
        "parent_type",
    }

    assert len(all_ltypes) == len(df)
    default_types_set = {str(cls) for cls in DEFAULT_INFERENCE_FUNCTIONS.keys()}
    listed_as_default = set(df[df["is_default_type"]]["name"])
    assert listed_as_default == default_types_set


def test_list_logical_types_customized_type_system():
    ww.type_system.remove_type("URL")

    class CustomRegistered(ww.logical_types.LogicalType):
        primary_dtype = "int64"

    class CustomNotRegistered(ww.logical_types.LogicalType):
        primary_dtype = "int64"

    ww.type_system.add_type(CustomRegistered)
    all_ltypes = ww.logical_types.LogicalType.__subclasses__()
    df = list_logical_types()
    assert len(all_ltypes) == len(df)
    # Check that URL is unregistered
    url = df[df.name == "URL"].iloc[0]
    assert url.is_default_type
    assert not url.is_registered

    # Check that new registered type is present and shows as registered
    index = df.name == "CustomRegistered"
    assert index.any()
    custom = df[index].iloc[0]
    assert not custom.is_default_type
    assert custom.is_registered

    # Check that new unregistered type is present and shows as not registered
    index = df.name == "CustomNotRegistered"
    assert index.any()
    custom = df[index].iloc[0]
    assert not custom.is_default_type
    assert not custom.is_registered
    ww.type_system.reset_defaults()


def test_list_semantic_tags():
    df = list_semantic_tags()

    assert set(df.columns) == {"name", "is_standard_tag", "valid_logical_types"}

    for name, valid_ltypes in df[["name", "valid_logical_types"]].values:
        if name in ["passthrough", "ignore", "index"]:
            assert valid_ltypes == "Any LogicalType"
        elif name not in ["time_index", "date_of_birth"]:
            assert isinstance(valid_ltypes, list)
            for log_type in valid_ltypes:
                assert name in log_type.standard_tags


def test_is_numeric_datetime_series(time_index_df):
    assert _is_numeric_series(time_index_df["ints"], None)
    assert _is_numeric_series(time_index_df["ints"], Double)
    assert not _is_numeric_series(time_index_df["ints"], Categorical)
    assert _is_numeric_series(time_index_df["ints"], Datetime)

    assert not _is_numeric_series(time_index_df["strs"], None)
    assert not _is_numeric_series(time_index_df["strs"], "Categorical")
    assert not _is_numeric_series(time_index_df["strs"], Categorical)
    assert _is_numeric_series(time_index_df["strs"], Double)
    assert _is_numeric_series(time_index_df["strs"], "Double")

    assert not _is_numeric_series(time_index_df["bools"], None)
    assert not _is_numeric_series(time_index_df["bools"], "Boolean")

    assert not _is_numeric_series(time_index_df["times"], None)
    assert not _is_numeric_series(time_index_df["times"], Datetime)

    assert not _is_numeric_series(time_index_df["letters"], None)
    assert not _is_numeric_series(time_index_df["letters"], Double)
    assert not _is_numeric_series(time_index_df["letters"], Categorical)


def test_get_ltype_params():
    params_empty_class = _get_specified_ltype_params(Categorical)
    assert params_empty_class == {}
    params_empty = _get_specified_ltype_params(Categorical())
    assert params_empty == {}

    params_class = _get_specified_ltype_params(Datetime)
    assert params_class == {}

    params_null = _get_specified_ltype_params(Datetime())
    assert params_null == {"datetime_format": None}

    ymd = "%Y-%m-%d"
    params_value = _get_specified_ltype_params(Datetime(datetime_format=ymd))
    assert params_value == {"datetime_format": ymd}


def test_import_or_raise():
    assert import_or_raise("pandas", "Module pandas could not be found") == pd

    error = "Module nonexistent could not be found."
    with pytest.raises(ImportError, match=error):
        import_or_raise("nonexistent", error)


def test_import_or_none():
    assert import_or_none("pandas") == pd
    assert import_or_none("nonexistent") is None


def test_is_url():
    assert _is_url("https://www.google.com/")
    assert not _is_url("google.com")


def test_is_s3():
    assert _is_s3("s3://test-bucket/test-key")
    assert not _is_s3("https://woodwork-static.s3.amazonaws.com/")


@pytest.mark.parametrize(
    "test_input, error",
    [
        ({1, 2, 3}, LatLongIsNotTupleError),
        ("{1, 2, 3}", LatLongIsNotTupleError),
        ("This is text", LatLongIsNotTupleError),
        ("'(1,2)'", LatLongIsNotTupleError),
        ((1, 2, 3), LatLongLengthTwoError),
        ("(1, 2, 3)", LatLongLengthTwoError),
        ("(1,)", LatLongLengthTwoError),
        (("41deg52'54\" N", "21deg22'54\" W"), LatLongIsNotDecimalError),
    ],
)
def test_reformat_to_latlong_errors(test_input, error):
    with pytest.raises(error):
        _reformat_to_latlong(test_input)


@pytest.mark.parametrize(
    "test_input,expected",
    [
        ((1, 2), (1, 2)),
        (("1", "2"), (1, 2)),
        ("(1,2)", (1, 2)),
        ([1, 2], (1, 2)),
        (["1", "2"], (1, 2)),
        ("[1, 2]", (1, 2)),
        ("1, 2", (1, 2)),
        ((1, np.nan), (1, np.nan)),
        ((np.nan, "1"), (np.nan, 1)),
        ("(1, nan)", (1, np.nan)),
        ("(NaN, 9)", (np.nan, 9)),
        ("(1, None)", (1, np.nan)),
        ("(<NA>, 9)", (np.nan, 9)),
        ((np.nan, np.nan), (np.nan, np.nan)),
        ((pd.NA, pd.NA), (np.nan, np.nan)),
        ((None, None), (np.nan, np.nan)),
        (None, np.nan),
        (np.nan, np.nan),
        (pd.NA, np.nan),
        ("None", np.nan),
        ("NaN", np.nan),
        ("<NA>", np.nan),
    ],
)
def test_reformat_to_latlong(test_input, expected):
    if isinstance(expected, (list, tuple)):
        assert _reformat_to_latlong(test_input) == expected
    else:
        assert _reformat_to_latlong(test_input) is expected


@pytest.mark.parametrize(
    "test_input,expected",
    [
        ((1, 2), [1, 2]),
        (("1", "2"), [1, 2]),
        ("(1,2)", [1, 2]),
        ([1, 2], [1, 2]),
        (["1", "2"], [1, 2]),
        ("[1, 2]", [1, 2]),
        ("1, 2", [1, 2]),
        ((1, np.nan), [1, np.nan]),
        ((np.nan, "1"), [np.nan, 1]),
        ("(1, nan)", [1, np.nan]),
        ("(NaN, 9)", [np.nan, 9]),
        ("(1, None)", [1, np.nan]),
        ("(<NA>, 9)", [np.nan, 9]),
        ((np.nan, np.nan), [np.nan, np.nan]),
        ((pd.NA, pd.NA), [np.nan, np.nan]),
        ((None, None), [np.nan, np.nan]),
        (None, np.nan),
        (np.nan, np.nan),
        (pd.NA, np.nan),
        ("None", np.nan),
        ("NaN", np.nan),
        ("<NA>", np.nan),
    ],
)
def test_reformat_to_latlong_koalas(test_input, expected):
    if isinstance(expected, (list, tuple)):
        assert _reformat_to_latlong(test_input, is_koalas=True) == expected
    else:
        assert _reformat_to_latlong(test_input, is_koalas=True) is expected


@pytest.mark.parametrize(
    "test_input,expected",
    [
        (4, 4.0),
        ("2.2", 2.2),
        (None, np.nan),
        (np.nan, np.nan),
        (pd.NA, np.nan),
    ],
)
def test_coerce_to_float(test_input, expected):
    if np.isnan(expected):
        assert _coerce_to_float(test_input) is expected
    else:
        assert _coerce_to_float(test_input) == expected


def test_is_nan():
    assert _is_nan(None)
    assert _is_nan(np.nan)
    assert _is_nan(pd.NA)
    assert _is_nan("None")
    assert _is_nan("nan")
    assert _is_nan("NaN")
    assert _is_nan("<NA>")
    assert _is_nan("")
    assert _is_nan("null")

    assert not _is_nan([None, 1, 3])
    assert not _is_nan([])
    assert not _is_nan("none")
    assert not _is_nan(0)
    assert not _is_nan(False)
    assert not _is_nan({"key": "value"})


@pytest.mark.parametrize(
    "test_input,expected",
    [
        ((1.0, 2.0), True),
        ((1.0, np.nan), True),
        ((np.nan, 2.0), True),
        ((np.nan, np.nan), True),
        (np.nan, True),
        (pd.NA, False),
        (2.0, False),
        ([2.0], False),
        ([None, None], False),
        ("None", False),
        ([1.0, 2.0], False),
        ((pd.NA, pd.NA), False),
        (("a", 2.0), False),
        ((1.0, 2.0, 3.0), False),
        (None, False),
    ],
)
def test_is_valid_latlong_value(test_input, expected):
    assert _is_valid_latlong_value(test_input) == expected


@pytest.mark.parametrize(
    "test_input,expected",
    [
        ([1.0, 2.0], True),
        ([1.0, np.nan], True),
        ([np.nan, 2.0], True),
        ([np.nan, np.nan], True),
        (np.nan, True),
        (pd.NA, False),
        (2.0, False),
        ([2.0], False),
        ([None, None], False),
        ("None", False),
        ((1.0, 2.0), False),
        ((pd.NA, pd.NA), False),
        (("a", 2.0), False),
        ((1.0, 2.0, 3.0), False),
        (None, False),
    ],
)
def test_is_valid_latlong_value_koalas(test_input, expected):
    assert _is_valid_latlong_value(test_input, is_koalas=True) == expected


def test_is_valid_latlong_series():
    valid_series = pd.Series([(1.0, 2.0), (3.0, 4.0)])
    invalid_series = pd.Series([(1.0, 2.0), (3.0, "4.0")])

    assert _is_valid_latlong_series(valid_series) is True
    assert _is_valid_latlong_series(invalid_series) is False


def test_get_valid_mi_types():
    valid_types = get_valid_mi_types()
    expected_types = [
        Age,
        AgeFractional,
        AgeNullable,
        Boolean,
        BooleanNullable,
        Categorical,
        CountryCode,
        Datetime,
        Double,
        Integer,
        IntegerNullable,
        Ordinal,
        PostalCode,
        SubRegionCode,
    ]

    assert valid_types == expected_types


def test_get_column_logical_type(sample_series):
    assert isinstance(
        _get_column_logical_type(sample_series, None, "col_name"), Categorical
    )

    assert isinstance(
        _get_column_logical_type(sample_series, Datetime, "col_name"), Datetime
    )


def test_parse_logical_type():
    assert isinstance(_parse_logical_type("Datetime", "col_name"), Datetime)
    assert isinstance(_parse_logical_type(Datetime, "col_name"), Datetime)

    ymd_format = Datetime(datetime_format="%Y-%m-%d")
    assert _parse_logical_type(ymd_format, "col_name") == ymd_format


def test_parse_logical_type_errors():
    error = "Invalid logical type specified for 'col_name'"
    with pytest.raises(TypeError, match=error):
        _parse_logical_type(int, "col_name")


def test_col_is_datetime():
    inputs = [
        pd.to_datetime(pd.Series(["2020-01-01", "2021-02-02", "2022-03-03"])),
        pd.to_datetime(pd.Series([pd.NA, "2021-02-02", "2022-03-03"])),
        pd.Series([1, 2, 3]),
        pd.Series([pd.NA, 2, 3]),
        pd.Series([1.0, 2.0, 3.0]),
        pd.Series([pd.NA, 2.0, 3.0]),
        pd.Series(["2020-01-01", "2021-02-02", "2022-03-03"]),
        pd.Series([pd.NA, "2021-02-02", "2022-03-03"]),
        pd.Series(["a", "b", "c"]),
        pd.Series([pd.NA, "b", "c"]),
        pd.Series([pd.NA, pd.NA, pd.NA]),
    ]

    expected_values = [
        True,
        True,
        False,
        False,
        False,
        False,
        True,
        True,
        False,
        False,
        False,
    ]

    for input, expected in list(zip(inputs, expected_values)):
        actual = col_is_datetime(input)
        assert actual is expected


def test_infer_datetime_format(datetimes):
    for series in datetimes:
        fmt = _infer_datetime_format(series)
        assert fmt == "%m/%d/%Y"

    dt = pd.Series(
        ["3/11/2000 9:00", "3/11/2000 10:00", "3/11/2000 11:00", "3/11/2000 12:00"]
    )
    fmt = _infer_datetime_format(dt)
    assert fmt == "%m/%d/%Y %H:%M"

    # https://github.com/alteryx/woodwork/pull/1158
    dt = pd.Series(["Tue 24 Aug 2021 01:30:48 AM"])
    fmt = _infer_datetime_format(dt)
    assert fmt == "%a %d %b %Y %H:%M:%S %p"

    # https://github.com/alteryx/woodwork/pull/1158
    dt = pd.Series(["Tuesday 24 Aug 2021 01:30:48 AM"])
    fmt = _infer_datetime_format(dt)
    assert fmt == "%A %d %b %Y %H:%M:%S %p"


def test_infer_datetime_format_all_null():
    missing_data = [
        pd.Series([None, None, None]),
        pd.Series([np.nan, np.nan, np.nan]),
        pd.Series([pd.NA, pd.NA, pd.NA]),
        pd.Series([]),
    ]

    for pd_series in missing_data:
        assert _infer_datetime_format(pd_series) is None
        if dd:
            dd_series = dd.from_pandas(pd_series, npartitions=2)
            assert _infer_datetime_format(dd_series) is None
        if ks:
            ks_series = ks.from_pandas(pd_series)
            assert _infer_datetime_format(ks_series) is None


def test_is_categorical() -> None:
    # not categorical because unhashable type (list)
    assert not _is_categorical_series(pd.Series([[1]]), 0)
    assert not _is_categorical_series(pd.Series([None, [1]]), 0)

    # not categorical because empty series
    assert not _is_categorical_series(pd.Series([]), 0)
    assert not _is_categorical_series(pd.Series([None]), 0)
    assert not _is_categorical_series(pd.Series([None, None]), 0)

    # not categorical because too many unique values
    assert not _is_categorical_series(pd.Series([1, 2]), 0.5)
    assert not _is_categorical_series(pd.Series([1, 2, 3, 1]), 0.5)
    assert not _is_categorical_series(pd.Series([1, 2, 3, 4]), 0.75)

    # categorical
    assert _is_categorical_series(pd.Series([1, 1]), 0.5)
    assert _is_categorical_series(pd.Series([1, 2, 1, 1]), 0.5)
    assert _is_categorical_series(pd.Series([1, 2, 3, 1]), 0.75)


def test_is_latlong_nan():
    assert _is_latlong_nan((np.nan, np.nan))
    assert _is_latlong_nan([np.nan, np.nan])
    assert _is_latlong_nan((np.nan,))
    assert _is_latlong_nan(np.nan)
    assert not _is_latlong_nan((np.nan, 2.0))
    assert not _is_latlong_nan([np.nan, 2.0])
    assert not _is_latlong_nan((2.0, 3.0))
    assert not _is_latlong_nan("test")<|MERGE_RESOLUTION|>--- conflicted
+++ resolved
@@ -1,9 +1,4 @@
-import re
-<<<<<<< HEAD
-from cgi import test
-=======
 from unittest.mock import patch
->>>>>>> b94a8ed0
 
 import numpy as np
 import pandas as pd
