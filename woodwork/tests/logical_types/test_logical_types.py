--- conflicted
+++ resolved
@@ -594,45 +594,6 @@
     pd.testing.assert_frame_equal(df, expected)
 
 
-<<<<<<< HEAD
-@pytest.mark.parametrize("null_type", [None, pd.NaT, np.nan, "null", "N/A", "mix", 5])
-@pytest.mark.parametrize("data_type", [int, float])
-def test_integer_nullable(data_type, null_type):
-    nullable_nums = pd.DataFrame(
-        np.random.choice([data_type(i) for i in range(10)], 100), columns=["num_nulls"]
-    )
-    nullable_nums["num_nulls"].iloc[-5:] = (
-        [None, pd.NA, np.nan, "NA", "none"] if null_type == "mix" else [null_type] * 5
-    )
-    nullable_nums.ww.init()
-
-    if null_type != 5:
-        assert isinstance(nullable_nums.ww.logical_types["num_nulls"], IntegerNullable)
-        assert all(nullable_nums["num_nulls"][-5:].isna())
-    elif data_type is int:
-        assert isinstance(nullable_nums.ww.logical_types["num_nulls"], Integer)
-    else:
-        assert isinstance(nullable_nums.ww.logical_types["num_nulls"], Double)
-
-
-@pytest.mark.parametrize(
-    "null_type", [None, pd.NaT, np.nan, "null", "N/A", "mix", True]
-)
-def test_boolean_nullable(null_type):
-    nullable_bools = pd.DataFrame([True, False] * 50, columns=["bool_nulls"])
-    nullable_bools["bool_nulls"].iloc[-5:] = (
-        [None, pd.NA, np.nan, "NA", "none"] if null_type == "mix" else [null_type] * 5
-    )
-    nullable_bools.ww.init()
-
-    if null_type is not True:
-        assert isinstance(
-            nullable_bools.ww.logical_types["bool_nulls"], BooleanNullable
-        )
-        assert all(nullable_bools["bool_nulls"][-5:].isna())
-    else:
-        assert isinstance(nullable_bools.ww.logical_types["bool_nulls"], Boolean)
-=======
 def test_null_invalid_latlong():
     valid = [
         (33.670914, -117.841501),
@@ -703,4 +664,42 @@
     expected = pd.DataFrame({"data": data})
     df.ww.init(logical_types=types, null_invalid_values=True)
     pd.testing.assert_frame_equal(df, expected)
->>>>>>> b91455f6
+
+
+@pytest.mark.parametrize("null_type", [None, pd.NaT, np.nan, "null", "N/A", "mix", 5])
+@pytest.mark.parametrize("data_type", [int, float])
+def test_integer_nullable(data_type, null_type):
+    nullable_nums = pd.DataFrame(
+        np.random.choice([data_type(i) for i in range(10)], 100), columns=["num_nulls"]
+    )
+    nullable_nums["num_nulls"].iloc[-5:] = (
+        [None, pd.NA, np.nan, "NA", "none"] if null_type == "mix" else [null_type] * 5
+    )
+    nullable_nums.ww.init()
+
+    if null_type != 5:
+        assert isinstance(nullable_nums.ww.logical_types["num_nulls"], IntegerNullable)
+        assert all(nullable_nums["num_nulls"][-5:].isna())
+    elif data_type is int:
+        assert isinstance(nullable_nums.ww.logical_types["num_nulls"], Integer)
+    else:
+        assert isinstance(nullable_nums.ww.logical_types["num_nulls"], Double)
+
+
+@pytest.mark.parametrize(
+    "null_type", [None, pd.NaT, np.nan, "null", "N/A", "mix", True]
+)
+def test_boolean_nullable(null_type):
+    nullable_bools = pd.DataFrame([True, False] * 50, columns=["bool_nulls"])
+    nullable_bools["bool_nulls"].iloc[-5:] = (
+        [None, pd.NA, np.nan, "NA", "none"] if null_type == "mix" else [null_type] * 5
+    )
+    nullable_bools.ww.init()
+
+    if null_type is not True:
+        assert isinstance(
+            nullable_bools.ww.logical_types["bool_nulls"], BooleanNullable
+        )
+        assert all(nullable_bools["bool_nulls"][-5:].isna())
+    else:
+        assert isinstance(nullable_bools.ww.logical_types["bool_nulls"], Boolean)