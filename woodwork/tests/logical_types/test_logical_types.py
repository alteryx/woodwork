import re

import numpy as np
import pandas as pd
import pytest

from woodwork.accessor_utils import _is_spark_series, init_series
from woodwork.exceptions import (
    TypeConversionError,
    TypeConversionWarning,
    TypeValidationError,
)
from woodwork.logical_types import (
    URL,
    Age,
    AgeFractional,
    AgeNullable,
    Boolean,
    BooleanNullable,
    Categorical,
    Datetime,
    EmailAddress,
    IntegerNullable,
    LatLong,
    Ordinal,
    PhoneNumber,
    PostalCode,
)
from woodwork.tests.testing_utils.table_utils import to_pandas
from woodwork.utils import import_or_none

ps = import_or_none("pyspark.pandas")


def test_logical_eq():
    assert Boolean == Boolean
    assert Boolean() == Boolean()
    assert Categorical != Boolean
    assert Datetime != Datetime()
    assert Datetime() == Datetime(datetime_format=None)
    assert Datetime() != Datetime(datetime_format="%Y-%m-%d")


def test_logical_repr():
    assert isinstance(repr(Boolean), str)
    assert repr(Boolean) == "Boolean"
    assert isinstance(repr(Categorical), str)
    assert repr(Categorical) == "Categorical"


def test_instantiated_type_str():
    assert str(Categorical()) == "Categorical"
    assert str(Boolean()) == "Boolean"


def test_ordinal_order_errors():
    series = pd.Series([1, 2, 3]).astype("category")

    with pytest.raises(
        TypeError, match="Order values must be specified in a list or tuple"
    ):
        Ordinal(order="not_valid").transform(series)

    with pytest.raises(ValueError, match="Order values cannot contain duplicates"):
        Ordinal(order=["a", "b", "b"]).transform(series)


def test_ordinal_init_with_order():
    order = ["bronze", "silver", "gold"]
    ordinal_from_list = Ordinal(order=order)
    assert ordinal_from_list.order == order
    assert str(ordinal_from_list) == "Ordinal: ['bronze', 'silver', 'gold']"

    order = ("bronze", "silver", "gold")
    ordinal_from_tuple = Ordinal(order=order)
    assert ordinal_from_tuple.order == order
    assert str(ordinal_from_list) == "Ordinal: ['bronze', 'silver', 'gold']"


def test_ordinal_transform_validates(ordinal_transform_series_pandas) -> None:
    typ = Ordinal(order=None)
    with pytest.raises(TypeError, match=r"order values defined"):
        typ.transform(ordinal_transform_series_pandas)


def test_ordinal_transform_pandas(ordinal_transform_series_pandas) -> None:
    order = [2, 1, 3]
    typ = Ordinal(order=order)
    ser_ = typ.transform(ordinal_transform_series_pandas)

    assert ser_.dtype == "category"
    pd.testing.assert_index_equal(ser_.cat.categories, pd.Int64Index(order))


def test_ordinal_transform_dask(ordinal_transform_series_dask) -> None:
    order = [2, 1, 3]
    typ = Ordinal(order=order)
    ser_ = typ.transform(ordinal_transform_series_dask).compute()

    assert ser_.dtype == "category"
    pd.testing.assert_index_equal(ser_.cat.categories, pd.Int64Index(order))


def test_ordinal_transform_spark(ordinal_transform_series_spark) -> None:
    order = [2, 1, 3]
    typ = Ordinal(order=order)
    ser_ = typ.transform(ordinal_transform_series_spark)

    assert ser_.dtype == pd.StringDtype()


def test_get_valid_dtype(sample_series):
    valid_dtype = Categorical._get_valid_dtype(type(sample_series))
    if _is_spark_series(sample_series):
        assert valid_dtype == "string"
    else:
        assert valid_dtype == "category"

    valid_dtype = Boolean._get_valid_dtype(type(sample_series))
    assert valid_dtype == "bool"


def test_latlong_transform(latlong_df):
    df_type = str(type(latlong_df))
    dask = "dask" in df_type
    spark = "spark" in df_type
    nan = float("nan")

    expected_data = {
        "tuple_ints": [(1.0, 2.0), (3.0, 4.0)],
        "tuple_strings": [(1.0, 2.0), (3.0, 4.0)],
        "string_tuple": [(1.0, 2.0), (3.0, 4.0)],
        "bracketless_string_tuple": [(1.0, 2.0), (3.0, 4.0)],
        "list_strings": [(1.0, 2.0), (3.0, 4.0)],
        "combo_tuple_types": [(1.0, 2.0), (3.0, 4.0)],
        "null_value": [nan, (3.0, 4.0)],
        "null_latitude": [(nan, 2.0), (3.0, 4.0)],
        "both_null": [(nan, nan), (3.0, 4.0)],
    }

    latlong = LatLong()
    for column in latlong_df:
        series = latlong_df[column]
        actual = latlong.transform(series)

        if dask:
            actual = actual.compute()
        elif spark:
            actual = actual.to_pandas()

        expected = pd.Series(expected_data[column], name=column)
        pd.testing.assert_series_equal(actual, expected)


def test_latlong_validate(latlong_df):
    error_message = re.escape(
        "Cannot initialize Woodwork. Series does not contain properly formatted "
        "LatLong data. Try reformatting before initializing or use the "
        "woodwork.init_series function to initialize."
    )
    latlong = LatLong()
    series = latlong_df["tuple_ints"]
    new_series = init_series(series, logical_type=LatLong)
    latlong.validate(new_series)
    with pytest.raises(TypeValidationError, match=error_message):
        latlong.validate(series)


def test_datetime_transform(datetimes):
    datetime = Datetime()
    for series in datetimes:
        assert str(series.dtype) == "object"
        transform = datetime.transform(series)
        assert str(transform.dtype) == "datetime64[ns]"
        assert datetime.datetime_format is not None


def test_datetime_inference_ambiguous_format():
    datetime = Datetime()
    dates = pd.Series(["01/01/2017"] * 2 + ["13/12/2017"], name="dates")
    warning = (
        "Some rows in series 'dates' are incompatible with datetime format "
        "'%m/%d/%Y' and have been replaced with null values. You may be able "
        "to fix this by using an instantiated Datetime logical type with a different "
        "format string specified for this column during Woodwork initialization."
    )
    with pytest.warns(TypeConversionWarning, match=warning):
        transformed = datetime.transform(dates)
    assert str(transformed.dtype) == "datetime64[ns]"
    assert transformed[2] is pd.NaT
    assert datetime.datetime_format == "%m/%d/%Y"


def test_datetime_coerce_user_format():
    datetime = Datetime(datetime_format="%m/%d/%Y")
    dates = pd.Series(["01/01/2017"] * 2 + ["13/12/2017"], name="dates")
    warning = (
        "Some rows in series 'dates' are incompatible with datetime format "
        "'%m/%d/%Y' and have been replaced with null values. You may be able "
        "to fix this by using an instantiated Datetime logical type with a different "
        "format string specified for this column during Woodwork initialization."
    )
    with pytest.warns(TypeConversionWarning, match=warning):
        transformed = datetime.transform(dates)
    assert str(transformed.dtype) == "datetime64[ns]"
    assert transformed[2] is pd.NaT
    assert datetime.datetime_format == "%m/%d/%Y"


def test_ordinal_transform(sample_series):
    series_type = str(type(sample_series))
    dask = "dask" in series_type
    spark = "spark" in series_type

    if dask or spark:
        pytest.xfail(
            "Fails with Dask and Spark - ordinal data validation not supported"
        )

    ordinal_incomplete_order = Ordinal(order=["a", "b"])
    error_msg = re.escape(
        "Ordinal column sample_series contains values that are not "
        "present in the order values provided: ['c']"
    )

    with pytest.raises(ValueError, match=error_msg):
        ordinal_incomplete_order.transform(sample_series)


def test_ordinal_validate(sample_series):
    series_type = str(type(sample_series))
    dask = "dask" in series_type
    spark = "spark" in series_type

    if dask or spark:
        pytest.xfail(
            "Fails with Dask and Spark - ordinal data validation not supported"
        )

    ordinal_incomplete_order = Ordinal(order=["a", "b"])
    error_msg = re.escape(
        "Ordinal column sample_series contains values that are not "
        "present in the order values provided: ['c']"
    )

    with pytest.raises(ValueError, match=error_msg):
        ordinal_incomplete_order.validate(sample_series)

    new_type = "string"
    error_message = re.escape(
        f"Series dtype '{new_type}' is incompatible with ordinal dtype."
    )
    with pytest.raises(TypeValidationError, match=error_message):
        ordinal_incomplete_order.validate(sample_series.astype(new_type))


def test_email_address_validate(sample_df):
    email_address = EmailAddress()
    dtype = email_address.primary_dtype
    series = sample_df["email"].astype(dtype)
    invalid_row = pd.Series({4: "bad_email"}, name="email").astype(dtype)

    if _is_spark_series(series):
        invalid_row = ps.from_pandas(invalid_row)

    assert email_address.validate(series) is None

    series = series.append(invalid_row).astype(dtype)
    match = "Series email contains invalid email address values. "
    match += "The email_inference_regex can be changed in the config if needed."

    with pytest.raises(TypeValidationError, match=match):
        email_address.validate(series)

    actual = email_address.validate(series, return_invalid_values=True)
    expected = pd.Series({4: "bad_email"}, name="email").astype(dtype)
    assert to_pandas(actual).equals(expected)


def test_url_validate(sample_df):
    logical_type = URL()
    dtype = logical_type.primary_dtype
    series = sample_df["url"].astype(dtype)
    invalid_row = pd.Series({4: "bad_url"}, name="url").astype(dtype)
    if _is_spark_series(series):
        invalid_row = ps.from_pandas(invalid_row)

    assert logical_type.validate(series) is None

    series = series.append(invalid_row).astype(dtype)
    match = "Series url contains invalid url values. "
    match += "The url_inference_regex can be changed in the config if needed."

    with pytest.raises(TypeValidationError, match=match):
        logical_type.validate(series)

    actual = logical_type.validate(series, return_invalid_values=True)
    expected = pd.Series({4: "bad_url"}, name="url").astype(dtype)
    assert to_pandas(actual).equals(expected)


@pytest.mark.parametrize(
    argnames="logical_type",
    ids=["age", "age_fractional", "age_nullable"],
    argvalues=[Age(), AgeFractional(), AgeNullable()],
)
def test_age_validate(sample_df, logical_type):
    series = sample_df["age"]
    if isinstance(logical_type, Age):
        series = series.dropna()

    dtype = logical_type.primary_dtype
    series = series.astype(dtype)

    assert logical_type.validate(series, return_invalid_values=False) is None
    invalid_row = pd.Series({4: -3}, name="age", dtype=dtype)

    if _is_spark_series(series):
        invalid_row = ps.from_pandas(invalid_row)
    series = series.append(invalid_row).astype(dtype)

    match = "Series age contains negative values."
    with pytest.raises(TypeValidationError, match=match):
        logical_type.validate(series, return_invalid_values=False)

    actual = logical_type.validate(series, return_invalid_values=True)
    assert to_pandas(actual).equals(to_pandas(invalid_row))


def test_phone_number_validate(sample_df):
    phone_number = PhoneNumber()
    dtype = phone_number.primary_dtype
    series = sample_df["phone_number"].astype(dtype)
    invalid_row = pd.Series({4: "bad_phone"}, name="phone_number").astype(dtype)

    if _is_spark_series(series):
        invalid_row = ps.from_pandas(invalid_row)

    assert phone_number.validate(series) is None

    series = series.append(invalid_row).astype(dtype)
    match = "Series phone_number contains invalid phone number values. "
    match += "The phone_inference_regex can be changed in the config if needed."

    with pytest.raises(TypeValidationError, match=match):
        phone_number.validate(series)

    actual = phone_number.validate(series, return_invalid_values=True)
    expected = pd.Series({4: "bad_phone"}, name="phone_number").astype(dtype)
    assert to_pandas(actual).equals(expected)


def test_phone_number_validate_complex(sample_df_phone_numbers):
    phone_number = PhoneNumber()
    dtype = phone_number.primary_dtype
    series = sample_df_phone_numbers["phone_number"].astype(dtype)
    # Current inference function does not match lack of area code
    invalid_row = pd.Series(
        {17: "252 9384", 18: "+1 194 129 1991", 19: "+01 236 248 8482"},
        name="phone_number",
    ).astype(dtype)

    series = series.append(invalid_row).astype(dtype)
    actual = phone_number.validate(series, return_invalid_values=True)
    expected = pd.Series(
        {17: "252 9384", 18: "+1 194 129 1991", 19: "+01 236 248 8482"},
        name="phone_number",
    ).astype(dtype)
    assert to_pandas(actual).equals(expected)


def test_postal_code_validate(sample_df_postal_code):
    pc = PostalCode()
    series = sample_df_postal_code["postal_code"]
    invalid_types = pd.Series(
        [
            "hello",
            "HELLO",
            "51342-HEL0",
        ]
    )
    series = series.append(invalid_types)
    series.name = "postal_code"
    match = "Series postal_code contains invalid postal code values. "
    match += "The postal_code_inference_regex can be changed in the config if needed."

    with pytest.raises(TypeValidationError, match=match):
        pc.validate(series)


def test_postal_code_validate_complex(sample_df_postal_code):
    pc = PostalCode()
    series = sample_df_postal_code["postal_code"]
    invalid_types = pd.Series(
        [
            "1234",
            "123455",
            "123456789",
            "1234-65433",
            "K1A0B1",  # Canadian formatting
            "K1A 0B1",
            "K1A-0B1",
            "DT1 1AE",  # UK formatting
            "DT1-1AE",
            "DT11AE",
        ]
    )
    actual = pc.validate(series, return_invalid_values=True)
    assert not len(actual)
    series = series.append(invalid_types)
    actual = pc.validate(series, return_invalid_values=True)
    pd.testing.assert_series_equal(actual, invalid_types)


def test_postal_code_validate_numeric(postal_code_numeric_series):
    series = init_series(postal_code_numeric_series, logical_type=PostalCode())
    actual = to_pandas(series.ww.validate_logical_type(return_invalid_values=True))
    expected = pd.Series({5: "1234567890"})

    pd.testing.assert_series_equal(
        actual,
        expected,
        check_dtype=False,
        check_categorical=False,
    )


def test_postal_code_error(postal_code_numeric_series_pandas):
    series = postal_code_numeric_series_pandas.append(pd.Series([1234.5]))
    match = (
        "Error converting datatype for None from type float64 to type string. "
        "Please confirm the underlying data is consistent with logical type PostalCode."
    )
    with pytest.raises(TypeConversionError, match=match):
        init_series(series, logical_type=PostalCode())


def test_null_invalid_values_double():
    types = {"double": "Double"}
    invalid = "text", None, True, object
    df = pd.DataFrame({"double": [1.2, 3, "4", *invalid]})

    with pytest.raises(
        TypeConversionError,
        match="Please confirm the underlying data is consistent with logical type Double",
    ):
        df.ww.init(logical_types=types, null_invalid_values=False)

    nulls = [None] * len(invalid)
    expected = pd.DataFrame({"double": [1.2, 3.0, 4.0, *nulls]})
    df.ww.init(logical_types=types, null_invalid_values=True)
    pd.testing.assert_frame_equal(df, expected)


def test_null_invalid_values_boolean():
    types = {"data": "BooleanNullable"}
    invalid = "text", 1.2, 345, object, None
    data = [True, "False", *invalid]
    df = pd.DataFrame({"data": data})

    with pytest.raises(
        TypeConversionError,
        match="Please confirm the underlying data is consistent with logical type BooleanNullable",
    ):
        df.ww.init(logical_types=types, null_invalid_values=False)

    nulls = [None] * len(invalid)
    data = [True, False, *nulls]
    expected = pd.DataFrame({"data": pd.Series(data, dtype="boolean")})
    df.ww.init(logical_types=types, null_invalid_values=True)
    pd.testing.assert_frame_equal(df, expected)


def test_null_invalid_values_integer():
    types = {"data": "IntegerNullable"}
    invalid = "text", 6.7, object, None
    data = [1.0, "2", 345, *invalid]
    df = pd.DataFrame({"data": data})

    with pytest.raises(
        TypeConversionError,
        match="Please confirm the underlying data is consistent with logical type IntegerNullable",
    ):
        df.ww.init(logical_types=types, null_invalid_values=False)

    nulls = [None] * len(invalid)
    data = [1, 2, 345, *nulls]
    expected = pd.DataFrame({"data": pd.Series(data, dtype="Int64")})
    df.ww.init(logical_types=types, null_invalid_values=True)
    pd.testing.assert_frame_equal(df, expected)


def test_null_invalid_values_emails():
    types = {"data": "EmailAddress"}
    invalid = ["text", 6.7, object, None]
    valid = ["john.smith@example.com", "support@example.com", "team@example.com"]
    data = pd.Series(valid + invalid)
    df = pd.DataFrame({"data": data})

    df.ww.init(logical_types=types, null_invalid_values=False)
    expected = pd.DataFrame({"data": data.astype("string")})
    pd.testing.assert_frame_equal(df, expected)

    nulls = [None] * len(invalid)
    data = pd.Series(valid + nulls, dtype="string")
    expected = pd.DataFrame({"data": data})
    df.ww.init(logical_types=types, null_invalid_values=True)
    pd.testing.assert_frame_equal(df, expected)


<<<<<<< HEAD
@pytest.mark.parametrize("null_type", [None, pd.NaT, np.nan, "null", "N/A", "mix"])
@pytest.mark.parametrize("data_type", [int, float])
def test_integer_nullable(data_type, null_type):
    nullable_nums = pd.DataFrame(
        np.random.choice([data_type(i) for i in range(10)], 100), columns=["num_nulls"]
    )
    nullable_nums["num_nulls"].iloc[-5:] = (
        [None, pd.NA, np.nan, "NA", "none"] if null_type == "mix" else [null_type] * 5
    )
    nullable_nums.ww.init()

    assert isinstance(nullable_nums.ww.logical_types["num_nulls"], IntegerNullable)
    assert all(nullable_nums["num_nulls"][-5:].isna())


@pytest.mark.parametrize("null_type", [None, pd.NaT, np.nan, "null", "N/A", "mix"])
def test_boolean_nullable(null_type):
    nullable_bools = pd.DataFrame([True, False] * 50, columns=["bool_nulls"])
    nullable_bools["bool_nulls"].iloc[-5:] = (
        [None, pd.NA, np.nan, "NA", "none"] if null_type == "mix" else [null_type] * 5
    )
    nullable_bools.ww.init()

    assert isinstance(nullable_bools.ww.logical_types["bool_nulls"], BooleanNullable)
    assert all(nullable_bools["bool_nulls"][-5:].isna())
=======
def test_null_invalid_values_url():
    valid = [
        "https://github.com/alteryx",
        "https://twitter.com",
        "http://google.com",
    ]

    types = {"data": "URL"}
    invalid = ["text", 6.7, object, None]
    data = pd.Series(valid + invalid)
    df = pd.DataFrame({"data": data})

    df.ww.init(logical_types=types, null_invalid_values=False)
    expected = pd.DataFrame({"data": data.astype("string")})
    pd.testing.assert_frame_equal(df, expected)

    nulls = [None] * len(invalid)
    data = pd.Series(valid + nulls, dtype="string")
    expected = pd.DataFrame({"data": data})
    df.ww.init(logical_types=types, null_invalid_values=True)
    pd.testing.assert_frame_equal(df, expected)


def test_null_invalid_values_phone_number():
    valid = [
        "2002007865",
        "311-311-3156",
        "422.422.0461",
    ]

    types = {"data": "PhoneNumber"}
    invalid = ["text", 6.7, object, None]
    data = pd.Series(valid + invalid)
    df = pd.DataFrame({"data": data})

    df.ww.init(logical_types=types, null_invalid_values=False)
    expected = pd.DataFrame({"data": data.astype("string")})
    pd.testing.assert_frame_equal(df, expected)

    nulls = [None] * len(invalid)
    data = pd.Series(valid + nulls, dtype="string")
    expected = pd.DataFrame({"data": data})
    df.ww.init(logical_types=types, null_invalid_values=True)
    pd.testing.assert_frame_equal(df, expected)
>>>>>>> c8cd1a6a
<|MERGE_RESOLUTION|>--- conflicted
+++ resolved
@@ -508,33 +508,6 @@
     pd.testing.assert_frame_equal(df, expected)
 
 
-<<<<<<< HEAD
-@pytest.mark.parametrize("null_type", [None, pd.NaT, np.nan, "null", "N/A", "mix"])
-@pytest.mark.parametrize("data_type", [int, float])
-def test_integer_nullable(data_type, null_type):
-    nullable_nums = pd.DataFrame(
-        np.random.choice([data_type(i) for i in range(10)], 100), columns=["num_nulls"]
-    )
-    nullable_nums["num_nulls"].iloc[-5:] = (
-        [None, pd.NA, np.nan, "NA", "none"] if null_type == "mix" else [null_type] * 5
-    )
-    nullable_nums.ww.init()
-
-    assert isinstance(nullable_nums.ww.logical_types["num_nulls"], IntegerNullable)
-    assert all(nullable_nums["num_nulls"][-5:].isna())
-
-
-@pytest.mark.parametrize("null_type", [None, pd.NaT, np.nan, "null", "N/A", "mix"])
-def test_boolean_nullable(null_type):
-    nullable_bools = pd.DataFrame([True, False] * 50, columns=["bool_nulls"])
-    nullable_bools["bool_nulls"].iloc[-5:] = (
-        [None, pd.NA, np.nan, "NA", "none"] if null_type == "mix" else [null_type] * 5
-    )
-    nullable_bools.ww.init()
-
-    assert isinstance(nullable_bools.ww.logical_types["bool_nulls"], BooleanNullable)
-    assert all(nullable_bools["bool_nulls"][-5:].isna())
-=======
 def test_null_invalid_values_url():
     valid = [
         "https://github.com/alteryx",
@@ -579,4 +552,30 @@
     expected = pd.DataFrame({"data": data})
     df.ww.init(logical_types=types, null_invalid_values=True)
     pd.testing.assert_frame_equal(df, expected)
->>>>>>> c8cd1a6a
+
+
+@pytest.mark.parametrize("null_type", [None, pd.NaT, np.nan, "null", "N/A", "mix"])
+@pytest.mark.parametrize("data_type", [int, float])
+def test_integer_nullable(data_type, null_type):
+    nullable_nums = pd.DataFrame(
+        np.random.choice([data_type(i) for i in range(10)], 100), columns=["num_nulls"]
+    )
+    nullable_nums["num_nulls"].iloc[-5:] = (
+        [None, pd.NA, np.nan, "NA", "none"] if null_type == "mix" else [null_type] * 5
+    )
+    nullable_nums.ww.init()
+
+    assert isinstance(nullable_nums.ww.logical_types["num_nulls"], IntegerNullable)
+    assert all(nullable_nums["num_nulls"][-5:].isna())
+
+
+@pytest.mark.parametrize("null_type", [None, pd.NaT, np.nan, "null", "N/A", "mix"])
+def test_boolean_nullable(null_type):
+    nullable_bools = pd.DataFrame([True, False] * 50, columns=["bool_nulls"])
+    nullable_bools["bool_nulls"].iloc[-5:] = (
+        [None, pd.NA, np.nan, "NA", "none"] if null_type == "mix" else [null_type] * 5
+    )
+    nullable_bools.ww.init()
+
+    assert isinstance(nullable_bools.ww.logical_types["bool_nulls"], BooleanNullable)
+    assert all(nullable_bools["bool_nulls"][-5:].isna())