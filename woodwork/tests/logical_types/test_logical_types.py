--- conflicted
+++ resolved
@@ -589,42 +589,6 @@
     pd.testing.assert_frame_equal(df, expected)
 
 
-<<<<<<< HEAD
-def test_null_invalid_postal_code():
-    types = {"data": "PostalCode"}
-    invalid = ["text", 6.7, object, "123456"]
-    valid = [90210, "60018-0123", "10010"]
-    data = pd.Series(valid + invalid)
-    df = pd.DataFrame({"data": data})
-
-    df.ww.init(logical_types=types, null_invalid_values=False)
-    expected = pd.DataFrame({"data": data.astype("category")})
-    pd.testing.assert_frame_equal(df, expected)
-
-    nulls = [None] * len(invalid)
-    data = pd.Series(valid + nulls, dtype="string")
-    expected = pd.DataFrame({"data": data.astype("category")})
-    df.ww.init(logical_types=types, null_invalid_values=True)
-    pd.testing.assert_frame_equal(df, expected)
-
-
-def test_null_invalid_postal_code_numeric():
-    types = {"data": "PostalCode"}
-    invalid = [-6.7, 60018.0123, 123456.0]
-    valid = [90210, 60018.0, 10010.0]
-    data = pd.Series(valid + invalid)
-    df = pd.DataFrame({"data": data})
-
-    with pytest.raises(
-        TypeConversionError,
-        match="Please confirm the underlying data is consistent with logical type PostalCode",
-    ):
-        df.ww.init(logical_types=types, null_invalid_values=False)
-
-    nulls = [None] * len(invalid)
-    data = pd.Series(valid + nulls, dtype="Int64")
-    data = data.astype("string").astype("category")
-=======
 def test_null_invalid_latlong():
     valid = [
         (33.670914, -117.841501),
@@ -653,7 +617,45 @@
             *nulls,
         ]
     )
->>>>>>> 16f52eaf
     expected = pd.DataFrame({"data": data})
     df.ww.init(logical_types=types, null_invalid_values=True)
+    pd.testing.assert_frame_equal(df, expected)
+
+
+def test_null_invalid_postal_code():
+    types = {"data": "PostalCode"}
+    invalid = ["text", 6.7, object, "123456"]
+    valid = [90210, "60018-0123", "10010"]
+    data = pd.Series(valid + invalid)
+    df = pd.DataFrame({"data": data})
+
+    df.ww.init(logical_types=types, null_invalid_values=False)
+    expected = pd.DataFrame({"data": data.astype("category")})
+    pd.testing.assert_frame_equal(df, expected)
+
+    nulls = [None] * len(invalid)
+    data = pd.Series(valid + nulls, dtype="string")
+    expected = pd.DataFrame({"data": data.astype("category")})
+    df.ww.init(logical_types=types, null_invalid_values=True)
+    pd.testing.assert_frame_equal(df, expected)
+
+
+def test_null_invalid_postal_code_numeric():
+    types = {"data": "PostalCode"}
+    invalid = [-6.7, 60018.0123, 123456.0]
+    valid = [90210, 60018.0, 10010.0]
+    data = pd.Series(valid + invalid)
+    df = pd.DataFrame({"data": data})
+
+    with pytest.raises(
+        TypeConversionError,
+        match="Please confirm the underlying data is consistent with logical type PostalCode",
+    ):
+        df.ww.init(logical_types=types, null_invalid_values=False)
+
+    nulls = [None] * len(invalid)
+    data = pd.Series(valid + nulls, dtype="Int64")
+    data = data.astype("string").astype("category")
+    expected = pd.DataFrame({"data": data})
+    df.ww.init(logical_types=types, null_invalid_values=True)
     pd.testing.assert_frame_equal(df, expected)