--- conflicted
+++ resolved
@@ -1174,7 +1174,6 @@
     assert series_init.dtype == "bool"
 
 
-<<<<<<< HEAD
 def test_string_dtype_validate(sample_df):
     logical_type = URL()
     dtype = "string"
@@ -1182,7 +1181,8 @@
     assert logical_type.validate(series) is None
     lt = logical_type.transform(series)
     assert lt.dtype == "string[pyarrow]"
-=======
+
+
 def test_object_dtype_inference(comprehensive_df):
     expected = {
         "ints": "Integer",
@@ -1225,5 +1225,4 @@
     # Confirm proper Woodwork inference when every column is converted to string and then cast to object
     assert {
         col: str(ltype) for col, ltype in df_copy_objects.ww.logical_types.items()
-    } == expected
->>>>>>> 70f50df5
+    } == expected