--- conflicted
+++ resolved
@@ -554,7 +554,44 @@
     pd.testing.assert_frame_equal(df, expected)
 
 
-<<<<<<< HEAD
+def test_null_invalid_age_fractional():
+    types = {"data": "AgeFractional"}
+    invalid = "text", -6.7, object, None
+    data = [0.34, "24.34", 45.0, *invalid]
+    df = pd.DataFrame({"data": data})
+
+    with pytest.raises(
+        TypeConversionError,
+        match="Please confirm the underlying data is consistent with logical type AgeFractional",
+    ):
+        df.ww.init(logical_types=types, null_invalid_values=False)
+
+    nulls = [None] * len(invalid)
+    data = [0.34, 24.34, 45.0, *nulls]
+    expected = pd.DataFrame({"data": data})
+    df.ww.init(logical_types=types, null_invalid_values=True)
+    pd.testing.assert_frame_equal(df, expected)
+
+
+def test_null_invalid_age_nullable():
+    types = {"data": "AgeNullable"}
+    invalid = "text", -6, object, None
+    data = [34, "24", 45, *invalid]
+    df = pd.DataFrame({"data": data})
+
+    with pytest.raises(
+        TypeConversionError,
+        match="Please confirm the underlying data is consistent with logical type AgeNullable",
+    ):
+        df.ww.init(logical_types=types, null_invalid_values=False)
+
+    nulls = [None] * len(invalid)
+    data = pd.Series([34, 24, 45, *nulls], dtype="Int64")
+    expected = pd.DataFrame({"data": data})
+    df.ww.init(logical_types=types, null_invalid_values=True)
+    pd.testing.assert_frame_equal(df, expected)
+
+
 @pytest.mark.parametrize("null_type", [None, pd.NaT, np.nan, "null", "N/A", "mix"])
 @pytest.mark.parametrize("data_type", [int, float])
 def test_integer_nullable(data_type, null_type):
@@ -579,42 +616,4 @@
     nullable_bools.ww.init()
 
     assert isinstance(nullable_bools.ww.logical_types["bool_nulls"], BooleanNullable)
-    assert all(nullable_bools["bool_nulls"][-5:].isna())
-=======
-def test_null_invalid_age_fractional():
-    types = {"data": "AgeFractional"}
-    invalid = "text", -6.7, object, None
-    data = [0.34, "24.34", 45.0, *invalid]
-    df = pd.DataFrame({"data": data})
-
-    with pytest.raises(
-        TypeConversionError,
-        match="Please confirm the underlying data is consistent with logical type AgeFractional",
-    ):
-        df.ww.init(logical_types=types, null_invalid_values=False)
-
-    nulls = [None] * len(invalid)
-    data = [0.34, 24.34, 45.0, *nulls]
-    expected = pd.DataFrame({"data": data})
-    df.ww.init(logical_types=types, null_invalid_values=True)
-    pd.testing.assert_frame_equal(df, expected)
-
-
-def test_null_invalid_age_nullable():
-    types = {"data": "AgeNullable"}
-    invalid = "text", -6, object, None
-    data = [34, "24", 45, *invalid]
-    df = pd.DataFrame({"data": data})
-
-    with pytest.raises(
-        TypeConversionError,
-        match="Please confirm the underlying data is consistent with logical type AgeNullable",
-    ):
-        df.ww.init(logical_types=types, null_invalid_values=False)
-
-    nulls = [None] * len(invalid)
-    data = pd.Series([34, 24, 45, *nulls], dtype="Int64")
-    expected = pd.DataFrame({"data": data})
-    df.ww.init(logical_types=types, null_invalid_values=True)
-    pd.testing.assert_frame_equal(df, expected)
->>>>>>> 957379b7
+    assert all(nullable_bools["bool_nulls"][-5:].isna())