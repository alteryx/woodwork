--- conflicted
+++ resolved
@@ -594,7 +594,6 @@
     pd.testing.assert_frame_equal(df, expected)
 
 
-<<<<<<< HEAD
 @pytest.mark.parametrize("null_type", [None, pd.NaT, np.nan, "null", "N/A", "mix", 5])
 @pytest.mark.parametrize("data_type", [int, float])
 def test_integer_nullable(data_type, null_type):
@@ -632,7 +631,8 @@
         assert all(nullable_bools["bool_nulls"][-5:].isna())
     else:
         assert isinstance(nullable_bools.ww.logical_types["bool_nulls"], Boolean)
-=======
+
+
 def test_null_invalid_latlong():
     valid = [
         (33.670914, -117.841501),
@@ -663,5 +663,4 @@
     )
     expected = pd.DataFrame({"data": data})
     df.ww.init(logical_types=types, null_invalid_values=True)
-    pd.testing.assert_frame_equal(df, expected)
->>>>>>> 16f52eaf
+    pd.testing.assert_frame_equal(df, expected)