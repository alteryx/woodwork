import re

<<<<<<< HEAD
import dask.dataframe as dd
import databricks.koalas as ks
=======
>>>>>>> 86cc2698
import numpy as np
import pandas as pd
import pytest

from woodwork.data_column import DataColumn
from woodwork.exceptions import ColumnNameMismatchWarning, DuplicateTagsWarning
from woodwork.logical_types import (
    Categorical,
    CountryCode,
    Datetime,
    Double,
    Integer,
    NaturalLanguage,
    Ordinal,
    SubRegionCode,
    WholeNumber,
    ZIPCode
)
from woodwork.tests.testing_utils import to_pandas
from woodwork.utils import import_or_none

dd = import_or_none('dask.dataframe')


def test_data_column_init(sample_series):
    data_col = DataColumn(sample_series, use_standard_tags=False)
    # Koalas doesn't support category dtype
    if not isinstance(sample_series, ks.Series):
        sample_series = sample_series.astype('category')
    pd.testing.assert_series_equal(to_pandas(data_col.to_series()), to_pandas(sample_series))
    assert data_col.name == sample_series.name
    assert data_col.logical_type == Categorical
    assert data_col.semantic_tags == set()


def test_data_column_init_with_logical_type(sample_series):
    data_col = DataColumn(sample_series, NaturalLanguage)
    assert data_col.logical_type == NaturalLanguage
    assert data_col.semantic_tags == set()

    data_col = DataColumn(sample_series, "natural_language")
    assert data_col.logical_type == NaturalLanguage
    assert data_col.semantic_tags == set()

    data_col = DataColumn(sample_series, "NaturalLanguage")
    assert data_col.logical_type == NaturalLanguage
    assert data_col.semantic_tags == set()


def test_data_column_init_with_semantic_tags(sample_series):
    semantic_tags = ['tag1', 'tag2']
    data_col = DataColumn(sample_series, semantic_tags=semantic_tags, use_standard_tags=False)
    assert data_col.semantic_tags == set(semantic_tags)


def test_data_column_init_wrong_series():
    error = 'Series must be one of: pandas.Series, dask.Series, koalas.Series, or pandas.ExtensionArray'
    with pytest.raises(TypeError, match=error):
        DataColumn([1, 2, 3, 4])

    with pytest.raises(TypeError, match=error):
        DataColumn(np.array([1, 2, 3, 4]))


def test_data_column_init_with_name(sample_series, sample_datetime_series):
    name = 'sample_series'
    changed_name = 'changed_name'

    dc_use_series_name = DataColumn(sample_series)
    assert dc_use_series_name.name == name
    assert dc_use_series_name.to_series().name == name

    warning = 'Name mismatch between sample_series and changed_name. DataColumn and underlying series name are now changed_name'
    with pytest.warns(ColumnNameMismatchWarning, match=warning):
        dc_use_input_name = DataColumn(sample_series, name=changed_name)
    assert dc_use_input_name.name == changed_name
    assert dc_use_input_name.to_series().name == changed_name

    warning = 'Name mismatch between sample_datetime_series and changed_name. DataColumn and underlying series name are now changed_name'
    with pytest.warns(ColumnNameMismatchWarning, match=warning):
        dc_with_ltype_change = DataColumn(sample_datetime_series, name=changed_name)
    assert dc_with_ltype_change.name == changed_name
    assert dc_with_ltype_change.to_series().name == changed_name


def test_data_column_init_with_extension_array():
    series_categories = pd.Series([1, 2, 3], dtype='category')
    extension_categories = pd.Categorical([1, 2, 3])

    data_col = DataColumn(extension_categories)
    series = data_col.to_series()
    assert series.equals(series_categories)
    assert series.name is None
    assert data_col.name is None

    series_ints = pd.Series([1, 2, None, 4], dtype='Int64')
    extension_ints = pd.arrays.IntegerArray(np.array([1, 2, 3, 4], dtype="int64"), mask=np.array([False, False, True, False]))

    data_col_with_name = DataColumn(extension_ints, name='extension')
    series = data_col_with_name.to_series()
    assert series.equals(series_ints)
    assert series.name == 'extension'
    assert data_col_with_name.name == 'extension'

    series_strs = pd.Series([1, 2, None, 4], dtype='string')

    data_col_different_ltype = DataColumn(extension_ints, logical_type='NaturalLanguage')
    series = data_col_different_ltype.to_series()
    assert series.equals(series_strs)


def test_data_column_with_alternate_semantic_tags_input(sample_series):
    semantic_tags = 'custom_tag'
    data_col = DataColumn(sample_series, semantic_tags=semantic_tags, use_standard_tags=False)
    assert data_col.semantic_tags == {'custom_tag'}

    semantic_tags = {'custom_tag', 'numeric'}
    data_col = DataColumn(sample_series, semantic_tags=semantic_tags, use_standard_tags=False)
    assert data_col.semantic_tags == semantic_tags


def test_invalid_logical_type(sample_series):
    error_message = "Invalid logical type specified for 'sample_series'"
    with pytest.raises(TypeError, match=error_message):
        DataColumn(sample_series, int)

    error_message = "String naturalllanguage is not a valid logical type"
    with pytest.raises(ValueError, match=error_message):
        DataColumn(sample_series, 'naturalllanguage')


def test_semantic_tag_errors(sample_series):
    error_message = "semantic_tags must be a string, set or list"
    with pytest.raises(TypeError, match=error_message):
        DataColumn(sample_series, semantic_tags=int)

    error_message = "semantic_tags must be a string, set or list"
    with pytest.raises(TypeError, match=error_message):
        DataColumn(sample_series, semantic_tags={'index': {}, 'time_index': {}})

    error_message = "semantic_tags must contain only strings"
    with pytest.raises(TypeError, match=error_message):
        DataColumn(sample_series, semantic_tags=['index', 1])


def test_data_column_repr(sample_series):
    data_col = DataColumn(sample_series, use_standard_tags=False)
    # Koalas doesn't support categorical
    if isinstance(sample_series, ks.Series):
        dtype = 'object'
    else:
        dtype = 'category'
    assert data_col.__repr__() == f'<DataColumn: sample_series (Physical Type = {dtype}) ' \
        '(Logical Type = Categorical) (Semantic Tags = set())>'


def test_set_semantic_tags(sample_series):
    semantic_tags = {'tag1', 'tag2'}
    data_col = DataColumn(sample_series, semantic_tags=semantic_tags, use_standard_tags=False)
    assert data_col.semantic_tags == semantic_tags

    new_tags = ['new_tag']
    new_col = data_col.set_semantic_tags(new_tags)
    assert new_col is not data_col
    assert new_col.semantic_tags == set(new_tags)


def test_set_semantic_tags_with_index(sample_series):
    semantic_tags = {'tag1', 'tag2'}
    data_col = DataColumn(sample_series, semantic_tags=semantic_tags, use_standard_tags=False)
    data_col._set_as_index()
    assert data_col.semantic_tags == {'tag1', 'tag2', 'index'}
    new_tags = ['new_tag']
    new_col = data_col.set_semantic_tags(new_tags)
    assert new_col.semantic_tags == {'index', 'new_tag'}
    new_col2 = new_col.set_semantic_tags(new_tags, retain_index_tags=False)
    assert new_col2.semantic_tags == {'new_tag'}


def test_set_semantic_tags_with_time_index(sample_datetime_series):
    semantic_tags = {'tag1', 'tag2'}
    data_col = DataColumn(sample_datetime_series, semantic_tags=semantic_tags, use_standard_tags=False)
    data_col._set_as_time_index()
    assert data_col.semantic_tags == {'tag1', 'tag2', 'time_index'}
    new_tags = ['new_tag']
    new_col = data_col.set_semantic_tags(new_tags)
    assert new_col.semantic_tags == {'time_index', 'new_tag'}
    new_col2 = new_col.set_semantic_tags(new_tags, retain_index_tags=False)
    assert new_col2.semantic_tags == {'new_tag'}


def test_adds_numeric_standard_tag():
    series = pd.Series([1, 2, 3])
    semantic_tags = 'custom_tag'

    logical_types = [Integer, Double, WholeNumber]
    for logical_type in logical_types:
        data_col = DataColumn(series, logical_type=logical_type, semantic_tags=semantic_tags)
        assert data_col.semantic_tags == {'custom_tag', 'numeric'}


def test_adds_category_standard_tag():
    series = pd.Series([1, 2, 3])
    semantic_tags = 'custom_tag'

    logical_types = [Categorical, CountryCode, Ordinal(order=(1, 2, 3)), SubRegionCode, ZIPCode]
    for logical_type in logical_types:
        data_col = DataColumn(series, logical_type=logical_type, semantic_tags=semantic_tags)
        assert data_col.semantic_tags == {'custom_tag', 'category'}


def test_does_not_add_standard_tags():
    series = pd.Series([1, 2, 3])
    semantic_tags = 'custom_tag'
    data_col = DataColumn(series,
                          logical_type=Double,
                          semantic_tags=semantic_tags,
                          use_standard_tags=False)
    assert data_col.semantic_tags == {'custom_tag'}


def test_add_custom_tags(sample_series):
    semantic_tags = 'initial_tag'
    data_col = DataColumn(sample_series, semantic_tags=semantic_tags, use_standard_tags=False)

    new_col = data_col.add_semantic_tags('string_tag')
    assert new_col is not data_col
    assert new_col.semantic_tags == {'initial_tag', 'string_tag'}

    new_col2 = new_col.add_semantic_tags(['list_tag'])
    assert new_col2.semantic_tags == {'initial_tag', 'string_tag', 'list_tag'}

    new_col3 = new_col2.add_semantic_tags({'set_tag'})
    assert new_col3.semantic_tags == {'initial_tag', 'string_tag', 'list_tag', 'set_tag'}


def test_warns_on_setting_duplicate_tag(sample_series):
    semantic_tags = ['first_tag', 'second_tag']
    data_col = DataColumn(sample_series, semantic_tags=semantic_tags, use_standard_tags=False)

    expected_message = "Semantic tag(s) 'first_tag, second_tag' already present on column 'sample_series'"
    with pytest.warns(DuplicateTagsWarning) as record:
        data_col.add_semantic_tags(['first_tag', 'second_tag'])
    assert len(record) == 1
    assert record[0].message.args[0] == expected_message


def test_set_logical_type_with_standard_tags(sample_series):
    data_col = DataColumn(sample_series,
                          logical_type=NaturalLanguage,
                          semantic_tags='original_tag',
                          use_standard_tags=True)

    new_col = data_col.set_logical_type(Categorical)
    assert isinstance(new_col, DataColumn)
    assert new_col is not data_col
    assert new_col.logical_type == Categorical
    assert new_col.semantic_tags == {'category'}


def test_set_logical_type_without_standard_tags(sample_series):
    data_col = DataColumn(sample_series,
                          logical_type=NaturalLanguage,
                          semantic_tags='original_tag',
                          use_standard_tags=False)

    new_col = data_col.set_logical_type(Categorical)
    assert isinstance(new_col, DataColumn)
    assert new_col is not data_col
    assert new_col.logical_type == Categorical
    assert new_col.semantic_tags == set()


def test_set_logical_type_retains_index_tag(sample_series):
    data_col = DataColumn(sample_series,
                          logical_type=NaturalLanguage,
                          semantic_tags='original_tag',
                          use_standard_tags=False)

    data_col._set_as_index()
    assert data_col.semantic_tags == {'index', 'original_tag'}
    new_col = data_col.set_logical_type(Categorical)
    assert new_col.semantic_tags == {'index'}
    new_col = data_col.set_logical_type(Categorical, retain_index_tags=False)
    assert new_col.semantic_tags == set()


def test_set_logical_type_retains_time_index_tag(sample_datetime_series):
    data_col = DataColumn(sample_datetime_series,
                          logical_type=Datetime,
                          semantic_tags='original_tag',
                          use_standard_tags=False)

    data_col._set_as_time_index()
    assert data_col.semantic_tags == {'time_index', 'original_tag'}
    new_col = data_col.set_logical_type(Categorical)
    assert new_col.semantic_tags == {'time_index'}
    new_col = data_col.set_logical_type(Categorical, retain_index_tags=False)
    assert new_col.semantic_tags == set()


def test_reset_semantic_tags_with_standard_tags(sample_series):
    semantic_tags = 'initial_tag'
    data_col = DataColumn(sample_series,
                          semantic_tags=semantic_tags,
                          logical_type=Categorical,
                          use_standard_tags=True)

    new_col = data_col.reset_semantic_tags()
    assert new_col is not data_col
    assert new_col.semantic_tags == Categorical.standard_tags


def test_reset_semantic_tags_without_standard_tags(sample_series):
    semantic_tags = 'initial_tag'
    data_col = DataColumn(sample_series,
                          semantic_tags=semantic_tags,
                          use_standard_tags=False)

    new_col = data_col.reset_semantic_tags()
    assert new_col is not data_col
    assert new_col.semantic_tags == set()


def test_reset_semantic_tags_with_index(sample_series):
    semantic_tags = 'initial_tag'
    data_col = DataColumn(sample_series,
                          semantic_tags=semantic_tags,
                          use_standard_tags=False)

    data_col._set_as_index()
    new_col = data_col.reset_semantic_tags(retain_index_tags=True)
    assert new_col.semantic_tags == {'index'}
    new_col = data_col.reset_semantic_tags()
    assert new_col.semantic_tags == set()


def test_reset_semantic_tags_with_time_index(sample_datetime_series):
    semantic_tags = 'initial_tag'
    data_col = DataColumn(sample_datetime_series,
                          semantic_tags=semantic_tags,
                          use_standard_tags=False)

    data_col._set_as_time_index()
    new_col = data_col.reset_semantic_tags(retain_index_tags=True)
    assert new_col.semantic_tags == {'time_index'}
    new_col = data_col.reset_semantic_tags()
    assert new_col.semantic_tags == set()


def test_remove_semantic_tags(sample_series):
    tags_to_remove = [
        'tag1',
        ['tag1'],
        {'tag1'}
    ]

    data_col = DataColumn(sample_series,
                          semantic_tags=['tag1', 'tag2'],
                          use_standard_tags=False)

    for tag in tags_to_remove:
        new_col = data_col.remove_semantic_tags(tag)
        assert new_col is not data_col
        assert new_col.semantic_tags == {'tag2'}


def test_remove_standard_semantic_tag(sample_series):
    # Check that warning is raised if use_standard_tags is True - tag should be removed
    data_col = DataColumn(sample_series,
                          logical_type=Categorical,
                          semantic_tags='tag1',
                          use_standard_tags=True)
    expected_message = "Removing standard semantic tag(s) 'category' from column 'sample_series'"
    with pytest.warns(UserWarning) as record:
        new_col = data_col.remove_semantic_tags(['tag1', 'category'])
    assert len(record) == 1
    assert record[0].message.args[0] == expected_message
    assert new_col.semantic_tags == set()

    # Check that warning is not raised if use_standard_tags is False - tag should be removed
    data_col = DataColumn(sample_series,
                          logical_type=Categorical,
                          semantic_tags=['category', 'tag1'],
                          use_standard_tags=False)

    with pytest.warns(None) as record:
        new_col = data_col.remove_semantic_tags(['tag1', 'category'])
    assert len(record) == 0
    assert new_col.semantic_tags == set()


def test_remove_semantic_tags_raises_error_with_invalid_tag(sample_series):
    data_col = DataColumn(sample_series,
                          semantic_tags='tag1')
    error_msg = re.escape("Semantic tag(s) 'invalid_tagname' not present on column 'sample_series'")
    with pytest.raises(LookupError, match=error_msg):
        data_col.remove_semantic_tags('invalid_tagname')


def test_raises_error_setting_index_tag_directly(sample_series):
    error_msg = re.escape("Cannot add 'index' tag directly. To set a column as the index, "
                          "use DataTable.set_index() instead.")
    with pytest.raises(ValueError, match=error_msg):
        DataColumn(sample_series, semantic_tags='index')

    data_col = DataColumn(sample_series)
    with pytest.raises(ValueError, match=error_msg):
        data_col.add_semantic_tags('index')
    with pytest.raises(ValueError, match=error_msg):
        data_col.set_semantic_tags('index')


def test_raises_error_setting_time_index_tag_directly(sample_series):
    error_msg = re.escape("Cannot add 'time_index' tag directly. To set a column as the time index, "
                          "use DataTable.set_time_index() instead.")
    with pytest.raises(ValueError, match=error_msg):
        DataColumn(sample_series, semantic_tags='time_index')

    data_col = DataColumn(sample_series)
    with pytest.raises(ValueError, match=error_msg):
        data_col.add_semantic_tags('time_index')
    with pytest.raises(ValueError, match=error_msg):
        data_col.set_semantic_tags('time_index')


def test_set_as_index(sample_series):
    data_col = DataColumn(sample_series)
    data_col._set_as_index()
    assert 'index' in data_col.semantic_tags


def test_set_as_time_index(sample_series):
    data_col = DataColumn(sample_series)
    data_col._set_as_time_index()
    assert 'time_index' in data_col.semantic_tags


def test_to_series(sample_series):
    data_col = DataColumn(sample_series)
    series = data_col.to_series()

    assert series is data_col._series
    pd.testing.assert_series_equal(to_pandas(series), to_pandas(data_col._series))


def test_shape(sample_series):
    col = DataColumn(sample_series)
    col_shape = col.shape
    series_shape = col.to_series().shape
    if isinstance(sample_series, dd.Series):
        col_shape = (col_shape[0].compute(),)
        series_shape = (series_shape[0].compute(),)
    assert col_shape == (4,)
    assert col_shape == series_shape


def test_dtype_update_on_init(datetime_series):
    dc = DataColumn(datetime_series,
                    logical_type='DateTime')
    assert dc._series.dtype == 'datetime64[ns]'


def test_dtype_update_on_ltype_change():
    dc = DataColumn(pd.Series([1, 2, 3]),
                    logical_type='WholeNumber')
    assert dc._series.dtype == 'Int64'
    dc = dc.set_logical_type('Double')
    assert dc._series.dtype == 'float64'


def test_ordinal_requires_instance_on_init(sample_series):
    error_msg = 'Must use an Ordinal instance with order values defined'
    with pytest.raises(TypeError, match=error_msg):
        DataColumn(sample_series, logical_type=Ordinal)
    with pytest.raises(TypeError, match=error_msg):
        DataColumn(sample_series, logical_type="Ordinal")


def test_ordinal_requires_instance_on_update(sample_series):
    dc = DataColumn(sample_series, logical_type="NaturalLanguage")

    error_msg = 'Must use an Ordinal instance with order values defined'
    with pytest.raises(TypeError, match=error_msg):
        dc.set_logical_type(Ordinal)
    with pytest.raises(TypeError, match=error_msg):
        dc.set_logical_type("Ordinal")


def test_ordinal_with_order(sample_series):
<<<<<<< HEAD
    if isinstance(sample_series, (dd.Series, ks.Series)):
        pytest.xfail('Fails with Dask and Koalas - ordinal data validation not compatible')
=======
    if dd and isinstance(sample_series, dd.Series):
        pytest.xfail('fails with dask - ordinal data validation not compatible')
>>>>>>> 86cc2698
    ordinal_with_order = Ordinal(order=['a', 'b', 'c'])
    dc = DataColumn(sample_series, logical_type=ordinal_with_order)
    assert isinstance(dc.logical_type, Ordinal)
    assert dc.logical_type.order == ['a', 'b', 'c']

    dc = DataColumn(sample_series, logical_type="NaturalLanguage")
    new_dc = dc.set_logical_type(ordinal_with_order)
    assert isinstance(new_dc.logical_type, Ordinal)
    assert new_dc.logical_type.order == ['a', 'b', 'c']


def test_ordinal_with_incomplete_ranking(sample_series):
<<<<<<< HEAD
    if isinstance(sample_series, (dd.Series, ks.Series)):
        pytest.xfail('Fails with Dask and Koalas - ordinal data validation not supported')
=======
    if dd and isinstance(sample_series, dd.Series):
        pytest.xfail('Fails with Dask - ordinal data validation not supported')
>>>>>>> 86cc2698
    ordinal_incomplete_order = Ordinal(order=['a', 'b'])
    error_msg = re.escape("Ordinal column sample_series contains values that are not "
                          "present in the order values provided: ['c']")
    with pytest.raises(ValueError, match=error_msg):
        DataColumn(sample_series, logical_type=ordinal_incomplete_order)


def test_ordinal_with_nan_values():
    nan_series = pd.Series(['a', 'b', np.nan, 'a'])
    ordinal_with_order = Ordinal(order=['a', 'b'])
    dc = DataColumn(nan_series, logical_type=ordinal_with_order)
    assert isinstance(dc.logical_type, Ordinal)
    assert dc.logical_type.order == ['a', 'b']


def test_data_column_equality(sample_series, sample_datetime_series):
    # Check different parameters to DataColumn
    str_col = DataColumn(sample_series, logical_type='Categorical')
    str_col_2 = DataColumn(sample_series, logical_type=Categorical)
    str_col_diff_tags = DataColumn(sample_series, logical_type=Categorical, semantic_tags={'test'})
    diff_name_col = DataColumn(sample_datetime_series, logical_type=Categorical)
    diff_dtype_col = DataColumn(sample_series, logical_type=NaturalLanguage)

    assert str_col == str_col_2
    assert str_col != str_col_diff_tags
    assert str_col != diff_name_col
    assert str_col != diff_dtype_col

    # Check columns with same logical types but different parameters
    ordinal_ltype_1 = Ordinal(order=['a', 'b', 'c'])
    ordinal_ltype_2 = Ordinal(order=['b', 'a', 'c'])
    ordinal_col_1 = DataColumn(sample_series, logical_type=ordinal_ltype_1)
    ordinal_col_2 = DataColumn(sample_series, logical_type=ordinal_ltype_2)

    assert str_col != ordinal_col_1
    assert ordinal_col_1 != ordinal_col_2
    assert ordinal_col_1 == ordinal_col_1

    datetime_ltype_instantiated = Datetime(datetime_format='%Y-%m%d')
    datetime_col_format = DataColumn(sample_datetime_series, logical_type=datetime_ltype_instantiated)
    datetime_col_param = DataColumn(sample_datetime_series, logical_type=Datetime(datetime_format=None))
    datetime_col_instantiated = DataColumn(sample_datetime_series, logical_type=Datetime())
    datetime_col = DataColumn(sample_datetime_series, logical_type=Datetime)

    assert datetime_col != datetime_col_instantiated
    assert datetime_col_instantiated != datetime_col_format
    assert datetime_col_instantiated == datetime_col_param

    # Check different underlying series
    str_col = DataColumn(sample_series, logical_type='NaturalLanguage')
    changed_series = sample_series.copy().replace(to_replace='a', value='test')
    null_col = DataColumn(changed_series, logical_type='NaturalLanguage')

    # We only check underlying data for equality with pandas dataframes
    if isinstance(str_col.to_series(), pd.Series):
        assert str_col != null_col
    else:
        assert str_col == null_col<|MERGE_RESOLUTION|>--- conflicted
+++ resolved
@@ -1,10 +1,6 @@
 import re
 
-<<<<<<< HEAD
-import dask.dataframe as dd
 import databricks.koalas as ks
-=======
->>>>>>> 86cc2698
 import numpy as np
 import pandas as pd
 import pytest
@@ -495,13 +491,9 @@
 
 
 def test_ordinal_with_order(sample_series):
-<<<<<<< HEAD
-    if isinstance(sample_series, (dd.Series, ks.Series)):
+    if isinstance(sample_series, ks.Series) or (dd and isinstance(sample_series, dd.Series)):
         pytest.xfail('Fails with Dask and Koalas - ordinal data validation not compatible')
-=======
-    if dd and isinstance(sample_series, dd.Series):
-        pytest.xfail('fails with dask - ordinal data validation not compatible')
->>>>>>> 86cc2698
+
     ordinal_with_order = Ordinal(order=['a', 'b', 'c'])
     dc = DataColumn(sample_series, logical_type=ordinal_with_order)
     assert isinstance(dc.logical_type, Ordinal)
@@ -514,13 +506,9 @@
 
 
 def test_ordinal_with_incomplete_ranking(sample_series):
-<<<<<<< HEAD
-    if isinstance(sample_series, (dd.Series, ks.Series)):
+    if isinstance(sample_series, ks.Series) or (dd and isinstance(sample_series, dd.Series)):
         pytest.xfail('Fails with Dask and Koalas - ordinal data validation not supported')
-=======
-    if dd and isinstance(sample_series, dd.Series):
-        pytest.xfail('Fails with Dask - ordinal data validation not supported')
->>>>>>> 86cc2698
+
     ordinal_incomplete_order = Ordinal(order=['a', 'b'])
     error_msg = re.escape("Ordinal column sample_series contains values that are not "
                           "present in the order values provided: ['c']")
