<<<<<<< HEAD
import dask.dataframe as dd
import databricks.koalas as ks
=======
>>>>>>> 86cc2698
import numpy as np
import pandas as pd
import pytest


def pd_to_dask(series):
    dd = pytest.importorskip('dask.dataframe', reason='Dask not installed, skipping')
    return dd.from_pandas(series, npartitions=2)


def pd_to_koalas(series):
    return ks.from_pandas(series)


# Integer Inference Fixtures
@pytest.fixture
def pandas_integers():
    return [
        pd.Series([-1, 2, 1, 7]),
        pd.Series([-1, 0, 5, 3]),
    ]


@pytest.fixture
def dask_integers(pandas_integers):
    return [pd_to_dask(series) for series in pandas_integers]


@pytest.fixture
def koalas_integers(pandas_integers):
    return [pd_to_koalas(series) for series in pandas_integers]


@pytest.fixture(params=['pandas_integers', 'dask_integers', 'koalas_integers'])
def integers(request):
    return request.getfixturevalue(request.param)


# WholeNumber Inference Fixtures
@pytest.fixture
def pandas_whole_nums():
    return [
        pd.Series([0, 1, 5, 7]),
        pd.Series([2, 3, 5, 3]),
    ]


@pytest.fixture
def dask_whole_nums(pandas_whole_nums):
    return [pd_to_dask(series) for series in pandas_whole_nums]


@pytest.fixture
def koalas_whole_nums(pandas_whole_nums):
    return [pd_to_koalas(series) for series in pandas_whole_nums]


@pytest.fixture(params=['pandas_whole_nums', 'dask_whole_nums', 'koalas_whole_nums'])
def whole_nums(request):
    return request.getfixturevalue(request.param)


# Double Inference Fixtures
@pytest.fixture
def pandas_doubles():
    return [
        pd.Series([-1, 2.5, 1, 7]),
        pd.Series([1.5, np.nan, 1, 3])
    ]


@pytest.fixture
def dask_doubles(pandas_doubles):
    return [pd_to_dask(series) for series in pandas_doubles]


@pytest.fixture
def koalas_doubles(pandas_doubles):
    return [pd_to_koalas(series) for series in pandas_doubles]


@pytest.fixture(params=['pandas_doubles', 'dask_doubles', 'koalas_doubles'])
def doubles(request):
    return request.getfixturevalue(request.param)


# Boolean Inference Fixtures
@pytest.fixture
def pandas_bools():
    return [
        pd.Series([True, False, True, True]),
        pd.Series([True, np.nan, True, True]),
    ]


@pytest.fixture
def dask_bools(pandas_bools):
    return [pd_to_dask(series) for series in pandas_bools]


@pytest.fixture
def koalas_bools(pandas_bools):
    return [pd_to_koalas(series) for series in pandas_bools]


@pytest.fixture(params=['pandas_bools', 'dask_bools', 'koalas_bools'])
def bools(request):
    return request.getfixturevalue(request.param)


# Datetime Inference Fixtures
@pytest.fixture
def pandas_datetimes():
    return [
        pd.Series(['3/11/2000', '3/12/2000', '3/13/2000', '3/14/2000']),
        pd.Series(['3/11/2000', np.nan, '3/13/2000', '3/14/2000']),
    ]


@pytest.fixture
def dask_datetimes(pandas_datetimes):
    return [pd_to_dask(series) for series in pandas_datetimes]


@pytest.fixture
def koalas_datetimes(pandas_datetimes):
    return [pd_to_koalas(series) for series in pandas_datetimes]


@pytest.fixture(params=['pandas_datetimes', 'dask_datetimes', 'koalas_datetimes'])
def datetimes(request):
    return request.getfixturevalue(request.param)


@pytest.fixture()
def datetime_series(datetimes):
    return datetimes[1]


# Categorical Inference Fixtures
@pytest.fixture
def pandas_categories():
    return [
        pd.Series(['a', 'b', 'a', 'b']),
        pd.Series(['1', '2', '1', '2']),
        pd.Series(['a', np.nan, 'b', 'b']),
        pd.Series([1, 2, 1, 2])
    ]


@pytest.fixture
def dask_categories(pandas_categories):
    return [pd_to_dask(series) for series in pandas_categories]


@pytest.fixture
def koalas_categories(pandas_categories):
    return [pd_to_koalas(series) for series in pandas_categories]


@pytest.fixture(params=['pandas_categories', 'dask_categories', 'koalas_categories'])
def categories(request):
    return request.getfixturevalue(request.param)


# Timedelta Inference Fixtures
@pytest.fixture
def pandas_timedeltas():
    return [
        pd.Series(pd.to_timedelta(range(4), unit='s')),
        pd.Series([pd.to_timedelta(1, unit='s'), np.nan])
    ]


@pytest.fixture
def dask_timedeltas(pandas_timedeltas):
    return [pd_to_dask(series) for series in pandas_timedeltas]


@pytest.fixture(params=['pandas_timedeltas', 'dask_timedeltas'])
def timedeltas(request):
    return request.getfixturevalue(request.param)


# NaturalLanguage Inference Fixtures
@pytest.fixture
def pandas_strings():
    return [
        pd.Series(['Mr. John Doe', 'Doe, Mrs. Jane', 'James Brown', 'Ms. Paige Turner']),
    ]


@pytest.fixture
def dask_strings(pandas_strings):
    return [pd_to_dask(series) for series in pandas_strings]


@pytest.fixture
def koalas_strings(pandas_strings):
    return [pd_to_koalas(series) for series in pandas_strings]


@pytest.fixture(params=['pandas_strings', 'dask_strings', 'koalas_strings'])
def strings(request):
    return request.getfixturevalue(request.param)


# NaturalLanguage Inference with Threshold
@pytest.fixture
def pandas_long_strings():
    natural_language_series = pd.Series([
        '01234567890123456789',
        '01234567890123456789',
        '01234567890123456789',
        '01234567890123456789'])
    category_series = pd.Series([
        '0123456789012345678',
        '0123456789012345678',
        '0123456789012345678',
        '0123456789012345678'])
    return [natural_language_series, category_series]


@pytest.fixture
def dask_long_strings(pandas_long_strings):
    return [pd_to_dask(series) for series in pandas_long_strings]


@pytest.fixture
def koalas_long_strings(pandas_long_strings):
    return [pd_to_koalas(series) for series in pandas_long_strings]


@pytest.fixture(params=['pandas_long_strings', 'dask_long_strings', 'koalas_long_strings'])
def long_strings(request):
    return request.getfixturevalue(request.param)


# pd.NA Inference Fixtures
@pytest.fixture
def pandas_pdnas():
    return [
        pd.Series(['Mr. John Doe', pd.NA, 'James Brown', 'Ms. Paige Turner']).astype('string'),
        pd.Series([-1, pd.NA, 2, 3]).astype('Int64'),
        pd.Series([1, pd.NA, 2, 3]).astype('Int64'),
        pd.Series([True, pd.NA, False, True]).astype('boolean'),
    ]


@pytest.fixture
def dask_pdnas(pandas_pdnas):
    return [pd_to_dask(series) for series in pandas_pdnas]


@pytest.fixture(params=['pandas_pdnas', 'dask_pdnas'])
def pdnas(request):
    return request.getfixturevalue(request.param)<|MERGE_RESOLUTION|>--- conflicted
+++ resolved
@@ -1,8 +1,5 @@
-<<<<<<< HEAD
-import dask.dataframe as dd
+
 import databricks.koalas as ks
-=======
->>>>>>> 86cc2698
 import numpy as np
 import pandas as pd
 import pytest
