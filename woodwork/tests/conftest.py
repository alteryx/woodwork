import numpy as np
import pandas as pd
import pytest

from woodwork.logical_types import Boolean, Datetime, Integer, NaturalLanguage
from woodwork.utils import import_or_none


def pd_to_dask(series):
    dd = pytest.importorskip('dask.dataframe', reason='Dask not installed, skipping')
    return dd.from_pandas(series, npartitions=2)


def pd_to_koalas(series):
    ks = pytest.importorskip('databricks.koalas', reason='Koalas not installed, skipping')
    return ks.from_pandas(series)


@pytest.fixture(scope='session', autouse=True)
def spark_session():
    pyspark = import_or_none('pyspark.sql')

    if pyspark:
        spark = pyspark.SparkSession.builder \
            .master("local[*]") \
            .config("spark.driver.extraJavaOptions", "-Dio.netty.tryReflectionSetAccessible=True") \
            .config("spark.sql.shuffle.partitions", "2") \
            .config("spark.driver.bindAddress", "127.0.0.1") \
            .getOrCreate()

        return spark


@pytest.fixture(params=['sample_df_pandas', 'sample_df_dask', 'sample_df_koalas'])
def sample_df(request):
    return request.getfixturevalue(request.param)


@pytest.fixture()
def sample_df_pandas():
    return pd.DataFrame({
        'id': range(4),
        'full_name': ['Mr. John Doe', 'Doe, Mrs. Jane', 'James Brown', 'Ms. Paige Turner'],
        'email': ['john.smith@example.com', np.nan, 'team@featuretools.com', 'junk@example.com'],
        'phone_number': ['5555555555', '555-555-5555', '1-(555)-555-5555', '555-555-5555'],
        'age': pd.Series([pd.NA, 33, 33, 57], dtype='Int64'),
        'signup_date': [pd.to_datetime('2020-09-01')] * 4,
        'is_registered': pd.Series([pd.NA, False, True, True], dtype='boolean'),
    })


@pytest.fixture()
def sample_df_dask(sample_df_pandas):
    dd = pytest.importorskip('dask.dataframe', reason='Dask not installed, skipping')
    return dd.from_pandas(sample_df_pandas, npartitions=2)


@pytest.fixture()
def sample_df_koalas(sample_df_pandas):
    ks = pytest.importorskip('databricks.koalas', reason='Koalas not installed, skipping')
    return ks.from_pandas(sample_df_pandas)


@pytest.fixture(params=['sample_unsorted_df_pandas', 'sample_unsorted_df_dask', 'sample_unsorted_df_koalas'])
def sample_unsorted_df(request):
    return request.getfixturevalue(request.param)


@pytest.fixture()
def sample_unsorted_df_pandas():
    return pd.DataFrame({
        'id': [3, 1, 2, 0],
        'full_name': ['Mr. John Doe', 'Doe, Mrs. Jane', 'James Brown', 'Ms. Paige Turner'],
        'email': ['john.smith@example.com', np.nan, 'team@featuretools.com', 'junk@example.com'],
        'phone_number': ['5555555555', '555-555-5555', '1-(555)-555-5555', '555-555-5555'],
        'age': [33, 25, 33, 57],
        'signup_date': pd.to_datetime(['2020-09-01', '2020-08-01', '2020-08-02', '2020-09-01']),
        'is_registered': [True, False, True, True],
    })


@pytest.fixture()
def sample_unsorted_df_dask(sample_unsorted_df_pandas):
    dd = pytest.importorskip('dask.dataframe', reason='Dask not installed, skipping')
    return dd.from_pandas(sample_unsorted_df_pandas, npartitions=2)


@pytest.fixture()
def sample_unsorted_df_koalas(sample_unsorted_df_pandas):
    ks = pytest.importorskip('databricks.koalas', reason='Koalas not installed, skipping')
    return ks.from_pandas(sample_unsorted_df_pandas)


@pytest.fixture(params=['sample_series_pandas', 'sample_series_dask', 'sample_series_koalas'])
def sample_series(request):
    return request.getfixturevalue(request.param)


@pytest.fixture()
def sample_series_pandas():
    return pd.Series(['a', 'b', 'c', 'a'], name='sample_series').astype('category')


@pytest.fixture()
def sample_series_dask(sample_series_pandas):
    dd = pytest.importorskip('dask.dataframe', reason='Dask not installed, skipping')
    return dd.from_pandas(sample_series_pandas, npartitions=2)


@pytest.fixture()
def sample_series_koalas(sample_series_pandas):
    ks = pytest.importorskip('databricks.koalas', reason='Koalas not installed, skipping')
    return ks.from_pandas(sample_series_pandas.astype('string'))


@pytest.fixture(params=['sample_datetime_series_pandas', 'sample_datetime_series_dask', 'sample_datetime_series_koalas'])
def sample_datetime_series(request):
    return request.getfixturevalue(request.param)


@pytest.fixture()
def sample_datetime_series_pandas():
    return pd.Series([pd.to_datetime('2020-09-01')] * 4, name='sample_datetime_series').astype('object')


@pytest.fixture()
def sample_datetime_series_dask(sample_datetime_series_pandas):
    dd = pytest.importorskip('dask.dataframe', reason='Dask not installed, skipping')
    return dd.from_pandas(sample_datetime_series_pandas, npartitions=2)


@pytest.fixture()
def sample_datetime_series_koalas(sample_datetime_series_pandas):
    ks = pytest.importorskip('databricks.koalas', reason='Koalas not installed, skipping')
    return ks.from_pandas(sample_datetime_series_pandas)


@pytest.fixture()
def time_index_df_pandas():
    return pd.DataFrame({
        'id': [0, 1, 2, 3],
        'times': ['2019-01-01', '2019-01-02', '2019-01-03', pd.NA],
        'ints': [1, 2, 3, 4],
        'strs': ['1', '2', '3', '4'],
        'letters': ['a', 'b', 'c', 'd'],
        'bools': [True, False, False, True]
    })


@pytest.fixture()
def time_index_df_dask(time_index_df_pandas):
    dd = pytest.importorskip('dask.dataframe', reason='Dask not installed, skipping')
    return dd.from_pandas(time_index_df_pandas, npartitions=2)


@pytest.fixture()
def time_index_df_koalas(time_index_df_pandas):
    ks = pytest.importorskip('databricks.koalas', reason='Koalas not installed, skipping')
    return ks.from_pandas(time_index_df_pandas)


@pytest.fixture(params=['time_index_df_pandas', 'time_index_df_dask', 'time_index_df_koalas'])
def time_index_df(request):
    return request.getfixturevalue(request.param)


@pytest.fixture()
def numeric_time_index_df_pandas():
    return pd.DataFrame({
        'floats': pd.Series([1, 2, 3, 4], dtype='float'),
        'ints': pd.Series([1, -2, 3, 4], dtype='int64'),
        'with_null': pd.Series([1, pd.NA, 3, 4], dtype='Int64'),
    })


@pytest.fixture()
def numeric_time_index_df_dask(numeric_time_index_df_pandas):
    dd = pytest.importorskip('dask.dataframe', reason='Dask not installed, skipping')
    return dd.from_pandas(numeric_time_index_df_pandas, npartitions=2)


@pytest.fixture()
def numeric_time_index_df_koalas(numeric_time_index_df_pandas):
    ks = pytest.importorskip('databricks.koalas', reason='Koalas not installed, skipping')
    return ks.from_pandas(numeric_time_index_df_pandas)


@pytest.fixture(params=['numeric_time_index_df_pandas', 'numeric_time_index_df_dask', 'numeric_time_index_df_koalas'])
def numeric_time_index_df(request):
    return request.getfixturevalue(request.param)


@pytest.fixture()
def describe_df_pandas():
    index_data = [0, 1, 2, 3, 4, 5, 6, 7]
    boolean_data = [True, False, True, True, False, True, False, None]
    category_data = ['red', 'blue', 'red', np.nan, 'red', 'blue', 'red', 'yellow']
    datetime_data = pd.to_datetime(['2020-01-01',
                                    '2020-02-01',
                                    '2020-01-01 08:00',
                                    '2020-02-02 16:00',
                                    '2020-02-02 18:00',
                                    pd.NaT,
                                    '2020-02-01',
                                    '2020-01-02'])
    formatted_datetime_data = pd.Series(['2020~01~01',
                                         '2020~02~01',
                                         '2020~03~01',
                                         '2020~02~02',
                                         '2020~03~02',
                                         pd.NaT,
                                         '2020~02~01',
                                         '2020~01~02'])
    numeric_data = pd.Series([10, 20, 17, 32, np.nan, 1, 56, 10])
    natural_language_data = [
        'This is a natural language sentence',
        'Duplicate sentence.',
        'This line has numbers in it 000123.',
        'How about some symbols?!',
        'This entry contains two sentences. Second sentence.',
        'Duplicate sentence.',
        np.nan,
        'I am the last line',
    ]
    latlong_data = [(0, 0),
                    (1, 1),
                    (2, 2),
                    (3, 3),
                    (0, 0),
                    (np.nan, np.nan),
                    (np.nan, 6),
                    np.nan]
    timedelta_data = datetime_data - pd.Timestamp('2020-01-01')

    return pd.DataFrame({
        'index_col': index_data,
        'boolean_col': boolean_data,
        'category_col': category_data,
        'datetime_col': datetime_data,
        'formatted_datetime_col': formatted_datetime_data,
        'numeric_col': numeric_data,
        'natural_language_col': natural_language_data,
        'timedelta_col': timedelta_data,
        'latlong_col': latlong_data,
    })


@pytest.fixture()
def describe_df_dask(describe_df_pandas):
    dd = pytest.importorskip('dask.dataframe', reason='Dask not installed, skipping')
    return dd.from_pandas(describe_df_pandas, npartitions=2)


@pytest.fixture()
def describe_df_koalas(describe_df_pandas):
    ks = pytest.importorskip('databricks.koalas', reason='Koalas not installed, skipping')
    return ks.from_pandas(describe_df_pandas
                          .applymap(lambda tup: [None if pd.isnull(elt) else elt for elt in tup] if isinstance(tup, tuple) else tup)
                          .drop(columns='timedelta_col'))


@pytest.fixture(params=['describe_df_pandas', 'describe_df_dask', 'describe_df_koalas'])
def describe_df(request):
    return request.getfixturevalue(request.param)


@pytest.fixture()
def df_same_mi_pandas():
    return pd.DataFrame({
        'ints': pd.Series([2, pd.NA, 5, 2], dtype='Int64'),
        'floats': pd.Series([1, None, 100, 1]),
        'nans': pd.Series([None, None, None, None]),
        'nat_lang': pd.Series(['this is a very long sentence inferred as a string', None, 'test', 'test']),
    })


@pytest.fixture()
def df_same_mi_dask(df_same_mi_pandas):
    dd = pytest.importorskip('dask.dataframe', reason='Dask not installed, skipping')
    return dd.from_pandas(df_same_mi_pandas, npartitions=2)


@pytest.fixture()
def df_same_mi_koalas(df_same_mi_pandas):
    ks = pytest.importorskip('databricks.koalas', reason='Koalas not installed, skipping')
    df_same_mi_pandas['ints'] = df_same_mi_pandas['ints'].astype('float')
    df_same_mi_pandas['nans'] = df_same_mi_pandas['nans'].astype('float')
    return ks.DataFrame(df_same_mi_pandas)


@pytest.fixture(params=['df_same_mi_pandas', 'df_same_mi_dask', 'df_same_mi_koalas'])
def df_same_mi(request):
    return request.getfixturevalue(request.param)


@pytest.fixture()
def df_mi_pandas():
    return pd.DataFrame({
        'ints': pd.Series([1, 2, 1]),
        'bools': pd.Series([True, False, True]),
        'strs2': pd.Series(['bye', 'hi', 'bye']),
        'strs': pd.Series(['hi', 'hi', 'hi']),
        'dates': pd.Series(['2020-01-01', '2020-01-01', '1997-01-04'])
    })


@pytest.fixture()
def df_mi_dask(df_mi_pandas):
    dd = pytest.importorskip('dask.dataframe', reason='Dask not installed, skipping')
    return dd.from_pandas(df_mi_pandas, npartitions=1)


@pytest.fixture()
def df_mi_koalas(df_mi_pandas):
    ks = pytest.importorskip('databricks.koalas', reason='Koalas not installed, skipping')
    return ks.from_pandas(df_mi_pandas)


@pytest.fixture(params=['df_mi_pandas', 'df_mi_dask', 'df_mi_koalas'])
def df_mi(request):
    return request.getfixturevalue(request.param)


@pytest.fixture()
def df_mi_unique_pandas():
    return pd.DataFrame({
        'unique': pd.Series(['hi', 'bye', 'hello', 'goodbye']),
        'unique_with_one_nan': pd.Series(['hi', 'bye', None, 'goodbye']),
        'unique_with_nans': pd.Series([1, None, None, 2]),
        'ints': pd.Series([1, 2, 1, 2]),
    })


@pytest.fixture()
def df_mi_unique_dask(df_mi_unique_pandas):
    dd = pytest.importorskip('dask.dataframe', reason='Dask not installed, skipping')
    return dd.from_pandas(df_mi_unique_pandas, npartitions=1)


@pytest.fixture()
def df_mi_unique_koalas(df_mi_unique_pandas):
    ks = pytest.importorskip('databricks.koalas', reason='Koalas not installed, skipping')
    return ks.from_pandas(df_mi_unique_pandas)


@pytest.fixture(params=['df_mi_unique_pandas', 'df_mi_unique_dask', 'df_mi_unique_koalas'])
def df_mi_unique(request):
    return request.getfixturevalue(request.param)


@pytest.fixture()
def categorical_df_pandas():
    return pd.DataFrame({
        'ints': pd.Series([1, 2, 3, 2]),
        'categories1': pd.Series([1, 100, 1, 100, 200, 200, 200, 200, 3, 100]),
        'bools': pd.Series([True, False, True, False]),
        'categories2': pd.Series(['test', 'test', 'test2', 'test']),
        'categories3': pd.Series(['test', 'test', 'test', np.nan]),
    })


@pytest.fixture()
def categorical_df_dask(categorical_df_pandas):
    dd = pytest.importorskip('dask.dataframe', reason='Dask not installed, skipping')
    return dd.from_pandas(categorical_df_pandas, npartitions=2)


@pytest.fixture()
def categorical_df_koalas(categorical_df_pandas):
    ks = pytest.importorskip('databricks.koalas', reason='Koalas not installed, skipping')
    return ks.from_pandas(categorical_df_pandas)


@pytest.fixture(params=['categorical_df_pandas', 'categorical_df_dask', 'categorical_df_koalas'])
def categorical_df(request):
    return request.getfixturevalue(request.param)


@pytest.fixture()
def empty_df_pandas():
    return pd.DataFrame({})


@pytest.fixture()
def empty_df_dask(empty_df_pandas):
    dd = pytest.importorskip('dask.dataframe', reason='Dask not installed, skipping')
    return dd.from_pandas(empty_df_pandas, npartitions=2)


# Cannot have an empty Koalas DataFrame
@pytest.fixture(params=['empty_df_pandas', 'empty_df_dask'])
def empty_df(request):
    return request.getfixturevalue(request.param)


@pytest.fixture()
def small_df_pandas():
    return pd.DataFrame(pd.Series([pd.to_datetime('2020-09-01')] * 4, name='sample_datetime_series').astype('object'))


@pytest.fixture()
def small_df_dask(small_df_pandas):
    dd = pytest.importorskip('dask.dataframe', reason='Dask not installed, skipping')
    return dd.from_pandas(small_df_pandas, npartitions=1)


@pytest.fixture()
def small_df_koalas(small_df_pandas):
    ks = pytest.importorskip('databricks.koalas', reason='Koalas not installed, skipping')
    return ks.from_pandas(small_df_pandas)


@pytest.fixture(params=['small_df_pandas', 'small_df_dask', 'small_df_koalas'])
def small_df(request):
    return request.getfixturevalue(request.param)


@pytest.fixture()
def latlong_df_pandas():
    return pd.DataFrame({
        'tuple_ints': pd.Series([(1, 2), (3, 4)]),
        'tuple_strings': pd.Series([('1', '2'), ('3', '4')]),
        'string_tuple': pd.Series(['(1, 2)', '(3, 4)']),
        'bracketless_string_tuple': pd.Series(['1, 2', '3, 4']),
        'list_strings': pd.Series([['1', '2'], ['3', '4']]),
        'combo_tuple_types': pd.Series(['[1, 2]', '(3, 4)']),
        'null_value': pd.Series([np.nan, (3, 4)]),
        'null_latitude': pd.Series([(np.nan, 2.0), (3.0, 4.0)]),
        'both_null': pd.Series([(np.nan, np.nan), (3.0, 4.0)]),
    })


@pytest.fixture()
def latlong_df_dask(latlong_df_pandas):
    dd = pytest.importorskip('dask.dataframe', reason='Dask not installed, skipping')
    return dd.from_pandas(latlong_df_pandas, npartitions=2)


@pytest.fixture()
def latlong_df_koalas(latlong_df_pandas):
    ks = pytest.importorskip('databricks.koalas', reason='Koalas not installed, skipping')
    return ks.from_pandas(latlong_df_pandas.applymap(lambda tup: list(tup) if isinstance(tup, tuple) else tup))


@pytest.fixture(params=['latlong_df_pandas', 'latlong_df_dask', 'latlong_df_koalas'])
def latlong_df(request):
    return request.getfixturevalue(request.param)


# LatLong Fixtures for testing access to latlong values
@pytest.fixture
def pandas_latlongs():
    return [
        pd.Series([(1.0, 2.0), (3.0, 4.0)]),
        pd.Series([('1', '2'), ('3', '4')]),
        pd.Series([['1', '2'], ['3', '4']]),
        pd.Series([(1, 2), (3, 4)]),
        pd.Series([[1, 2], [3, 4]]),
        pd.Series(['(1, 2)', '(3, 4)']),
        pd.Series(['1, 2', '3, 4']),
        pd.Series(['[1, 2]', '[3, 4]'])
    ]


@pytest.fixture
def dask_latlongs(pandas_latlongs):
    return [pd_to_dask(series) for series in pandas_latlongs]


@pytest.fixture
def koalas_latlongs(pandas_latlongs):
    return [pd_to_koalas(series.apply(lambda tup: list(tup) if isinstance(tup, tuple) else tup)) for series in pandas_latlongs]


@pytest.fixture(params=['pandas_latlongs', 'dask_latlongs', 'koalas_latlongs'])
def latlongs(request):
    return request.getfixturevalue(request.param)


@pytest.fixture()
def falsy_names_df_pandas():
    return pd.DataFrame({
        0: ['a', 'b', 'c'],
        '': [1, 2, 3],
    })


@pytest.fixture()
def falsy_names_df_dask(falsy_names_df_pandas):
    dd = pytest.importorskip('dask.dataframe', reason='Dask not installed, skipping')
    return dd.from_pandas(falsy_names_df_pandas, npartitions=2)


@pytest.fixture()
def falsy_names_df_koalas(falsy_names_df_pandas):
    ks = pytest.importorskip('databricks.koalas', reason='Koalas not installed, skipping')
    return ks.from_pandas(falsy_names_df_pandas.applymap(lambda tup: list(tup) if isinstance(tup, tuple) else tup))


@pytest.fixture(params=['falsy_names_df_pandas', 'falsy_names_df_dask', 'falsy_names_df_koalas'])
def falsy_names_df(request):
    return request.getfixturevalue(request.param)


@pytest.fixture()
def sample_column_names():
    return ['id',
            'full_name',
            'email',
            'phone_number',
            'age',
            'signup_date',
            'is_registered']


@pytest.fixture()
def sample_inferred_logical_types():
    return {'id': Integer,
            'full_name': NaturalLanguage,
            'email': NaturalLanguage,
            'phone_number': NaturalLanguage,
            'age': Integer,
            'signup_date': Datetime,
            'is_registered': Boolean}


@pytest.fixture
<<<<<<< HEAD
def pandas_datetimes():
    return [
        pd.Series(['3/11/2000', '3/12/2000', '3/13/2000', '3/14/2000']),
        pd.Series(['3/11/2000', np.nan, '3/13/2000', '3/14/2000']),
    ]


@pytest.fixture
def dask_datetimes(pandas_datetimes):
    return [pd_to_dask(series) for series in pandas_datetimes]


@pytest.fixture
def koalas_datetimes(pandas_datetimes):
    return [pd_to_koalas(series) for series in pandas_datetimes]


@pytest.fixture(params=['pandas_datetimes', 'dask_datetimes', 'koalas_datetimes'])
def datetimes(request):
=======
def serialize_df_pandas():
    df = pd.DataFrame({
        'id': [0, 1, 2],
        'cat_int': [1, 2, 1],
        'ord_int': [1, 2, 1],
        'cat_float': [1.0, 2.0, 1.0],
        'ord_float': [1.0, 2.0, 1.0],
        'cat_bool': [True, False, True],
        'ord_bool': [True, False, True],
    })
    return df


@pytest.fixture()
def serialize_df_dask(serialize_df_pandas):
    dd = pytest.importorskip('dask.dataframe', reason='Dask not installed, skipping')
    return dd.from_pandas(serialize_df_pandas, npartitions=2)


@pytest.fixture()
def serialize_df_koalas(serialize_df_pandas):
    ks = pytest.importorskip('databricks.koalas', reason='Koalas not installed, skipping')
    return ks.from_pandas(serialize_df_pandas)


@pytest.fixture(params=['serialize_df_pandas', 'serialize_df_dask', 'serialize_df_koalas'])
def serialize_df(request):
>>>>>>> 78a79b28
    return request.getfixturevalue(request.param)<|MERGE_RESOLUTION|>--- conflicted
+++ resolved
@@ -524,28 +524,6 @@
             'is_registered': Boolean}
 
 
-@pytest.fixture
-<<<<<<< HEAD
-def pandas_datetimes():
-    return [
-        pd.Series(['3/11/2000', '3/12/2000', '3/13/2000', '3/14/2000']),
-        pd.Series(['3/11/2000', np.nan, '3/13/2000', '3/14/2000']),
-    ]
-
-
-@pytest.fixture
-def dask_datetimes(pandas_datetimes):
-    return [pd_to_dask(series) for series in pandas_datetimes]
-
-
-@pytest.fixture
-def koalas_datetimes(pandas_datetimes):
-    return [pd_to_koalas(series) for series in pandas_datetimes]
-
-
-@pytest.fixture(params=['pandas_datetimes', 'dask_datetimes', 'koalas_datetimes'])
-def datetimes(request):
-=======
 def serialize_df_pandas():
     df = pd.DataFrame({
         'id': [0, 1, 2],
@@ -573,5 +551,27 @@
 
 @pytest.fixture(params=['serialize_df_pandas', 'serialize_df_dask', 'serialize_df_koalas'])
 def serialize_df(request):
->>>>>>> 78a79b28
+    return request.getfixturevalue(request.param)
+
+
+@pytest.fixture
+def pandas_datetimes():
+    return [
+        pd.Series(['3/11/2000', '3/12/2000', '3/13/2000', '3/14/2000']),
+        pd.Series(['3/11/2000', np.nan, '3/13/2000', '3/14/2000']),
+    ]
+
+
+@pytest.fixture
+def dask_datetimes(pandas_datetimes):
+    return [pd_to_dask(series) for series in pandas_datetimes]
+
+
+@pytest.fixture
+def koalas_datetimes(pandas_datetimes):
+    return [pd_to_koalas(series) for series in pandas_datetimes]
+
+
+@pytest.fixture(params=['pandas_datetimes', 'dask_datetimes', 'koalas_datetimes'])
+def datetimes(request):
     return request.getfixturevalue(request.param)