<<<<<<< HEAD
import dask.dataframe as dd
import databricks.koalas as ks
=======
>>>>>>> 86cc2698
import numpy as np
import pandas as pd
import pytest


@pytest.fixture(scope='session', autouse=True)
def spark_session():
    from pyspark.sql import SparkSession

    spark = SparkSession.builder \
        .master("local[*]") \
        .config("spark.driver.extraJavaOptions", "-Dio.netty.tryReflectionSetAccessible=True") \
        .config("spark.sql.shuffle.partitions", "2") \
        .getOrCreate()

    return spark


@pytest.fixture(params=['sample_df_pandas', 'sample_df_dask', 'sample_df_koalas'])
def sample_df(request):
    return request.getfixturevalue(request.param)


@pytest.fixture()
def sample_df_pandas():
    return pd.DataFrame({
        'id': range(4),
        'full_name': ['Mr. John Doe', 'Doe, Mrs. Jane', 'James Brown', 'Ms. Paige Turner'],
        'email': ['john.smith@example.com', np.nan, 'team@featuretools.com', 'junk@example.com'],
        'phone_number': ['5555555555', '555-555-5555', '1-(555)-555-5555', '555-555-5555'],
        'age': [33, 25, 33, 57],
        'signup_date': [pd.to_datetime('2020-09-01')] * 4,
        'is_registered': [True, False, True, True],
    })


@pytest.fixture()
def sample_df_dask(sample_df_pandas):
    dd = pytest.importorskip('dask.dataframe', reason='Dask not installed, skipping')
    return dd.from_pandas(sample_df_pandas, npartitions=2)


@pytest.fixture()
def sample_df_koalas(sample_df_pandas):
    return ks.from_pandas(sample_df_pandas)


@pytest.fixture(params=['sample_series_pandas', 'sample_series_dask', 'sample_series_koalas'])
def sample_series(request):
    return request.getfixturevalue(request.param)


@pytest.fixture()
def sample_series_pandas():
    return pd.Series(['a', 'b', 'c', 'a'], name='sample_series').astype('object')


@pytest.fixture()
def sample_series_dask(sample_series_pandas):
    dd = pytest.importorskip('dask.dataframe', reason='Dask not installed, skipping')
    return dd.from_pandas(sample_series_pandas, npartitions=2)


@pytest.fixture()
def sample_series_koalas(sample_series_pandas):
    return ks.from_pandas(sample_series_pandas)


@pytest.fixture(params=['sample_datetime_series_pandas', 'sample_datetime_series_dask', 'sample_datetime_series_koalas'])
def sample_datetime_series(request):
    return request.getfixturevalue(request.param)


@pytest.fixture()
def sample_datetime_series_pandas():
    return pd.Series([pd.to_datetime('2020-09-01')] * 4, name='sample_datetime_series').astype('object')


@pytest.fixture()
def sample_datetime_series_dask(sample_datetime_series_pandas):
    dd = pytest.importorskip('dask.dataframe', reason='Dask not installed, skipping')
    return dd.from_pandas(sample_datetime_series_pandas, npartitions=2)


@pytest.fixture()
def sample_datetime_series_koalas(sample_datetime_series_pandas):
    return ks.from_pandas(sample_datetime_series_pandas)


@pytest.fixture()
def time_index_df_pandas():
    return pd.DataFrame({
        'id': [0, 1, 2, 3],
        'times': ['2019-01-01', '2019-01-02', '2019-01-03', pd.NA],
        'ints': [1, 2, 3, 4],
        'strs': ['1', '2', '3', '4'],
        'letters': ['a', 'b', 'c', 'd'],
        'bools': [True, False, False, True]
    })


@pytest.fixture()
def time_index_df_dask(time_index_df_pandas):
    dd = pytest.importorskip('dask.dataframe', reason='Dask not installed, skipping')
    return dd.from_pandas(time_index_df_pandas, npartitions=2)


@pytest.fixture()
def time_index_df_koalas(time_index_df_pandas):
    return ks.from_pandas(time_index_df_pandas)


@pytest.fixture(params=['time_index_df_pandas', 'time_index_df_dask', 'time_index_df_koalas'])
def time_index_df(request):
    return request.getfixturevalue(request.param)


@pytest.fixture()
def numeric_time_index_df_pandas():
    return pd.DataFrame({
        'whole_numbers': pd.Series([1, 2, 3, 4], dtype='Int64'),
        'floats': pd.Series([1, 2, 3, 4], dtype='float'),
        'ints': pd.Series([1, -2, 3, 4], dtype='Int64'),
        'with_null': pd.Series([1, 2, pd.NA, 4], dtype='Int64'),
    })


@pytest.fixture()
def numeric_time_index_df_dask(numeric_time_index_df_pandas):
    dd = pytest.importorskip('dask.dataframe', reason='Dask not installed, skipping')
    return dd.from_pandas(numeric_time_index_df_pandas, npartitions=2)


@pytest.fixture()
def numeric_time_index_df_koalas(numeric_time_index_df_pandas):
    numeric_time_index_df_pandas['whole_numbers'] = numeric_time_index_df_pandas['whole_numbers'].astype('int64')
    numeric_time_index_df_pandas['ints'] = numeric_time_index_df_pandas['ints'].astype('int64')
    numeric_time_index_df_pandas['with_null'] = numeric_time_index_df_pandas['whole_numbers'].astype('float')
    return ks.from_pandas(numeric_time_index_df_pandas)


@pytest.fixture(params=['numeric_time_index_df_pandas', 'numeric_time_index_df_dask', 'numeric_time_index_df_koalas'])
def numeric_time_index_df(request):
    return request.getfixturevalue(request.param)


@pytest.fixture()
def describe_df_pandas():
    index_data = [0, 1, 2, 3, 4, 5, 6, 7]
    boolean_data = [True, False, True, True, False, True, False, True]
    category_data = ['red', 'blue', 'red', np.nan, 'red', 'blue', 'red', 'yellow']
    datetime_data = pd.to_datetime(['2020-01-01',
                                    '2020-02-01',
                                    '2020-01-01 08:00',
                                    '2020-02-02 16:00',
                                    '2020-02-02 18:00',
                                    pd.NaT,
                                    '2020-02-01',
                                    '2020-01-02'])
    formatted_datetime_data = pd.Series(['2020~01~01',
                                         '2020~02~01',
                                         '2020~03~01',
                                         '2020~02~02',
                                         '2020~03~02',
                                         pd.NaT,
                                         '2020~02~01',
                                         '2020~01~02'])
    numeric_data = pd.Series([10, 20, 17, 32, np.nan, 1, 56, 10])
    natural_language_data = [
        'This is a natural language sentence',
        'Duplicate sentence.',
        'This line has numbers in it 000123.',
        'How about some symbols?!',
        'This entry contains two sentences. Second sentence.',
        'Duplicate sentence.',
        np.nan,
        'I am the last line',
    ]
    timedelta_data = datetime_data - pd.Timestamp('2020-01-01')

    return pd.DataFrame({
        'index_col': index_data,
        'boolean_col': boolean_data,
        'category_col': category_data,
        'datetime_col': datetime_data,
        'formatted_datetime_col': formatted_datetime_data,
        'numeric_col': numeric_data,
        'natural_language_col': natural_language_data,
        'timedelta_col': timedelta_data,
    })


@pytest.fixture()
def describe_df_dask(describe_df_pandas):
    dd = pytest.importorskip('dask.dataframe', reason='Dask not installed, skipping')
    return dd.from_pandas(describe_df_pandas, npartitions=2)


@pytest.fixture()
def describe_df_koalas(describe_df_pandas):
    return ks.from_pandas(describe_df_pandas.drop(columns='timedelta_col'))


@pytest.fixture(params=['describe_df_pandas', 'describe_df_dask', 'describe_df_koalas'])
def describe_df(request):
    return request.getfixturevalue(request.param)


@pytest.fixture()
def df_same_mi_pandas():
    return pd.DataFrame({
        'ints': pd.Series([2, pd.NA, 5, 2], dtype='Int64'),
        'floats': pd.Series([1, None, 100, 1]),
        'nans': pd.Series([None, None, None, None]),
        'nat_lang': pd.Series(['this is a very long sentence inferred as a string', None, 'test', 'test']),
        'date': pd.Series(['2020-01-01', '2020-01-02', '2020-01-03', '2020-01-04'])
    })


@pytest.fixture()
def df_same_mi_dask(df_same_mi_pandas):
    dd = pytest.importorskip('dask.dataframe', reason='Dask not installed, skipping')
    return dd.from_pandas(df_same_mi_pandas, npartitions=2)


@pytest.fixture()
def df_same_mi_koalas(df_same_mi_pandas):
    df_same_mi_pandas['ints'] = df_same_mi_pandas['ints'].astype('float')
    df_same_mi_pandas['nans'] = df_same_mi_pandas['nans'].astype('float')
    return ks.DataFrame(df_same_mi_pandas)


@pytest.fixture(params=['df_same_mi_pandas', 'df_same_mi_dask', 'df_same_mi_koalas'])
def df_same_mi(request):
    return request.getfixturevalue(request.param)


@pytest.fixture()
def df_mi_pandas():
    return pd.DataFrame({
        'ints': pd.Series([1, 2, 3]),
        'bools': pd.Series([True, False, True]),
        'strs2': pd.Series(['bye', 'hi', 'bye']),
        'strs': pd.Series(['hi', 'hi', 'hi'])
    })


@pytest.fixture()
def df_mi_dask(df_mi_pandas):
    dd = pytest.importorskip('dask.dataframe', reason='Dask not installed, skipping')
    return dd.from_pandas(df_mi_pandas, npartitions=1)


@pytest.fixture()
def df_mi_koalas(df_mi_pandas):
    return ks.from_pandas(df_mi_pandas)


@pytest.fixture(params=['df_mi_pandas', 'df_mi_dask', 'df_mi_koalas'])
def df_mi(request):
    return request.getfixturevalue(request.param)


@pytest.fixture()
def categorical_df_pandas():
    return pd.DataFrame({
        'ints': pd.Series([1, 2, 3, 2]),
        'categories1': pd.Series([1, 100, 1, 100, 200, 200, 200, 200, 3, 100]),
        'bools': pd.Series([True, False, True, False]),
        'categories2': pd.Series(['test', 'test', 'test2', 'test']),
        'categories3': pd.Series(['test', 'test', 'test', np.nan]),
    })


@pytest.fixture()
def categorical_df_dask(categorical_df_pandas):
    return dd.from_pandas(categorical_df_pandas, npartitions=2)


@pytest.fixture()
<<<<<<< HEAD
def categorical_df_koalas(categorical_df_pandas):
    return ks.from_pandas(categorical_df_pandas)
=======
def categorical_dd(categorical_df):
    dd = pytest.importorskip('dask.dataframe', reason='Dask not installed, skipping')
    return dd.from_pandas(categorical_df, npartitions=2)
>>>>>>> 86cc2698


@pytest.fixture(params=['categorical_df_pandas', 'categorical_df_dask', 'categorical_df_koalas'])
def categorical_df(request):
    return request.getfixturevalue(request.param)<|MERGE_RESOLUTION|>--- conflicted
+++ resolved
@@ -1,8 +1,4 @@
-<<<<<<< HEAD
-import dask.dataframe as dd
 import databricks.koalas as ks
-=======
->>>>>>> 86cc2698
 import numpy as np
 import pandas as pd
 import pytest
@@ -279,18 +275,13 @@
 
 @pytest.fixture()
 def categorical_df_dask(categorical_df_pandas):
+    dd = pytest.importorskip('dask.dataframe', reason='Dask not installed, skipping')
     return dd.from_pandas(categorical_df_pandas, npartitions=2)
 
 
 @pytest.fixture()
-<<<<<<< HEAD
 def categorical_df_koalas(categorical_df_pandas):
     return ks.from_pandas(categorical_df_pandas)
-=======
-def categorical_dd(categorical_df):
-    dd = pytest.importorskip('dask.dataframe', reason='Dask not installed, skipping')
-    return dd.from_pandas(categorical_df, npartitions=2)
->>>>>>> 86cc2698
 
 
 @pytest.fixture(params=['categorical_df_pandas', 'categorical_df_dask', 'categorical_df_koalas'])
