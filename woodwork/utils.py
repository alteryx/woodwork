--- conflicted
+++ resolved
@@ -292,7 +292,6 @@
 def _parse_logical_type(logical_type, name):
     if isinstance(logical_type, str):
         logical_type = ww.type_system.str_to_logical_type(logical_type)
-<<<<<<< HEAD
 
     if isclass(logical_type):
         logical_type = logical_type()
@@ -301,14 +300,6 @@
         raise TypeError(f"Invalid logical type specified for '{name}'")
 
     return logical_type
-=======
-    ltype_class = ww.type_sys.utils._get_ltype_class(logical_type)
-    if ltype_class == ww.logical_types.Ordinal and not isinstance(logical_type, ww.logical_types.Ordinal):
-        raise TypeError("Must use an Ordinal instance with order values defined")
-    if ltype_class in ww.type_system.registered_types:
-        return logical_type
-    else:
-        raise TypeError(f"Invalid logical type specified for '{name}'")
 
 
 def _update_progress(start_time, current_time, progress_increment,
@@ -326,5 +317,4 @@
         elapsed_time = current_time - start_time
         callback_function((progress_increment / total) * 100, (new_progress / total) * 100, elapsed_time)
 
-        return new_progress
->>>>>>> 89c366dd
+        return new_progress