
import ast
import importlib
import re

import numpy as np
import pandas as pd

import woodwork as ww


def import_or_none(library):
    '''
    Attemps to import the requested library.

    Args:
        library (str): the name of the library
    Returns: the library if it is installed, else None
    '''
    try:
        return importlib.import_module(library)
    except ImportError:
        return None


<<<<<<< HEAD
=======
ks = import_or_none('databricks.koalas')
dd = import_or_none('dask.dataframe')


>>>>>>> 07482226
def camel_to_snake(s):
    s = re.sub('(.)([A-Z][a-z]+)', r'\1_\2', s)
    return re.sub('([a-z0-9])([A-Z])', r'\1_\2', s).lower()


def _convert_input_to_set(semantic_tags, error_language='semantic_tags'):
    """Takes input as a single string, a list of strings, or a set of strings
        and returns a set with the supplied values. If no values are supplied,
        an empty set will be returned."""
    if not semantic_tags:
        return set()

    if type(semantic_tags) not in [list, set, str]:
        raise TypeError(f"{error_language} must be a string, set or list")

    if isinstance(semantic_tags, str):
        return {semantic_tags}

    if isinstance(semantic_tags, list):
        semantic_tags = set(semantic_tags)

    if not all([isinstance(tag, str) for tag in semantic_tags]):
        raise TypeError(f"{error_language} must contain only strings")

    return semantic_tags


def _get_mode(series):
    """Get the mode value for a series"""
    mode_values = series.mode()
    if len(mode_values) > 0:
        return mode_values[0]
    return None


def read_csv(filepath=None,
             name=None,
             index=None,
             time_index=None,
             semantic_tags=None,
             logical_types=None,
             use_standard_tags=True,
             **kwargs):
    """Read data from the specified CSV file and return a Woodwork DataTable

    Args:
        filepath (str): A valid string path to the file to read
        name (str, optional): Name used to identify the datatable.
        index (str, optional): Name of the index column in the dataframe.
        time_index (str, optional): Name of the time index column in the dataframe.
        semantic_tags (dict, optional): Dictionary mapping column names in the dataframe to the
            semantic tags for the column. The keys in the dictionary should be strings
            that correspond to columns in the underlying dataframe. There are two options for
            specifying the dictionary values:
            (str): If only one semantic tag is being set, a single string can be used as a value.
            (list[str] or set[str]): If multiple tags are being set, a list or set of strings can be
            used as the value.
            Semantic tags will be set to an empty set for any column not included in the
            dictionary.
        logical_types (dict[str -> LogicalType], optional): Dictionary mapping column names in
            the dataframe to the LogicalType for the column. LogicalTypes will be inferred
            for any columns not present in the dictionary.
        use_standard_tags (bool, optional): If True, will add standard semantic tags to columns based
            on the inferred or specified logical type for the column. Defaults to True.
        **kwargs: Additional keyword arguments to pass to the underlying ``pandas.read_csv`` function. For more
            information on available keywords refer to the pandas documentation.

    Returns:
        woodwork.DataTable: DataTable created from the specified CSV file
    """
    dataframe = pd.read_csv(filepath, **kwargs)
    return ww.DataTable(dataframe,
                        name=name,
                        index=index,
                        time_index=time_index,
                        semantic_tags=semantic_tags,
                        logical_types=logical_types,
                        use_standard_tags=use_standard_tags)


def _new_dt_including(datatable, new_data):
    '''
    Creates a new DataTable with specified data and columns

    Args:
        datatable (DataTable): DataTable with desired information

        new_data (DataFrame): subset of original DataTable
    Returns:
        DataTable: New DataTable with attributes from original DataTable but data from new DataTable
    '''
    cols = new_data.columns
    new_semantic_tags = {col_name: semantic_tag_set for col_name, semantic_tag_set
                         in datatable.semantic_tags.items() if col_name in cols}
    new_logical_types = {col_name: logical_type for col_name, logical_type
                         in datatable.logical_types.items() if col_name in cols}
    new_index = datatable.index if datatable.index in cols else None
    new_time_index = datatable.time_index if datatable.time_index in cols else None
    if new_index:
        new_semantic_tags[new_index] = new_semantic_tags[new_index].difference({'index'})
    if new_time_index:
        new_semantic_tags[new_time_index] = new_semantic_tags[new_time_index].difference({'time_index'})
    return ww.DataTable(new_data,
                        name=datatable.name,
                        index=new_index,
                        time_index=new_time_index,
                        semantic_tags=new_semantic_tags,
                        logical_types=new_logical_types,
                        use_standard_tags=datatable.use_standard_tags)


def import_or_raise(library, error_msg):
    '''
    Attempts to import the requested library.  If the import fails, raises an
    ImportError with the supplied error message.

    Args:
        library (str): the name of the library
        error_msg (str): error message to return if the import fails
    '''
    try:
        return importlib.import_module(library)
    except ImportError:
        raise ImportError(error_msg)


def _is_s3(string):
    '''
    Checks if the given string is a s3 path.
    Returns a boolean.
    '''
    return "s3://" in string


def _is_url(string):
    '''
    Checks if the given string is an url path.
    Returns a boolean.
    '''
    return 'http' in string


def _reformat_to_latlong(latlong, use_list=False):
    """Reformats LatLong columns to be tuples of floats. Uses np.nan for null values.
    """
    if _is_null_latlong(latlong):
        return np.nan

    if isinstance(latlong, str):
        try:
            # Serialized latlong columns from csv or parquet will be strings, so null values will be
            # read as the string 'nan' in pandas and Dask and 'NaN' in Koalas
            # neither of which which is interpretable as a null value
            if 'nan' in latlong:
                latlong = latlong.replace('nan', 'None')
            if 'NaN' in latlong:
                latlong = latlong.replace('NaN', 'None')
            latlong = ast.literal_eval(latlong)
        except ValueError:
            pass

    if isinstance(latlong, (tuple, list)):
        if len(latlong) != 2:
            raise ValueError(f'LatLong values must have exactly two values. {latlong} does not have two values.')

        latitude, longitude = map(_to_latlong_float, latlong)

        # (np.nan, np.nan) should be counted as a single null value
        if pd.isnull(latitude) and pd.isnull(longitude):
            return np.nan

        if use_list:
            return [latitude, longitude]
        return (latitude, longitude)

    raise ValueError(f'LatLongs must either be a tuple, a list, or a string representation of a tuple. {latlong} does not fit the criteria.')


def _to_latlong_float(val):
    '''
    Attempts to convert a value to a float, propogating null values.
    '''
    if _is_null_latlong(val):
        return np.nan

    try:
        return float(val)
    except (ValueError, TypeError):
        raise ValueError(f'Latitude and Longitude values must be in decimal degrees. The latitude or longitude represented by {val} cannot be converted to a float.')


def _is_null_latlong(val):
    if isinstance(val, str):
        return val == 'None' or val == 'nan' or val == 'NaN'

    # Since we can have list inputs here, pd.isnull will not have a relevant truth value for lists
    return not isinstance(val, list) and pd.isnull(val)<|MERGE_RESOLUTION|>--- conflicted
+++ resolved
@@ -23,13 +23,6 @@
         return None
 
 
-<<<<<<< HEAD
-=======
-ks = import_or_none('databricks.koalas')
-dd = import_or_none('dask.dataframe')
-
-
->>>>>>> 07482226
 def camel_to_snake(s):
     s = re.sub('(.)([A-Z][a-z]+)', r'\1_\2', s)
     return re.sub('([a-z0-9])([A-Z])', r'\1_\2', s).lower()
