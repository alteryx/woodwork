import re
from datetime import datetime

import pandas as pd

import woodwork as ww


def camel_to_snake(s):
    s = re.sub('(.)([A-Z][a-z]+)', r'\1_\2', s)
    return re.sub('([a-z0-9])([A-Z])', r'\1_\2', s).lower()


def _convert_input_to_set(semantic_tags, error_language='semantic_tags'):
    """Takes input as a single string, a list of strings, or a set of strings
        and returns a set with the supplied values. If no values are supplied,
        an empty set will be returned."""
    if not semantic_tags:
        return set()

    if type(semantic_tags) not in [list, set, str]:
        raise TypeError(f"{error_language} must be a string, set or list")

    if isinstance(semantic_tags, str):
        return {semantic_tags}

    if isinstance(semantic_tags, list):
        semantic_tags = set(semantic_tags)

    if not all([isinstance(tag, str) for tag in semantic_tags]):
        raise TypeError(f"{error_language} must contain only strings")

    return semantic_tags


def col_is_datetime(col, datetime_format=None):
    """Determine if a dataframe column contains datetime values or not. Returns True if column
    contains datetimes, False if not. Optionally specify the datetime format string for the column."""
    if (col.dtype.name.find('datetime') > -1 or
<<<<<<< HEAD
            (len(col) and isinstance(col.head(0), datetime))):
=======
            (len(col) and isinstance(col.head(1), datetime))):
>>>>>>> febef3c4
        return True

    # if it can be casted to numeric, it's not a datetime
    dropped_na = col.dropna()
    try:
        pd.to_numeric(dropped_na, errors='raise')
    except (ValueError, TypeError):
        # finally, try to cast to datetime
        if col.dtype.name.find('str') > -1 or col.dtype.name.find('object') > -1:
            try:
                pd.to_datetime(dropped_na, errors='raise', format=datetime_format)
            except Exception:
                return False
            else:
                return True

    return False


def list_logical_types():
    """Returns a dataframe describing all of the available Logical Types.

    Args:
        None

    Returns:
        pd.DataFrame: A dataframe containing details on each LogicalType, including
        the corresponding physical type and any standard semantic tags.
    """
    return pd.DataFrame(
        [{'name': ltype.__name__,
          'type_string': ltype.type_string,
          'description': ltype.__doc__,
          'physical_type': ltype.pandas_dtype,
          'standard_tags': ltype.standard_tags}
            for ltype in ww.logical_types.LogicalType.__subclasses__()]
    )


def list_semantic_tags():
    """Returns a dataframe describing all of the common semantic tags.

    Args:
        None

    Returns:
        pd.DataFrame: A dataframe containing details on each Semantic Tag, including
        the corresponding logical type(s).
    """
    sem_tags = {}
    for ltype in ww.logical_types.LogicalType.__subclasses__():
        for tag in ltype.standard_tags:
            if tag in sem_tags:
                sem_tags[tag].append(ltype)
            else:
                sem_tags[tag] = [ltype]
    tags_df = pd.DataFrame(
        [{'name': tag,
          'is_standard_tag': True,
          'valid_logical_types': sem_tags[tag]}
         for tag in sem_tags]
    )
    tags_df = tags_df.append(
        pd.DataFrame([['index', False, [ww.logical_types.str_to_logical_type(tag) for tag in ['integer', 'wholenumber', 'double', 'categorical', 'datetime']]],
                      ['time_index', False, [ww.logical_types.str_to_logical_type('datetime')]],
                      ['date_of_birth', False, [ww.logical_types.str_to_logical_type('datetime')]]
                      ], columns=tags_df.columns), ignore_index=True)
    return tags_df


def _get_mode(series):
    """Get the mode value for a series"""
    mode_values = series.mode()
    if len(mode_values) > 0:
        return mode_values[0]
    return None


def read_csv(filepath=None,
             name=None,
             index=None,
             time_index=None,
             semantic_tags=None,
             logical_types=None,
             copy_dataframe=False,
             use_standard_tags=True,
             **kwargs):
    """Read data from the specified CSV file and return a Woodwork DataTable

    Args:
        filepath (str): A valid string path to the file to read
        name (str, optional): Name used to identify the datatable.
        index (str, optional): Name of the index column in the dataframe.
        time_index (str, optional): Name of the time index column in the dataframe.
        semantic_tags (dict, optional): Dictionary mapping column names in the dataframe to the
            semantic tags for the column. The keys in the dictionary should be strings
            that correspond to columns in the underlying dataframe. There are two options for
            specifying the dictionary values:
            (str): If only one semantic tag is being set, a single string can be used as a value.
            (list[str] or set[str]): If multiple tags are being set, a list or set of strings can be
            used as the value.
            Semantic tags will be set to an empty set for any column not included in the
            dictionary.
        logical_types (dict[str -> LogicalType], optional): Dictionary mapping column names in
            the dataframe to the LogicalType for the column. LogicalTypes will be inferred
            for any columns not present in the dictionary.
        copy_dataframe (bool, optional): If True, a copy of the input dataframe will be made
            prior to creating the DataTable. Defaults to False, which results in using a
            reference to the input dataframe.
        use_standard_tags (bool, optional): If True, will add standard semantic tags to columns based
            on the inferred or specified logical type for the column. Defaults to True.
        **kwargs: Additional keyword arguments to pass to the underlying ``pandas.read_csv`` function. For more
            information on available keywords refer to the pandas documentation.

    Returns:
        woodwork.DataTable: DataTable created from the specified CSV file
    """
    dataframe = pd.read_csv(filepath, **kwargs)
    return ww.DataTable(dataframe,
                        name=name,
                        index=index,
                        time_index=time_index,
                        semantic_tags=semantic_tags,
                        logical_types=logical_types,
                        copy_dataframe=copy_dataframe,
                        use_standard_tags=use_standard_tags)


def _get_ltype_class(ltype):
    if ltype in ww.logical_types.LogicalType.__subclasses__():
        return ltype
    return ltype.__class__<|MERGE_RESOLUTION|>--- conflicted
+++ resolved
@@ -37,11 +37,7 @@
     """Determine if a dataframe column contains datetime values or not. Returns True if column
     contains datetimes, False if not. Optionally specify the datetime format string for the column."""
     if (col.dtype.name.find('datetime') > -1 or
-<<<<<<< HEAD
-            (len(col) and isinstance(col.head(0), datetime))):
-=======
             (len(col) and isinstance(col.head(1), datetime))):
->>>>>>> febef3c4
         return True
 
     # if it can be casted to numeric, it's not a datetime
