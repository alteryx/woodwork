import ast
import importlib
import re
<<<<<<< HEAD
from inspect import isclass
from mimetypes import guess_type
=======
from mimetypes import add_type, guess_type
>>>>>>> 0c212257

import numpy as np
import pandas as pd

import woodwork as ww

# Dictionary mapping formats/content types to the appropriate pandas read function
type_to_read_func_map = {
    'csv': pd.read_csv,
    'text/csv': pd.read_csv,
    'parquet': pd.read_parquet,
    'application/parquet': pd.read_parquet
}

PYARROW_ERR_MSG = (
    "The pyarrow library is required to read from parquet files.\n"
    "Install via pip:\n"
    "    pip install 'pyarrow>=3.0.0'\n"
    "Install via conda:\n"
    "    conda install 'pyarrow>=3.0.0'"
)

# Add new mimetypes
add_type('application/parquet', '.parquet')


def import_or_none(library):
    """Attempts to import the requested library.

    Args:
        library (str): the name of the library
    Returns: the library if it is installed, else None
    """
    try:
        return importlib.import_module(library)
    except ImportError:
        return None


def camel_to_snake(s):
    s = re.sub('(.)([A-Z][a-z]+)', r'\1_\2', s)
    return re.sub('([a-z0-9])([A-Z])', r'\1_\2', s).lower()


def _convert_input_to_set(semantic_tags, error_language='semantic_tags', validate=True):
    """Takes input as a single string, a list of strings, or a set of strings
        and returns a set with the supplied values. If no values are supplied,
        an empty set will be returned."""
    if not semantic_tags:
        return set()

    if validate:
        _validate_tags_input_type(semantic_tags, error_language)

    if isinstance(semantic_tags, str):
        return {semantic_tags}

    if isinstance(semantic_tags, list):
        semantic_tags = set(semantic_tags)

    if validate:
        _validate_string_tags(semantic_tags, error_language)

    return semantic_tags


def _validate_tags_input_type(semantic_tags, error_language):
    if type(semantic_tags) not in [list, set, str]:
        raise TypeError(f"{error_language} must be a string, set or list")


def _validate_string_tags(semantic_tags, error_language):
    if not all([isinstance(tag, str) for tag in semantic_tags]):
        raise TypeError(f"{error_language} must contain only strings")


def read_file(filepath=None,
              content_type=None,
              name=None,
              index=None,
              time_index=None,
              semantic_tags=None,
              logical_types=None,
              use_standard_tags=True,
              validate=True,
              **kwargs):
    """Read data from the specified file and return a DataFrame with initialized Woodwork typing information.

        Note:
            As the engine `fastparquet` cannot handle nullable pandas dtypes, `pyarrow` will be used
            for reading from parquet.

    Args:
        filepath (str): A valid string path to the file to read
        content_type (str): Content type of file to read
        name (str, optional): Name used to identify the DataFrame.
        index (str, optional): Name of the index column.
        time_index (str, optional): Name of the time index column.
        semantic_tags (dict, optional): Dictionary mapping column names in the dataframe to the
            semantic tags for the column. The keys in the dictionary should be strings
            that correspond to columns in the underlying dataframe. There are two options for
            specifying the dictionary values:
            (str): If only one semantic tag is being set, a single string can be used as a value.
            (list[str] or set[str]): If multiple tags are being set, a list or set of strings can be
            used as the value.
            Semantic tags will be set to an empty set for any column not included in the
            dictionary.
        logical_types (dict[str -> LogicalType], optional): Dictionary mapping column names in
            the dataframe to the LogicalType for the column. LogicalTypes will be inferred
            for any columns not present in the dictionary.
        use_standard_tags (bool, optional): If True, will add standard semantic tags to columns based
            on the inferred or specified logical type for the column. Defaults to True.
        validate (bool, optional): Whether parameter and data validation should occur. Defaults to True. Warning:
                Should be set to False only when parameters and data are known to be valid.
                Any errors resulting from skipping validation with invalid inputs may not be easily understood.
        **kwargs: Additional keyword arguments to pass to the underlying pandas read file function. For more
            information on available keywords refer to the pandas documentation.

    Returns:
        pd.DataFrame: DataFrame created from the specified file with Woodwork typing information initialized.
    """
    if content_type is None:
        inferred_type, _ = guess_type(filepath)
        if inferred_type is None:
            raise RuntimeError('Content type could not be inferred. Please specify content_type and try again.')
        content_type = inferred_type

    if content_type not in type_to_read_func_map:
        raise RuntimeError('Reading from content type {} is not currently supported'.format(content_type))

    if content_type in ['parquet', 'application/parquet']:
        import_or_raise('pyarrow', PYARROW_ERR_MSG)
        kwargs['engine'] = 'pyarrow'

    dataframe = type_to_read_func_map[content_type](filepath, **kwargs)
    dataframe.ww.init(name=name,
                      index=index,
                      time_index=time_index,
                      semantic_tags=semantic_tags,
                      logical_types=logical_types,
                      use_standard_tags=use_standard_tags,
                      validate=validate)
    return dataframe


def import_or_raise(library, error_msg):
    """Attempts to import the requested library.  If the import fails, raises an
    ImportError with the supplied error message.

    Args:
        library (str): the name of the library
        error_msg (str): error message to return if the import fails
    """
    try:
        return importlib.import_module(library)
    except ImportError:
        raise ImportError(error_msg)


def _is_s3(string):
    """Checks if the given string is a s3 path. Returns a boolean."""
    return "s3://" in string


def _is_url(string):
    """Checks if the given string is an url path. Returns a boolean."""
    return 'http' in string


def _reformat_to_latlong(latlong, use_list=False):
    """Reformats LatLong columns to be tuples of floats. Uses np.nan for null values."""
    if _is_null_latlong(latlong):
        return np.nan

    if isinstance(latlong, str):
        try:
            # Serialized latlong columns from csv or parquet will be strings, so null values will be
            # read as the string 'nan' in pandas and Dask and 'NaN' in Koalas
            # neither of which which is interpretable as a null value
            if 'nan' in latlong:
                latlong = latlong.replace('nan', 'None')
            if 'NaN' in latlong:
                latlong = latlong.replace('NaN', 'None')
            latlong = ast.literal_eval(latlong)
        except ValueError:
            pass

    if isinstance(latlong, (tuple, list)):
        if len(latlong) != 2:
            raise ValueError(f'LatLong values must have exactly two values. {latlong} does not have two values.')

        latitude, longitude = map(_to_latlong_float, latlong)

        # (np.nan, np.nan) should be counted as a single null value
        if pd.isnull(latitude) and pd.isnull(longitude):
            return np.nan

        if use_list:
            return [latitude, longitude]
        return (latitude, longitude)

    raise ValueError(f'LatLongs must either be a tuple, a list, or a string representation of a tuple. {latlong} does not fit the criteria.')


def _to_latlong_float(val):
    """Attempts to convert a value to a float, propagating null values."""
    if _is_null_latlong(val):
        return np.nan

    try:
        return float(val)
    except (ValueError, TypeError):
        raise ValueError(f'Latitude and Longitude values must be in decimal degrees. The latitude or longitude represented by {val} cannot be converted to a float.')


def _is_valid_latlong_series(series):
    """Returns True if all elements in the series contain properly formatted LatLong values,
    otherwise returns False"""
    dd = import_or_none('dask.dataframe')
    ks = import_or_none('databricks.koalas')
    if dd and isinstance(series, dd.Series):
        series = series.compute()
    if ks and isinstance(series, ks.Series):
        series = series.to_pandas()
        bracket_type = list
    else:
        bracket_type = tuple
    if series.apply(_is_valid_latlong_value, args=(bracket_type,)).all():
        return True
    return False


def _is_valid_latlong_value(val, bracket_type=tuple):
    """Returns True if the value provided is a properly formatted LatLong value for a
    pandas, Dask or Koalas Series, otherwise returns False."""
    if isinstance(val, bracket_type) and len(val) == 2:
        latitude, longitude = val
        if isinstance(latitude, float) and isinstance(longitude, float):
            if pd.isnull(latitude) and pd.isnull(longitude):
                return False
            return True
    elif isinstance(val, float) and pd.isnull(val):
        return True
    return False


def _is_null_latlong(val):
    if isinstance(val, str):
        return val == 'None' or val == 'nan' or val == 'NaN'

    # Since we can have list inputs here, pd.isnull will not have a relevant truth value for lists
    return not isinstance(val, list) and pd.isnull(val)


def get_valid_mi_types():
    """
    Generate a list of LogicalTypes that are valid for calculating mutual information. Note that
    index columns are not valid for calculating mutual information, but their types may be
    returned by this function.

    Args:
        None

    Returns:
        list(LogicalType): A list of the LogicalTypes that can be use to calculate mutual information
    """
    valid_types = []
    for ltype in ww.type_system.registered_types:
        if 'category' in ltype.standard_tags:
            valid_types.append(ltype)
        elif 'numeric' in ltype.standard_tags:
            valid_types.append(ltype)
        elif (ltype == ww.logical_types.Datetime or ltype == ww.logical_types.Boolean or
                ltype == ww.logical_types.BooleanNullable):
            valid_types.append(ltype)

    return valid_types


def _get_column_logical_type(series, logical_type, name):
    if logical_type:
        return _parse_logical_type(logical_type, name)
    else:
        return ww.type_system.infer_logical_type(series)


def _parse_logical_type(logical_type, name):
    if isinstance(logical_type, str):
        logical_type = ww.type_system.str_to_logical_type(logical_type)

    if isclass(logical_type):
        logical_type = logical_type()

    if type(logical_type) not in ww.type_system.registered_types:
        raise TypeError(f"Invalid logical type specified for '{name}'")

    return logical_type<|MERGE_RESOLUTION|>--- conflicted
+++ resolved
@@ -1,12 +1,8 @@
 import ast
 import importlib
 import re
-<<<<<<< HEAD
 from inspect import isclass
-from mimetypes import guess_type
-=======
 from mimetypes import add_type, guess_type
->>>>>>> 0c212257
 
 import numpy as np
 import pandas as pd
