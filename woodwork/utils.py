import ast
import importlib
import re
from inspect import isclass
from mimetypes import add_type, guess_type

import numpy as np
import pandas as pd

import woodwork as ww
from woodwork.pandas_backport import guess_datetime_format

# Dictionary mapping formats/content types to the appropriate pandas read function
type_to_read_func_map = {
    "csv": pd.read_csv,
    "text/csv": pd.read_csv,
    "parquet": pd.read_parquet,
    "application/parquet": pd.read_parquet,
    "arrow": pd.read_feather,
    "application/arrow": pd.read_feather,
    "feather": pd.read_feather,
    "application/feather": pd.read_feather,
    "orc": pd.read_orc,
    "application/orc": pd.read_orc,
}

PYARROW_ERR_MSG = (
    "The pyarrow library is required to read from parquet/arrow/feather files.\n"
    "Install via pip:\n"
    "    pip install 'pyarrow>=3.0.0'\n"
    "Install via conda:\n"
    "    conda install 'pyarrow>=3.0.0'"
)

# Add new mimetypes
add_type("application/parquet", ".parquet")
add_type("application/arrow", ".arrow")
add_type("application/feather", ".feather")
add_type("application/orc", ".orc")


def import_or_none(library):
    """Attempts to import the requested library.

    Args:
        library (str): the name of the library
    Returns: the library if it is installed, else None
    """
    try:
        return importlib.import_module(library)
    except ImportError:
        return None


def camel_to_snake(s):
    s = re.sub("(.)([A-Z][a-z]+)", r"\1_\2", s)
    return re.sub("([a-z0-9])([A-Z])", r"\1_\2", s).lower()


def _convert_input_to_set(semantic_tags, error_language="semantic_tags", validate=True):
    """Takes input as a single string, a list of strings, or a set of strings
    and returns a set with the supplied values. If no values are supplied,
    an empty set will be returned."""
    if not semantic_tags:
        return set()

    if validate:
        _validate_tags_input_type(semantic_tags, error_language)

    if isinstance(semantic_tags, str):
        return {semantic_tags}

    if isinstance(semantic_tags, list):
        semantic_tags = set(semantic_tags)

    if validate:
        _validate_string_tags(semantic_tags, error_language)

    return semantic_tags


def _validate_tags_input_type(semantic_tags, error_language):
    if type(semantic_tags) not in [list, set, str]:
        raise TypeError(f"{error_language} must be a string, set or list")


def _validate_string_tags(semantic_tags, error_language):
    if not all([isinstance(tag, str) for tag in semantic_tags]):
        raise TypeError(f"{error_language} must contain only strings")


def read_file(
    filepath=None,
    content_type=None,
    name=None,
    index=None,
    time_index=None,
    semantic_tags=None,
    logical_types=None,
    use_standard_tags=True,
    column_origins=None,
<<<<<<< HEAD
    replace_nan=False,
=======
>>>>>>> a6a623af
    validate=True,
    **kwargs,
):
    """Read data from the specified file and return a DataFrame with initialized Woodwork typing information.

        Note:
            As the engine `fastparquet` cannot handle nullable pandas dtypes, `pyarrow` will be used
            for reading from parquet and arrow.

    Args:
        filepath (str): A valid string path to the file to read
        content_type (str): Content type of file to read
        name (str, optional): Name used to identify the DataFrame.
        index (str, optional): Name of the index column.
        time_index (str, optional): Name of the time index column.
        semantic_tags (dict, optional): Dictionary mapping column names in the dataframe to the
            semantic tags for the column. The keys in the dictionary should be strings
            that correspond to columns in the underlying dataframe. There are two options for
            specifying the dictionary values:
            (str): If only one semantic tag is being set, a single string can be used as a value.
            (list[str] or set[str]): If multiple tags are being set, a list or set of strings can be
            used as the value.
            Semantic tags will be set to an empty set for any column not included in the
            dictionary.
        logical_types (dict[str -> LogicalType], optional): Dictionary mapping column names in
            the dataframe to the LogicalType for the column. LogicalTypes will be inferred
            for any columns not present in the dictionary.
        use_standard_tags (bool, optional): If True, will add standard semantic tags to columns based
            on the inferred or specified logical type for the column. Defaults to True.
        column_origins (str or dict[str -> str], optional): Origin of each column. If a string is supplied, it is
                used as the origin for all columns. A dictionary can be used to set origins for individual columns.
        replace_nan (bool, optional): Whether to replace empty string values and string representations of
            NaN values ("nan", "<NA>") with np.nan. Defaults to False. Does not replace values in columns with
            a "string" dtype.
        validate (bool, optional): Whether parameter and data validation should occur. Defaults to True. Warning:
                Should be set to False only when parameters and data are known to be valid.
                Any errors resulting from skipping validation with invalid inputs may not be easily understood.
        **kwargs: Additional keyword arguments to pass to the underlying pandas read file function. For more
            information on available keywords refer to the pandas documentation.

    Returns:
        pd.DataFrame: DataFrame created from the specified file with Woodwork typing information initialized.
    """
    if content_type is None:
        inferred_type, _ = guess_type(filepath)
        if inferred_type is None:
            raise RuntimeError(
                "Content type could not be inferred. Please specify content_type and try again."
            )
        content_type = inferred_type

    if content_type not in type_to_read_func_map:
        raise RuntimeError(
            "Reading from content type {} is not currently supported".format(
                content_type
            )
        )

    pyarrow_types = [
        "parquet",
        "application/parquet",
        "arrow",
        "application/arrow",
        "feather",
        "application/feather",
        "orc",
        "application/orc",
    ]
    if content_type in pyarrow_types:
        import_or_raise("pyarrow", PYARROW_ERR_MSG)
        if content_type in ["parquet", "application/parquet"]:
            kwargs["engine"] = "pyarrow"

    dataframe = type_to_read_func_map[content_type](filepath, **kwargs)
<<<<<<< HEAD

    if replace_nan:
        dataframe = replace_nan_empty_strings(dataframe)

=======
>>>>>>> a6a623af
    dataframe.ww.init(
        name=name,
        index=index,
        time_index=time_index,
        semantic_tags=semantic_tags,
        logical_types=logical_types,
        use_standard_tags=use_standard_tags,
        column_origins=column_origins,
        validate=validate,
    )
    return dataframe


def import_or_raise(library, error_msg):
    """Attempts to import the requested library.  If the import fails, raises an
    ImportError with the supplied error message.

    Args:
        library (str): the name of the library
        error_msg (str): error message to return if the import fails
    """
    try:
        return importlib.import_module(library)
    except ImportError:
        raise ImportError(error_msg)


def _is_s3(string):
    """Checks if the given string is a s3 path. Returns a boolean."""
    return "s3://" in string


def _is_url(string):
    """Checks if the given string is an url path. Returns a boolean."""
    return "http" in string


def _reformat_to_latlong(latlong, use_list=False):
    """Reformats LatLong columns to be tuples of floats. Uses np.nan for null values."""
    if _is_null_latlong(latlong):
        return np.nan

    if isinstance(latlong, str):
        try:
            # Serialized latlong columns from csv or parquet will be strings, so null values will be
            # read as the string 'nan' in pandas and Dask and 'NaN' in Koalas
            # neither of which which is interpretable as a null value
            if "nan" in latlong:
                latlong = latlong.replace("nan", "None")
            if "NaN" in latlong:
                latlong = latlong.replace("NaN", "None")
            latlong = ast.literal_eval(latlong)
        except ValueError:
            pass

    if isinstance(latlong, (tuple, list)):
        if len(latlong) != 2:
            raise ValueError(
                f"LatLong values must have exactly two values. {latlong} does not have two values."
            )

        latitude, longitude = map(_to_latlong_float, latlong)

        # (np.nan, np.nan) should be counted as a single null value
        if pd.isnull(latitude) and pd.isnull(longitude):
            return np.nan

        if use_list:
            return [latitude, longitude]
        return (latitude, longitude)

    raise ValueError(
        f"LatLongs must either be a tuple, a list, or a string representation of a tuple. {latlong} does not fit the criteria."
    )


def _to_latlong_float(val):
    """Attempts to convert a value to a float, propagating null values."""
    if _is_null_latlong(val):
        return np.nan

    try:
        return float(val)
    except (ValueError, TypeError):
        raise ValueError(
            f"Latitude and Longitude values must be in decimal degrees. The latitude or longitude represented by {val} cannot be converted to a float."
        )


def _is_valid_latlong_series(series):
    """Returns True if all elements in the series contain properly formatted LatLong values,
    otherwise returns False"""
    if ww.accessor_utils._is_dask_series(series):
        series = series = series.get_partition(0).compute()
    if ww.accessor_utils._is_koalas_series(series):
        series = series.to_pandas()
        bracket_type = list
    else:
        bracket_type = tuple
    if series.apply(_is_valid_latlong_value, args=(bracket_type,)).all():
        return True
    return False


def _is_valid_latlong_value(val, bracket_type=tuple):
    """Returns True if the value provided is a properly formatted LatLong value for a
    pandas, Dask or Koalas Series, otherwise returns False."""
    if isinstance(val, bracket_type) and len(val) == 2:
        latitude, longitude = val
        if isinstance(latitude, float) and isinstance(longitude, float):
            if pd.isnull(latitude) and pd.isnull(longitude):
                return False
            return True
    elif isinstance(val, float) and pd.isnull(val):
        return True
    return False


def _is_null_latlong(val):
    if isinstance(val, str):
        return val == "None" or val == "nan" or val == "NaN"

    # Since we can have list inputs here, pd.isnull will not have a relevant truth value for lists
    return not isinstance(val, list) and pd.isnull(val)


def get_valid_mi_types():
    """
    Generate a list of LogicalTypes that are valid for calculating mutual information. Note that
    index columns are not valid for calculating mutual information, but their types may be
    returned by this function.

    Args:
        None

    Returns:
        list(LogicalType): A list of the LogicalTypes that can be use to calculate mutual information
    """
    valid_types = []
    for ltype in ww.type_system.registered_types:
        if "category" in ltype.standard_tags:
            valid_types.append(ltype)
        elif "numeric" in ltype.standard_tags:
            valid_types.append(ltype)
        elif (
            ltype == ww.logical_types.Datetime
            or ltype == ww.logical_types.Boolean
            or ltype == ww.logical_types.BooleanNullable
        ):
            valid_types.append(ltype)

    return valid_types


def _get_column_logical_type(series, logical_type, name):
    if logical_type:
        return _parse_logical_type(logical_type, name)
    else:
        return ww.type_system.infer_logical_type(series)


def _parse_logical_type(logical_type, name):
    if isinstance(logical_type, str):
        logical_type = ww.type_system.str_to_logical_type(logical_type)

    if isclass(logical_type):
        logical_type = logical_type()

    if type(logical_type) not in ww.type_system.registered_types:
        raise TypeError(f"Invalid logical type specified for '{name}'")

    return logical_type


def concat_columns(objs, validate_schema=True):
    """
    Concatenate Woodwork objects along the columns axis. There can only be one index and time index
    set across the objects passed in. As Woodwork does not allow duplicate column names,
    will not allow duplicate columns at concatenation.

    Args:
        objs (list[Series, DataFrame]): The Woodwork objects to be concatenated. If Woodwork
            is not initialized on any of the objects, type inference will be performed.
        validate_schema (bool, optional): Whether validation should be performed on the typing information
            for the concatenated DataFrame. Defaults to True.

    Returns:
        DataFrame: A Woodwork dataframe whose typing information is also a concatenation of the input dataframes.
    """
    if not objs:
        raise ValueError("No objects to concatenate")

    table_name = ""

    logical_types = {}
    semantic_tags = {}
    col_descriptions = {}
    col_origins = {}
    col_metadata = {}
    table_metadata = {}
    use_standard_tags = {}

    index = None
    time_index = None

    # Record the typing information for all the columns that have Woodwork schemas
    col_names_seen = set()
    for obj in objs:
        ww_columns = {}
        if isinstance(obj.ww.schema, ww.table_schema.TableSchema):
            # Raise error if there's overlap between table metadata
            overlapping_keys = obj.ww.metadata.keys() & table_metadata.keys()
            if overlapping_keys:
                raise ValueError(
                    f"Cannot resolve overlapping keys in table metadata: {overlapping_keys}"
                )

            table_metadata = {**obj.ww.metadata, **table_metadata}

            # Combine table names
            if obj.ww.name is not None:
                if table_name:
                    table_name += "_"
                table_name += str(obj.ww.name)

            # Cannot have multiple tables with indexes or time indexes set
            if obj.ww.index is not None:
                if index is None:
                    index = obj.ww.index
                else:
                    raise IndexError(
                        "Cannot set the Woodwork index of multiple input objects. "
                        "Please remove the index columns from all but one table."
                    )
            if obj.ww.time_index is not None:
                if time_index is None:
                    time_index = obj.ww.time_index
                else:
                    raise IndexError(
                        "Cannot set the Woodwork time index of multiple input objects. "
                        "Please remove the time index columns from all but one table."
                    )

            ww_columns = obj.ww.schema.columns
        elif isinstance(obj.ww.schema, ww.column_schema.ColumnSchema):
            ww_columns = {obj.name: obj.ww.schema}

        # Compile the typing information per column
        for name, col_schema in ww_columns.items():
            if name in col_names_seen:
                raise ValueError(
                    f"Duplicate column '{name}' has been found in more than one input object. "
                    "Please remove duplicate columns from all but one table."
                )
            logical_types[name] = col_schema.logical_type
            semantic_tags[name] = col_schema.semantic_tags - {"time_index"} - {"index"}
            col_metadata[name] = col_schema.metadata
            col_descriptions[name] = col_schema.description
            col_origins[name] = col_schema.origin
            use_standard_tags[name] = col_schema.use_standard_tags

            col_names_seen.add(name)

    # Perform concatenation with the correct library
    obj = objs[0]
    dd = import_or_none("dask.dataframe")
    ks = import_or_none("databricks.koalas")

    lib = pd
    if ww.accessor_utils._is_koalas_dataframe(
        obj
    ) or ww.accessor_utils._is_koalas_series(obj):
        lib = ks
    elif ww.accessor_utils._is_dask_dataframe(obj) or ww.accessor_utils._is_dask_series(
        obj
    ):
        lib = dd

    combined_df = lib.concat(objs, axis=1, join="outer")

    # Initialize Woodwork with all of the typing information from the input objs
    # performing type inference on any columns that did not already have Woodwork initialized
    combined_df.ww.init(
        name=table_name or None,
        index=index,
        time_index=time_index,
        logical_types=logical_types,
        semantic_tags=semantic_tags,
        table_metadata=table_metadata or None,
        column_metadata=col_metadata,
        column_descriptions=col_descriptions,
        column_origins=col_origins,
        use_standard_tags=use_standard_tags,
        validate=validate_schema,
    )
    return combined_df


def _update_progress(
    start_time,
    current_time,
    progress_increment,
    current_progress,
    total,
    unit,
    callback_function,
):
    """Helper function for updating progress of a function and making a call to the progress callback
    function, if provided. Adds the progress increment to the current progress amount and returns the
    updated progress amount.

    If provided, the callback function should accept the following parameters:
        - update (int): change in progress since last call
        - progress (int): the progress so far in the calculations
        - total (int): the total number of calculations to do
        - unit (str): unit of measurement for progress/total
        - time_elapsed (float): total time in seconds elapsed since start of call
    """
    if callback_function is not None:
        new_progress = current_progress + progress_increment
        elapsed_time = current_time - start_time
        callback_function(progress_increment, new_progress, total, unit, elapsed_time)

        return new_progress


def _infer_datetime_format(dates, n=100):
    """Helper function to infer the datetime format of the first n non-null rows of a series
    Args:
        dates (Series): Series of string or datetime string to guess the format of
        n (int): the maximum number of nonnull rows to sample from the series
    """
    first_n = dates.dropna().head(n)
    if len(first_n) == 0:
        return None
    try:
        fmts = first_n.map(guess_datetime_format)
        mode_fmt = fmts.mode().loc[0]  # select first most common format
    except (TypeError, ValueError, IndexError, KeyError, NotImplementedError):
        mode_fmt = None
    return mode_fmt


def replace_nan_empty_strings(df):
    """Replaces empty string values and string representations of
    NaN values ("nan", "<NA>") with np.nan."""
    df = df.fillna(value=np.nan)

    for col, dtype in df.dtypes.items():
        # boolean and string dtypes result in an error with the replace calls
        # so they are skipped.
        if str(dtype) not in ["boolean", "string"]:
            df[col] = df[col].replace(r"^\s*$", np.nan, regex=True)
            df[col] = df[col].replace("nan", np.nan)
            df[col] = df[col].replace("<NA>", np.nan)
    return df<|MERGE_RESOLUTION|>--- conflicted
+++ resolved
@@ -99,10 +99,7 @@
     logical_types=None,
     use_standard_tags=True,
     column_origins=None,
-<<<<<<< HEAD
     replace_nan=False,
-=======
->>>>>>> a6a623af
     validate=True,
     **kwargs,
 ):
@@ -177,13 +174,10 @@
             kwargs["engine"] = "pyarrow"
 
     dataframe = type_to_read_func_map[content_type](filepath, **kwargs)
-<<<<<<< HEAD
 
     if replace_nan:
         dataframe = replace_nan_empty_strings(dataframe)
 
-=======
->>>>>>> a6a623af
     dataframe.ww.init(
         name=name,
         index=index,
