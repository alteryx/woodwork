--- conflicted
+++ resolved
@@ -6,18 +6,7 @@
 from sklearn.metrics.cluster import normalized_mutual_info_score
 
 from woodwork.accessor_utils import _is_dask_dataframe, _is_koalas_dataframe
-<<<<<<< HEAD
-from woodwork.logical_types import Datetime, Double, LatLong
-=======
-from woodwork.logical_types import (
-    Datetime,
-    Double,
-    Integer,
-    IntegerNullable,
-    LatLong,
-    Timedelta,
-)
->>>>>>> 7c6f6b08
+from woodwork.logical_types import Datetime, Double, LatLong, Timedelta
 from woodwork.utils import _update_progress, get_valid_mi_types, import_or_none
 
 dd = import_or_none("dask.dataframe")
