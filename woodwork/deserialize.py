--- conflicted
+++ resolved
@@ -1,159 +1,3 @@
-<<<<<<< HEAD
-import json
-import os
-import tarfile
-import tempfile
-import warnings
-from itertools import zip_longest
-from pathlib import Path
-
-import pandas as pd
-
-import woodwork as ww
-from woodwork.exceptions import OutdatedSchemaWarning, UpgradeSchemaWarning
-from woodwork.s3_utils import get_transport_params, use_smartopen
-from woodwork.serialize import FORMATS, SCHEMA_VERSION
-from woodwork.utils import _is_s3, _is_url, import_or_raise
-
-
-def read_table_typing_information(path):
-    """Read Woodwork typing information from disk, S3 path, or URL.
-
-    Args:
-        path (str): Location on disk, S3 path, or URL to read `woodwork_typing_info.json`.
-
-    Returns:
-        dict: Woodwork typing information dictionary
-    """
-    path = os.path.abspath(path)
-    assert os.path.exists(path), '"{}" does not exist'.format(path)
-    file = os.path.join(path, "woodwork_typing_info.json")
-    with open(file, "r") as file:
-        typing_info = json.load(file)
-    typing_info["path"] = path
-    return typing_info
-
-
-def _typing_information_to_woodwork_table(table_typing_info, validate, **kwargs):
-    """Deserialize Woodwork table from table description.
-
-    Args:
-        table_typing_info (dict) : Woodwork typing information. Likely generated using :meth:`.serialize.typing_info_to_dict`
-        validate (bool): Whether parameter and data validation should occur during table initialization
-        kwargs (keywords): Additional keyword arguments to pass as keywords arguments to the underlying deserialization method.
-
-    Returns:
-        DataFrame: DataFrame with Woodwork typing information initialized.
-    """
-    _check_schema_version(table_typing_info["schema_version"])
-
-    path = table_typing_info["path"]
-    loading_info = table_typing_info["loading_info"]
-
-    file = os.path.join(path, loading_info["location"])
-
-    load_format = loading_info["type"]
-    assert load_format in FORMATS
-
-    kwargs = loading_info.get("params", {})
-    table_type = loading_info.get("table_type", "pandas")
-
-    logical_types = {}
-    semantic_tags = {}
-    column_descriptions = {}
-    column_origins = {}
-    column_metadata = {}
-    use_standard_tags = {}
-    column_dtypes = {}
-    for col in table_typing_info["column_typing_info"]:
-        col_name = col["name"]
-
-        ltype_metadata = col["logical_type"]
-        ltype = ww.type_system.str_to_logical_type(
-            ltype_metadata["type"], params=ltype_metadata["parameters"]
-        )
-
-        tags = col["semantic_tags"]
-
-        if "index" in tags:
-            tags.remove("index")
-        elif "time_index" in tags:
-            tags.remove("time_index")
-
-        logical_types[col_name] = ltype
-        semantic_tags[col_name] = tags
-        column_descriptions[col_name] = col["description"]
-        column_origins[col_name] = col["origin"]
-        column_metadata[col_name] = col["metadata"]
-        use_standard_tags[col_name] = col["use_standard_tags"]
-
-        col_type = col["physical_type"]["type"]
-        if col_type == "category":
-            # Make sure categories are recreated properly
-            cat_values = col["physical_type"]["cat_values"]
-            cat_dtype = col["physical_type"]["cat_dtype"]
-            if table_type == "pandas":
-                cat_object = pd.CategoricalDtype(pd.Index(cat_values, dtype=cat_dtype))
-            else:
-                cat_object = pd.CategoricalDtype(pd.Series(cat_values))
-            col_type = cat_object
-        elif table_type == "spark" and col_type == "object":
-            col_type = "string"
-        column_dtypes[col_name] = col_type
-
-    if table_type == "dask":
-        DASK_ERR_MSG = (
-            "Cannot load Dask DataFrame - unable to import Dask.\n\n"
-            "Please install with pip or conda:\n\n"
-            'python -m pip install "woodwork[dask]"\n\n'
-            "conda install dask"
-        )
-        lib = import_or_raise("dask.dataframe", DASK_ERR_MSG)
-    elif table_type == "spark":
-        SPARK_ERR_MSG = (
-            "Cannot load Spark DataFrame - unable to import pyspark.pandas .\n\n"
-            "Please install with pip or conda:\n\n"
-            'python -m pip install "woodwork[spark]"\n\n'
-            "conda install pyspark"
-        )
-        lib = import_or_raise("pyspark.pandas", SPARK_ERR_MSG)
-        if "compression" in kwargs.keys():
-            kwargs["compression"] = str(kwargs["compression"])
-    else:
-        lib = pd
-
-    if "index" in kwargs.keys():
-        del kwargs["index"]
-    if load_format == "csv":
-        dataframe = lib.read_csv(file, dtype=column_dtypes, **kwargs)
-    elif load_format == "pickle":
-        dataframe = pd.read_pickle(file, **kwargs)
-    elif load_format == "parquet":
-        dataframe = lib.read_parquet(file, engine=kwargs["engine"])
-    elif load_format in ["arrow", "feather"]:
-        dataframe = lib.read_feather(file)
-    elif load_format == "orc":
-        dataframe = lib.read_orc(file)
-
-    dataframe.ww.init(
-        name=table_typing_info.get("name"),
-        index=table_typing_info.get("index"),
-        time_index=table_typing_info.get("time_index"),
-        logical_types=logical_types,
-        semantic_tags=semantic_tags,
-        use_standard_tags=use_standard_tags,
-        table_metadata=table_typing_info.get("table_metadata"),
-        column_metadata=column_metadata,
-        column_descriptions=column_descriptions,
-        column_origins=column_origins,
-        validate=validate,
-    )
-
-    return dataframe
-
-
-def read_woodwork_table(path, profile_name=None, validate=False, **kwargs):
-=======
 from woodwork.deserializers.utils import get_deserializer
 
 
@@ -166,7 +10,6 @@
     validate=False,
     **kwargs,
 ):
->>>>>>> 7592e258
     """Read Woodwork table from disk, S3 path, or URL.
 
     Args:
