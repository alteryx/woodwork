import warnings

import pandas as pd
from sklearn.metrics.cluster import normalized_mutual_info_score

from woodwork.data_column import DataColumn
from woodwork.logical_types import (
    Boolean,
    Datetime,
    Double,
    LogicalType,
    str_to_logical_type
)
from woodwork.utils import (
    _convert_input_to_set,
    _get_ltype_class,
    _get_mode,
    col_is_datetime
)


class DataTable(object):
    def __init__(self, dataframe,
                 name=None,
                 index=None,
                 time_index=None,
                 semantic_tags=None,
                 logical_types=None,
                 copy_dataframe=False,
                 use_standard_tags=True):
        """Create DataTable

        Args:
            dataframe (pd.DataFrame): Dataframe providing the data for the datatable.
            name (str, optional): Name used to identify the datatable.
            index (str, optional): Name of the index column in the dataframe.
            time_index (str, optional): Name of the time index column in the dataframe.
            semantic_tags (dict, optional): Dictionary mapping column names in the dataframe to the
                semantic tags for the column. The keys in the dictionary should be strings
                that correspond to columns in the underlying dataframe. There are two options for
                specifying the dictionary values:
                (str): If only one semantic tag is being set, a single string can be used as a value.
                (list[str] or set[str]): If multiple tags are being set, a list or set of strings can be
                used as the value.
                Semantic tags will be set to an empty set for any column not included in the
                dictionary.
            logical_types (dict[str -> LogicalType], optional): Dictionary mapping column names in
                the dataframe to the LogicalType for the column. LogicalTypes will be inferred
                for any columns not present in the dictionary.
            copy_dataframe (bool, optional): If True, a copy of the input dataframe will be made
                prior to creating the DataTable. Defaults to False, which results in using a
                reference to the input dataframe.
            use_standard_tags (bool, optional): If True, will add standard semantic tags to columns based
                on the inferred or specified logical type for the column. Defaults to True.
        """
        # Check that inputs are valid
        _validate_params(dataframe, name, index, time_index, logical_types, semantic_tags)

        if copy_dataframe:
            self._dataframe = dataframe.copy()
        else:
            self._dataframe = dataframe

        self.name = name
        self.use_standard_tags = use_standard_tags

        # Infer logical types and create columns
        self.columns = self._create_columns(self._dataframe.columns,
                                            logical_types,
                                            semantic_tags,
                                            use_standard_tags)
        if index:
            _update_index(self, index)

        # Update dtypes before setting time index so that any Datetime formatting is applied
        self._update_columns(self.columns)

        if time_index:
            _update_time_index(self, time_index)

    def __getitem__(self, key):
        if isinstance(key, list):
            if not all([isinstance(col, str) for col in key]):
                raise KeyError('Column names must be strings')
            invalid_cols = set(key).difference(set(self.columns.keys()))
            if invalid_cols:
                raise KeyError(f"Column(s) '{', '.join(sorted(list(invalid_cols)))}' not found in DataTable")
            return self._new_dt_from_cols(key)
        if not isinstance(key, str):
            raise KeyError('Column name must be a string')
        if key not in self.columns.keys():
            raise KeyError(f"Column with name '{key}' not found in DataTable")
        return self.columns[key]

    def __setitem__(self, col_name, column):
        if not isinstance(col_name, str):
            raise KeyError('Column name must be a string')

        if not isinstance(column, DataColumn):
            raise ValueError('New column must be of DataColumn type')

        # Don't allow reassigning of index or time index with setitem
        if self.index == col_name:
            raise KeyError('Cannot reassign index. Change column name and then use dt.set_index to reassign index.')
        if self.time_index == col_name:
            raise KeyError('Cannot reassign time index. Change column name and then use dt.set_time_index to reassign time index.')

        if column.name is not None and column.name != col_name:
            warnings.warn(f'Key, {col_name}, does not match the name of the provided DataColumn,'
                          f' {column.name}. Changing DataColumn name to: {col_name}')
            column._series.name = col_name

        self._dataframe[col_name] = column._series
        self._update_columns({col_name: column})

    @property
    def types(self):
        """Dataframe containing the physical dtypes, logical types and semantic
        tags for the table"""
        typing_info = {}
        for dc in self.columns.values():
            typing_info[dc.name] = [dc.dtype, dc.logical_type, dc.semantic_tags]
        df = pd.DataFrame.from_dict(typing_info,
                                    orient='index',
                                    columns=['Physical Type', 'Logical Type', 'Semantic Tag(s)'],
                                    dtype="object")
        df.index.name = 'Data Column'
        return df

    @property
    def ltypes(self):
        """A series listing the logical types for each column in the table"""
        return self.types['Logical Type']

    def _create_columns(self,
                        column_names,
                        logical_types,
                        semantic_tags,
                        use_standard_tags):
        """Create a dictionary with column names as keys and new DataColumn objects
        as values, while assigning any values that are passed for logical types or
        semantic tags to the new column."""
        data_columns = {}
        for name in column_names:
            if logical_types and name in logical_types:
                logical_type = logical_types[name]
            else:
                logical_type = None
            if semantic_tags and name in semantic_tags:
                semantic_tag = semantic_tags[name]
            else:
                semantic_tag = None
            dc = DataColumn(self._dataframe[name], logical_type, semantic_tag, use_standard_tags)
            data_columns[dc.name] = dc
        return data_columns

    @property
    def logical_types(self):
        """A dictionary containing logical types for each column"""
        return {dc.name: dc.logical_type for dc in self.columns.values()}

    @property
    def physical_types(self):
        """A dictionary containing physical types for each column"""
        return {dc.name: dc.dtype for dc in self.columns.values()}

    @property
    def semantic_tags(self):
        """A dictionary containing semantic tags for each column"""
        return {dc.name: dc.semantic_tags for dc in self.columns.values()}

    @property
    def index(self):
        """The index column for the table"""
        for column in self.columns.values():
            if 'index' in column.semantic_tags:
                return column.name
        return None

    @index.setter
    def index(self, index):
        if self.index and index is None:
            updated_index_col = self.columns[self.index].remove_semantic_tags('index')
            self._update_columns({self.index: updated_index_col})
        elif index is not None:
            _update_index(self, index, self.index)

    @property
    def time_index(self):
        """The time index column for the table"""
        for column in self.columns.values():
            if 'time_index' in column.semantic_tags:
                return column.name
        return None

    @time_index.setter
    def time_index(self, time_index):
        if self.time_index and time_index is None:
            updated_time_index_col = self.columns[self.time_index].remove_semantic_tags('time_index')
            self._update_columns({self.time_index: updated_time_index_col})
        elif time_index is not None:
            _update_time_index(self, time_index, self.time_index)

    def _update_columns(self, new_columns):
        """Update the DataTable columns based on items contained in the
        provided new_columns dictionary"""
        for name, column in new_columns.items():
            self.columns[name] = column
            # Make sure the underlying dataframe is in sync in case series data has changed
            self._dataframe[name] = column._series

    def set_index(self, index):
        """Set the index column and return a new DataTable. Adds the 'index' semantic
        tag to the column and clears the tag from any previously set index column.
        Setting a column as the index column will also cause any previously set standard
        tags for the column to be removed.

        Args:
            index (str): The name of the column to set as the index

        Returns:
            woodwork.DataTable: DataTable with the specified index column set.
        """
        new_dt = self._new_dt_from_cols(self.columns)
        _update_index(new_dt, index, self.index)
        return new_dt

    def set_time_index(self, time_index):
        """Set the time index column. Adds the 'time_index' semantic tag to the column and
        clears the tag from any previously set index column

        Args:
            time_index (str): The name of the column to set as the time index.
        """
        new_dt = self._new_dt_from_cols(self.columns)
        _update_time_index(new_dt, time_index, self.time_index)
        return new_dt

    def set_logical_types(self, logical_types, retain_index_tags=True):
        """Update the logical type for any columns names in the provided logical_types
        dictionary. Replaces existing columns with new DataColumn objects and returns a new
        DataTable object.

        Args:
            logical_types (dict[str -> str/list/set]): A dictionary defining the new logical types for the
                specified columns.
            retain_index_tags (bool, optional): If True, will retain any index or time_index
                semantic tags set on the column. If false, will clear all semantic tags. Defaults to
                True.

        Returns:
            woodwork.DataTable: DataTable with updated logical types
        """
        _check_logical_types(self._dataframe, logical_types)
        new_dt = self._update_cols_and_get_new_dt('set_logical_type', logical_types, retain_index_tags)
        return new_dt

<<<<<<< HEAD
=======
    def _update_dtypes(self, cols_to_update):
        """Update the dtypes of the underlying dataframe to match the dtypes corresponding
        to the LogicalType for the column."""
        for name, column in cols_to_update.items():
            if column.logical_type.pandas_dtype != str(self._dataframe[name].dtype):
                # Update the underlying dataframe
                try:
                    if _get_ltype_class(column.logical_type) == Datetime:
                        self._dataframe[name] = pd.to_datetime(self._dataframe[name], format=column.logical_type.datetime_format)
                    else:
                        self._dataframe[name] = self._dataframe[name].astype(column.logical_type.pandas_dtype)
                except TypeError:
                    error_msg = f'Error converting datatype for column {name} from type {str(self._dataframe[name].dtype)} ' \
                        f'to type {column.logical_type.pandas_dtype}. Please confirm the underlying data is consistent with ' \
                        f'logical type {column.logical_type}.'
                    raise TypeError(error_msg)
                # Update the column object since .astype returns a new series object
                column._series = self._dataframe[name]

>>>>>>> 57fccfe4
    def add_semantic_tags(self, semantic_tags):
        """Adds specified semantic tags to columns. Will retain any previously set values.
        Replaces updated columns with new DataColumn objects and returns a new DataTable object.

        Args:
            semantic_tags (dict[str -> str/list/set]): A dictionary mapping the columns
                in the DataTable to the tags that should be added to the column

        Returns:
            woodwork.DataTable: DataTable with semantic tags added
        """
        _check_semantic_tags(self._dataframe, semantic_tags)
        return self._update_cols_and_get_new_dt('add_semantic_tags', semantic_tags)

    def remove_semantic_tags(self, semantic_tags):
        """Remove the semantic tags for any column names in the provided semantic_tags
        dictionary. Replaces the column with a new DataColumn object and return a new DataTable
        object.

        Args:
            semantic_tags (dict[str -> str/list/set]): A dictionary mapping the columns
                in the DataTable to the tags that should be removed to the column

        Returns:
            woodwork.DataTable: DataTable with the specified semantic tags removed
        """
        _check_semantic_tags(self._dataframe, semantic_tags)
        return self._update_cols_and_get_new_dt('remove_semantic_tags', semantic_tags)

    def set_semantic_tags(self, semantic_tags, retain_index_tags=True):
        """Update the semantic tags for any column names in the provided semantic_tags
        dictionary. Replaces the existing semantic tags with the new values. Also replaces
        any updated columns with new DataColumn objects and returns a new DataTable object.

        Args:
            semantic_tags (dict): A dictionary defining the new semantic_tags for the
                specified columns.
            retain_index_tags (bool, optional): If True, will retain any index or
                time_index semantic tags set on the column. If False, will replace all
                semantic tags. Defaults to True.

        Returns:
            woodwork.DataTable: DataTable with the specified semantic tags set
        """
        _check_semantic_tags(self._dataframe, semantic_tags)
        return self._update_cols_and_get_new_dt('set_semantic_tags', semantic_tags, retain_index_tags)

    def reset_semantic_tags(self, columns=None, retain_index_tags=False):
        """Reset the semantic tags for the specified columns to the default values and
        return a new DataTable. The default values will be either an empty set or a set
        of the standard tags based on the column logical type, controlled by the
        use_standard_tags property on the table. Columns names can be provided as a
        single string, a list of strings or a set of strings. If columns is not specified,
        tags will be reset for all columns.

        Args:
            columns (str/list/set): The columns for which the semantic tags should be reset.
            retain_index_tags (bool, optional): If True, will retain any index or time_index
                semantic tags set on the column. If False, will clear all semantic tags. Defaults to
                False.

        Returns:
            woodwork.DataTable: DataTable with semantic tags reset to default values
        """
        columns = _convert_input_to_set(columns, "columns")
        cols_not_found = sorted(list(columns.difference(set(self._dataframe.columns))))
        if cols_not_found:
            raise LookupError("Input contains columns that are not present in "
                              f"dataframe: '{', '.join(cols_not_found)}'")
        if not columns:
            columns = self.columns.keys()
        return self._update_cols_and_get_new_dt('reset_semantic_tags', columns, retain_index_tags)

    def _update_cols_and_get_new_dt(self, method, new_values, *args):
        """Helper method that can be used for updating columns by calling the column method
        that is specified, passing along information contained in new_values and any
        additional positional arguments.

        Args:
            method (str): The name of the method to call on the DataColumn object to perform the update.
            new_values (dict/list): If a dictionary is provided the keys should correspond to column
                names and the items in the dictionary values will be passed along to the DataColumn method.
                If a list is provided, the items in the list should correspond to column names and
                no additional values will be passed along to the DataColumn method.

        Returns:
            woodwork.DataTable: A new DataTable with updated columns
        """
        new_dt = self._new_dt_from_cols(self.columns)
        cols_to_update = {}
        if isinstance(new_values, dict):
            for name, tags in new_values.items():
                cols_to_update[name] = getattr(new_dt.columns[name], method)(tags, *args)
        else:
            for name in new_values:
                cols_to_update[name] = getattr(new_dt.columns[name], method)(*args)
        new_dt._update_columns(cols_to_update)
        return new_dt

    def to_pandas(self, copy=False):
        """Retrieves the DataTable's underlying dataframe.

        Note: Do not modify the dataframe unless copy=True has been set to avoid unexpected behavior

        Args:
            copy (bool): If set to True, returns a copy of the underlying dataframe.
                If False, will return a reference to the DataTable's dataframe, which,
                if modified, can cause unexpected behavior in the DataTable.
                Defaults to False.

        Returns:
            pandas.DataFrame: The underlying dataframe of the DataTable
        """
        if copy:
            return self._dataframe.copy()
        return self._dataframe

    def select(self, include):
        """Create a DataTable including only columns whose logical type and
        semantic tags are specified in the list of types and tags to include.

        Args:
            include (str or LogicalType or list[str or LogicalType]): Logical
                types and semantic tags to include in the DataTable.
        Returns:
            DataTable: The subset of the original DataTable that contains just the
            logical types and semantic tags in ``include``.
        """
        if not isinstance(include, list):
            include = [include]

        ltypes_used = set()
        ltypes_in_dt = {_get_ltype_class(col.logical_type) for col in self.columns.values()}

        tags_used = set()
        tags_in_dt = {tag for col in self.columns.values() for tag in col.semantic_tags}

        unused_selectors = []

        for selector in include:
            if _get_ltype_class(selector) in LogicalType.__subclasses__():
                if selector not in LogicalType.__subclasses__():
                    raise TypeError(f"Invalid selector used in include: {selector} cannot be instantiated")
                if selector in ltypes_in_dt:
                    ltypes_used.add(selector)
                else:
                    unused_selectors.append(str(selector))
            elif isinstance(selector, str):
                # If the str is a viable ltype, it'll take precedence
                # but if it's not present, we'll check if it's a tag
                ltype = str_to_logical_type(selector, raise_error=False)
                if ltype and ltype in ltypes_in_dt:
                    ltypes_used.add(ltype)
                    continue
                elif selector in tags_in_dt:
                    tags_used.add(selector)
                else:
                    unused_selectors.append(selector)
            else:
                raise TypeError(f"Invalid selector used in include: {selector} must be either a string or LogicalType")

        if unused_selectors:
            not_present_str = ', '.join(sorted(unused_selectors))
            warnings.warn(f'The following selectors were not present in your DataTable: {not_present_str}')

        cols_to_include = []
        for col_name, col in self.columns.items():
            if _get_ltype_class(col.logical_type) in ltypes_used or col.semantic_tags.intersection(tags_used):
                cols_to_include.append(col_name)

        return self._new_dt_from_cols(cols_to_include)

    def select_ltypes(self, include):
        """Create a DataTable that includes only columns whose logical types
        are specified here. Will not include any column, including indices, whose
        logical type is not specified.

        Args:
            include (str or LogicalType or list[str or LogicalType]): Logical types to
                include in the DataTable.
        Returns:
            DataTable: The subset of the original DataTable that contains just the ltypes
            in ``include``.
        """
        if not isinstance(include, list):
            include = [include]

        ltypes_to_include = set()
        for ltype in include:
            if ltype in LogicalType.__subclasses__():
                ltypes_to_include.add(ltype)
            elif isinstance(ltype, str):
                ltypes_to_include.add(str_to_logical_type(ltype))
            else:
                raise TypeError(f"Invalid logical type specified: {ltype}")

        ltypes_present = {col.logical_type for col in self.columns.values()}
        unused_ltypes = ltypes_to_include - ltypes_present

        if unused_ltypes:
            not_present_str = ', '.join(sorted([str(ltype) for ltype in unused_ltypes]))
            warnings.warn(f'The following logical types were not present in your DataTable: {not_present_str}')

        cols_to_include = [col_name for col_name, col in self.columns.items()
                           if col.logical_type in ltypes_to_include]

        return self._new_dt_from_cols(cols_to_include)

    def select_semantic_tags(self, include):
        """Create a DataTable that includes only columns that have at least one of the semantic tags
        specified here. The new DataTable with retain any logical types or semantic tags from
        the original DataTable.

        Args:
            include (str or list[str] or set[str]): Semantic tags to include in the DataTable.

        Returns:
            DataTable: The subset of the original DataTable that contains just the semantic
            tags in ``include``.
        """
        include = _convert_input_to_set(include, 'include parameter')

        include = set(include)
        cols_to_include = []
        for col_name, tags in self.semantic_tags.items():
            intersection = tags.intersection(include)
            if intersection:
                cols_to_include.append(col_name)

        new_dt = self._new_dt_from_cols(cols_to_include)

        tags_present = {tag for col in new_dt.columns.values() for tag in col.semantic_tags}
        unused_tags = include - tags_present

        if unused_tags:
            not_present_str = ', '.join(sorted(list(unused_tags)))
            warnings.warn(f'The following semantic tags were not present in your DataTable: {not_present_str}')

        return new_dt

    def _new_dt_from_cols(self, cols_to_include):
        """Creates a new DataTable from a list of column names, retaining all types,
        indices, and name of original DataTable"""
        assert all([col_name in self.columns for col_name in cols_to_include])

        new_semantic_tags = {col_name: semantic_tag_set for col_name, semantic_tag_set
                             in self.semantic_tags.items() if col_name in cols_to_include}
        new_logical_types = {col_name: logical_type for col_name, logical_type
                             in self.logical_types.items() if col_name in cols_to_include}
        new_index = self.index if self.index in cols_to_include else None
        new_time_index = self.time_index if self.time_index in cols_to_include else None
        # Remove 'index' or 'time_index' from semantic tags, if present as those can't be set directly during init
        if new_index:
            new_semantic_tags[new_index] = new_semantic_tags[new_index].difference({'index'})
        if new_time_index:
            new_semantic_tags[new_time_index] = new_semantic_tags[new_time_index].difference({'time_index'})

        return DataTable(self._dataframe.loc[:, cols_to_include],
                         name=self.name,
                         index=new_index,
                         time_index=new_time_index,
                         semantic_tags=new_semantic_tags,
                         logical_types=new_logical_types,
                         copy_dataframe=False,
                         use_standard_tags=self.use_standard_tags)

    def describe(self):
        """Calculates statistics for data contained in DataTable.

        Returns:
            pd.DataFrame: A Dataframe containing statistics for the data.
        """
        agg_stats_to_calculate = {
            'category': ["count", "nunique"],
            'numeric': ["count", "max", "min", "nunique", "mean", "std"],
            Datetime: ["count", "max", "min", "nunique", "mean"],
        }
        results = {}

        for column_name, column in self.columns.items():
            if 'index' in column.semantic_tags:
                continue
            values = {}
            logical_type = column.logical_type
            semantic_tags = column.semantic_tags
            series = column._series

            # Calculate Aggregation Stats
            if column._is_categorical():
                agg_stats = agg_stats_to_calculate['category']
            elif column._is_numeric():
                agg_stats = agg_stats_to_calculate['numeric']
            elif _get_ltype_class(logical_type) == Datetime:
                agg_stats = agg_stats_to_calculate[Datetime]
            else:
                agg_stats = ["count"]
            values = series.agg(agg_stats).to_dict()

            # Calculate other specific stats based on logical type or semantic tags
            if _get_ltype_class(logical_type) == Boolean:
                values["num_false"] = series.value_counts().get(False, 0)
                values["num_true"] = series.value_counts().get(True, 0)
            elif column._is_numeric():
                quant_values = series.quantile([0.25, 0.5, 0.75]).tolist()
                values["first_quartile"] = quant_values[0]
                values["second_quartile"] = quant_values[1]
                values["third_quartile"] = quant_values[2]

            values["nan_count"] = series.isna().sum()
            values["mode"] = _get_mode(series)
            values["physical_type"] = column.dtype
            values["logical_type"] = logical_type
            values["semantic_tags"] = semantic_tags
            results[column_name] = values

        index_order = [
            'physical_type',
            'logical_type',
            'semantic_tags',
            'count',
            'nunique',
            'nan_count',
            'mean',
            'mode',
            'std',
            'min',
            'first_quartile',
            'second_quartile',
            'third_quartile',
            'max',
            'num_true',
            'num_false',
        ]
        return pd.DataFrame(results).reindex(index_order)

    def _handle_nans_for_mutual_info(self, data):
        """
        Remove NaN values in the dataframe so that mutual information can be calculated

        Args:
            data (pd.DataFrame): dataframe to use for caculating mutual information

        Returns:
            pd.DataFrame: data with fully null columns removed and nans filled in
                with either mean or mode

        """
        # remove fully null columns
        data = data.loc[:, data.columns[data.notnull().any()]]

        # replace or remove null values
        for column_name in data.columns[data.isnull().any()]:
            column = self[column_name]
            series = column._series
            ltype = column._logical_type

            if column._is_numeric():
                mean = series.mean()
                if isinstance(mean, float) and not _get_ltype_class(ltype) == Double:
                    data[column_name] = series.astype('float')
                data[column_name] = series.fillna(mean)
            elif column._is_categorical() or _get_ltype_class(ltype) == Boolean:
                mode = _get_mode(series)
                data[column_name] = series.fillna(mode)
        return data

    def _make_categorical_for_mutual_info(self, data, num_bins):
        """Transforms dataframe columns into numeric categories so that
        mutual information can be calculated

        Args:
            data (pd.DataFrame): dataframe to use for caculating mutual information
            num_bins (int): Determines number of bins to use for converting
                numeric features into categorical.


        Returns:
            data (pd.DataFrame): Transformed data
        """

        col_names = data.columns.to_list()
        for col_name in col_names:
            if self[col_name]._is_numeric():
                # bin numeric features to make categories
                data[col_name] = pd.qcut(data[col_name], num_bins, duplicates="drop")
            # convert categories to integers
            new_col = data[col_name]
            if new_col.dtype != 'category':
                new_col = new_col.astype('category')
            data[col_name] = new_col.cat.codes
        return data

    def get_mutual_information(self, num_bins=10, nrows=None):
        """
        Calculates mutual information between all pairs of columns in the DataTable
        that support mutual information. Logical Types that support mutual information are
        as follows:  Boolean, Categorical, CountryCode, Double, Integer, Ordinal, SubRegionCode,
        WholeNumber, and ZIPCode

        Args:
            num_bins (int): Determines number of bins to use for converting
                numeric features into categorical.
            nrows (int): The number of rows to sample for when determining mutual info.
                If specified, samples the desired number of rows from the data.
                Defaults to using all rows.

        Returns:
            pd.DataFrame: A Dataframe containing mutual information with columns `column_1`,
            `column_2`, and `mutual_info`. Mutual information values are between 0 (no mutual information)
            and 1 (perfect correlation)
        """
        # We only want Numeric, Categorical, and Boolean columns
        # And we don't want the index column
        valid_columns = {col_name for col_name, column
                         in self.columns.items() if (col_name != self.index and
                                                     (column._is_numeric() or
                                                      column._is_categorical() or
                                                      _get_ltype_class(column.logical_type) == Boolean)
                                                     )}
        data = self._dataframe[valid_columns]

        # cut off data if necessary
        if nrows is not None and nrows < data.shape[0]:
            data = data.sample(nrows)

        data = self._handle_nans_for_mutual_info(data)
        data = self._make_categorical_for_mutual_info(data, num_bins)

        # calculate mutual info for all pairs of columns
        mutual_info = []
        col_names = data.columns.to_list()
        for i, a_col in enumerate(col_names):
            for j in range(i, len(col_names)):
                b_col = col_names[j]
                if a_col == b_col:
                    # set mutual info of 1.0 for column with itself
                    mutual_info.append(
                        {"column_1": a_col, "column_2": b_col, "mutual_info": 1.0}
                    )
                else:
                    mi_score = normalized_mutual_info_score(data[a_col], data[b_col])
                    mutual_info.append(
                        {"column_1": a_col, "column_2": b_col, "mutual_info": mi_score}
                    )
        return pd.DataFrame(mutual_info)


def _validate_params(dataframe, name, index, time_index, logical_types, semantic_tags):
    """Check that values supplied during DataTable initialization are valid"""
    if not isinstance(dataframe, pd.DataFrame):
        raise TypeError('Dataframe must be a pandas.DataFrame')
    _check_unique_column_names(dataframe)
    if name and not isinstance(name, str):
        raise TypeError('DataTable name must be a string')
    if index:
        _check_index(dataframe, index)
    if logical_types:
        _check_logical_types(dataframe, logical_types)
    if time_index:
        datetime_format = None
        if logical_types is not None and time_index in logical_types:
            datetime_format = logical_types[time_index].datetime_format
        _check_time_index(dataframe, time_index, datetime_format=datetime_format)

    if semantic_tags:
        _check_semantic_tags(dataframe, semantic_tags)


def _check_unique_column_names(dataframe):
    if not dataframe.columns.is_unique:
        raise IndexError('Dataframe cannot contain duplicate columns names')


def _check_index(dataframe, index):
    if not isinstance(index, str):
        raise TypeError('Index column name must be a string')
    if index not in dataframe.columns:
        raise LookupError(f'Specified index column `{index}` not found in dataframe')
    if not dataframe[index].is_unique:
        raise IndexError('Index column must be unique')


def _check_time_index(dataframe, time_index, datetime_format=None):
    if not isinstance(time_index, str):
        raise TypeError('Time index column name must be a string')
    if time_index not in dataframe.columns:
        raise LookupError(f'Specified time index column `{time_index}` not found in dataframe')
    if not col_is_datetime(dataframe[time_index], datetime_format=datetime_format):
        raise TypeError('Time index column must contain datetime values')


def _check_logical_types(dataframe, logical_types):
    if not isinstance(logical_types, dict):
        raise TypeError('logical_types must be a dictionary')
    cols_not_found = set(logical_types.keys()).difference(set(dataframe.columns))
    if cols_not_found:
        raise LookupError('logical_types contains columns that are not present in '
                          f'dataframe: {sorted(list(cols_not_found))}')


def _check_semantic_tags(dataframe, semantic_tags):
    if not isinstance(semantic_tags, dict):
        raise TypeError('semantic_tags must be a dictionary')
    cols_not_found = set(semantic_tags.keys()).difference(set(dataframe.columns))
    if cols_not_found:
        raise LookupError('semantic_tags contains columns that are not present in '
                          f'dataframe: {sorted(list(cols_not_found))}')


def _update_index(data_table, index, old_index=None):
    """Add the `index` tag to the specified index column and remove the tag from the
    old_index column, if specified. Also checks that the specified index column
    can be used as an index."""
    _check_index(data_table._dataframe, index)
    data_table.columns[index]._set_as_index()
    if old_index:
        data_table._update_columns({old_index: data_table.columns[old_index].remove_semantic_tags('index')})


def _update_time_index(data_table, time_index, old_time_index=None):
    """Add the `time_index` tag to the specified time_index column and remove the tag from the
    old_time_index column, if specified. Also checks that the specified time_index
    column can be used as a time index."""
    _check_time_index(data_table._dataframe, time_index)
    data_table.columns[time_index]._set_as_time_index()
    if old_time_index:
        data_table._update_columns({old_time_index: data_table.columns[old_time_index].remove_semantic_tags('time_index')})<|MERGE_RESOLUTION|>--- conflicted
+++ resolved
@@ -255,28 +255,6 @@
         new_dt = self._update_cols_and_get_new_dt('set_logical_type', logical_types, retain_index_tags)
         return new_dt
 
-<<<<<<< HEAD
-=======
-    def _update_dtypes(self, cols_to_update):
-        """Update the dtypes of the underlying dataframe to match the dtypes corresponding
-        to the LogicalType for the column."""
-        for name, column in cols_to_update.items():
-            if column.logical_type.pandas_dtype != str(self._dataframe[name].dtype):
-                # Update the underlying dataframe
-                try:
-                    if _get_ltype_class(column.logical_type) == Datetime:
-                        self._dataframe[name] = pd.to_datetime(self._dataframe[name], format=column.logical_type.datetime_format)
-                    else:
-                        self._dataframe[name] = self._dataframe[name].astype(column.logical_type.pandas_dtype)
-                except TypeError:
-                    error_msg = f'Error converting datatype for column {name} from type {str(self._dataframe[name].dtype)} ' \
-                        f'to type {column.logical_type.pandas_dtype}. Please confirm the underlying data is consistent with ' \
-                        f'logical type {column.logical_type}.'
-                    raise TypeError(error_msg)
-                # Update the column object since .astype returns a new series object
-                column._series = self._dataframe[name]
-
->>>>>>> 57fccfe4
     def add_semantic_tags(self, semantic_tags):
         """Adds specified semantic tags to columns. Will retain any previously set values.
         Replaces updated columns with new DataColumn objects and returns a new DataTable object.
