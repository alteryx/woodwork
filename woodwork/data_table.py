import warnings

import pandas as pd
from sklearn.metrics.cluster import normalized_mutual_info_score

from woodwork.data_column import DataColumn
from woodwork.logical_types import (
    Boolean,
    Datetime,
    Double,
    LogicalType,
    str_to_logical_type
)
from woodwork.utils import (
    _convert_input_to_set,
    _get_ltype_class,
    _get_mode,
    col_is_datetime
)


class DataTable(object):
    def __init__(self, dataframe,
                 name=None,
                 index=None,
                 time_index=None,
                 semantic_tags=None,
                 logical_types=None,
                 copy_dataframe=False,
                 use_standard_tags=True,
                 make_index=False):
        """Create DataTable

        Args:
            dataframe (pd.DataFrame): Dataframe providing the data for the datatable.
            name (str, optional): Name used to identify the datatable.
            index (str, optional): Name of the index column in the dataframe.
            time_index (str, optional): Name of the time index column in the dataframe.
            semantic_tags (dict, optional): Dictionary mapping column names in the dataframe to the
                semantic tags for the column. The keys in the dictionary should be strings
                that correspond to columns in the underlying dataframe. There are two options for
                specifying the dictionary values:
                (str): If only one semantic tag is being set, a single string can be used as a value.
                (list[str] or set[str]): If multiple tags are being set, a list or set of strings can be
                used as the value.
                Semantic tags will be set to an empty set for any column not included in the
                dictionary.
            logical_types (dict[str -> LogicalType], optional): Dictionary mapping column names in
                the dataframe to the LogicalType for the column. LogicalTypes will be inferred
                for any columns not present in the dictionary.
            copy_dataframe (bool, optional): If True, a copy of the input dataframe will be made
                prior to creating the DataTable. Defaults to False, which results in using a
                reference to the input dataframe.
            use_standard_tags (bool, optional): If True, will add standard semantic tags to columns based
                on the inferred or specified logical type for the column. Defaults to True.
            make_index (bool, optional): If True, will create a new unique, numeric index column with the
                name specified by ``index`` and will add the new index column to the supplied DataFrame.
                If True, the name specified in ``index`` cannot match an existing column name in
                ``dataframe``. If False, the name is specified in ``index`` must match a column
                present in the ``dataframe``. Defaults to False.
        """
        # Check that inputs are valid
        _validate_params(dataframe, name, index, time_index, logical_types, semantic_tags, make_index)

        if copy_dataframe:
            self._dataframe = dataframe.copy()
        else:
            self._dataframe = dataframe

        if make_index:
            self._dataframe.insert(0, index, range(len(self._dataframe)))

        self.name = name
        self.use_standard_tags = use_standard_tags

        # Infer logical types and create columns
        self.columns = self._create_columns(self._dataframe.columns,
                                            logical_types,
                                            semantic_tags,
                                            use_standard_tags)
        if index:
            _update_index(self, index)

        # Update dtypes before setting time index so that any Datetime formatting is applied
        self._update_columns(self.columns)

        if time_index:
            _update_time_index(self, time_index)

    def __getitem__(self, key):
        if isinstance(key, list):
            if not all([isinstance(col, str) for col in key]):
                raise KeyError('Column names must be strings')
            invalid_cols = set(key).difference(set(self.columns.keys()))
            if invalid_cols:
                raise KeyError(f"Column(s) '{', '.join(sorted(list(invalid_cols)))}' not found in DataTable")
            return self._new_dt_from_cols(key)
        if not isinstance(key, str):
            raise KeyError('Column name must be a string')
        if key not in self.columns.keys():
            raise KeyError(f"Column with name '{key}' not found in DataTable")
        return self.columns[key]

    def __setitem__(self, col_name, column):
        if not isinstance(col_name, str):
            raise KeyError('Column name must be a string')

        if not isinstance(column, DataColumn):
            raise ValueError('New column must be of DataColumn type')

        # Don't allow reassigning of index or time index with setitem
        if self.index == col_name:
            raise KeyError('Cannot reassign index. Change column name and then use dt.set_index to reassign index.')
        if self.time_index == col_name:
            raise KeyError('Cannot reassign time index. Change column name and then use dt.set_time_index to reassign time index.')

        if column.name is not None and column.name != col_name:
            warnings.warn(f'Key, {col_name}, does not match the name of the provided DataColumn,'
                          f' {column.name}. Changing DataColumn name to: {col_name}')
            column._series.name = col_name

        self._dataframe[col_name] = column._series
        self._update_columns({col_name: column})

    @property
    def types(self):
        """Dataframe containing the physical dtypes, logical types and semantic
        tags for the table"""
        typing_info = {}
        for dc in self.columns.values():
            typing_info[dc.name] = [dc.dtype, dc.logical_type, dc.semantic_tags]
        df = pd.DataFrame.from_dict(typing_info,
                                    orient='index',
                                    columns=['Physical Type', 'Logical Type', 'Semantic Tag(s)'],
                                    dtype="object")
        df.index.name = 'Data Column'
        return df

    @property
    def ltypes(self):
        """A series listing the logical types for each column in the table"""
        return self.types['Logical Type']

    def _create_columns(self,
                        column_names,
                        logical_types,
                        semantic_tags,
                        use_standard_tags):
        """Create a dictionary with column names as keys and new DataColumn objects
        as values, while assigning any values that are passed for logical types or
        semantic tags to the new column."""
        data_columns = {}
        for name in column_names:
            if logical_types and name in logical_types:
                logical_type = logical_types[name]
            else:
                logical_type = None
            if semantic_tags and name in semantic_tags:
                semantic_tag = semantic_tags[name]
            else:
                semantic_tag = None
            dc = DataColumn(self._dataframe[name], logical_type, semantic_tag, use_standard_tags)
            data_columns[dc.name] = dc
        return data_columns

    @property
    def logical_types(self):
        """A dictionary containing logical types for each column"""
        return {dc.name: dc.logical_type for dc in self.columns.values()}

    @property
    def physical_types(self):
        """A dictionary containing physical types for each column"""
        return {dc.name: dc.dtype for dc in self.columns.values()}

    @property
    def semantic_tags(self):
        """A dictionary containing semantic tags for each column"""
        return {dc.name: dc.semantic_tags for dc in self.columns.values()}

    @property
    def index(self):
        """The index column for the table"""
        for column in self.columns.values():
            if 'index' in column.semantic_tags:
                return column.name
        return None

    @index.setter
    def index(self, index):
        if self.index and index is None:
            updated_index_col = self.columns[self.index].remove_semantic_tags('index')
            self._update_columns({self.index: updated_index_col})
        elif index is not None:
            _update_index(self, index, self.index)

    @property
    def time_index(self):
        """The time index column for the table"""
        for column in self.columns.values():
            if 'time_index' in column.semantic_tags:
                return column.name
        return None

    @time_index.setter
    def time_index(self, time_index):
        if self.time_index and time_index is None:
            updated_time_index_col = self.columns[self.time_index].remove_semantic_tags('time_index')
            self._update_columns({self.time_index: updated_time_index_col})
        elif time_index is not None:
            _update_time_index(self, time_index, self.time_index)

    def _update_columns(self, new_columns):
        """Update the DataTable columns based on items contained in the
        provided new_columns dictionary"""
        for name, column in new_columns.items():
            self.columns[name] = column
            # Make sure the underlying dataframe is in sync in case series data has changed
            self._dataframe[name] = column._series

    def set_index(self, index):
        """Set the index column and return a new DataTable. Adds the 'index' semantic
        tag to the column and clears the tag from any previously set index column.
        Setting a column as the index column will also cause any previously set standard
        tags for the column to be removed.

        Args:
            index (str): The name of the column to set as the index

        Returns:
            woodwork.DataTable: DataTable with the specified index column set.
        """
        new_dt = self._new_dt_from_cols(self.columns)
        _update_index(new_dt, index, self.index)
        return new_dt

    def set_time_index(self, time_index):
        """Set the time index column. Adds the 'time_index' semantic tag to the column and
        clears the tag from any previously set index column

        Args:
            time_index (str): The name of the column to set as the time index.
        """
        new_dt = self._new_dt_from_cols(self.columns)
        _update_time_index(new_dt, time_index, self.time_index)
        return new_dt

    def set_logical_types(self, logical_types, retain_index_tags=True):
        """Update the logical type for any columns names in the provided logical_types
        dictionary. Replaces existing columns with new DataColumn objects and returns a new
        DataTable object.

        Args:
            logical_types (dict[str -> str/list/set]): A dictionary defining the new logical types for the
                specified columns.
            retain_index_tags (bool, optional): If True, will retain any index or time_index
                semantic tags set on the column. If false, will clear all semantic tags. Defaults to
                True.

        Returns:
            woodwork.DataTable: DataTable with updated logical types
        """
        _check_logical_types(self._dataframe, logical_types)
        new_dt = self._update_cols_and_get_new_dt('set_logical_type', logical_types, retain_index_tags)
        return new_dt

    def add_semantic_tags(self, semantic_tags):
        """Adds specified semantic tags to columns. Will retain any previously set values.
        Replaces updated columns with new DataColumn objects and returns a new DataTable object.

        Args:
            semantic_tags (dict[str -> str/list/set]): A dictionary mapping the columns
                in the DataTable to the tags that should be added to the column

        Returns:
            woodwork.DataTable: DataTable with semantic tags added
        """
        _check_semantic_tags(self._dataframe, semantic_tags)
        return self._update_cols_and_get_new_dt('add_semantic_tags', semantic_tags)

    def remove_semantic_tags(self, semantic_tags):
        """Remove the semantic tags for any column names in the provided semantic_tags
        dictionary. Replaces the column with a new DataColumn object and return a new DataTable
        object.

        Args:
            semantic_tags (dict[str -> str/list/set]): A dictionary mapping the columns
                in the DataTable to the tags that should be removed to the column

        Returns:
            woodwork.DataTable: DataTable with the specified semantic tags removed
        """
        _check_semantic_tags(self._dataframe, semantic_tags)
        return self._update_cols_and_get_new_dt('remove_semantic_tags', semantic_tags)

    def set_semantic_tags(self, semantic_tags, retain_index_tags=True):
        """Update the semantic tags for any column names in the provided semantic_tags
        dictionary. Replaces the existing semantic tags with the new values. Also replaces
        any updated columns with new DataColumn objects and returns a new DataTable object.

        Args:
            semantic_tags (dict): A dictionary defining the new semantic_tags for the
                specified columns.
            retain_index_tags (bool, optional): If True, will retain any index or
                time_index semantic tags set on the column. If False, will replace all
                semantic tags. Defaults to True.

        Returns:
            woodwork.DataTable: DataTable with the specified semantic tags set
        """
        _check_semantic_tags(self._dataframe, semantic_tags)
        return self._update_cols_and_get_new_dt('set_semantic_tags', semantic_tags, retain_index_tags)

    def reset_semantic_tags(self, columns=None, retain_index_tags=False):
        """Reset the semantic tags for the specified columns to the default values and
        return a new DataTable. The default values will be either an empty set or a set
        of the standard tags based on the column logical type, controlled by the
        use_standard_tags property on the table. Columns names can be provided as a
        single string, a list of strings or a set of strings. If columns is not specified,
        tags will be reset for all columns.

        Args:
            columns (str/list/set): The columns for which the semantic tags should be reset.
            retain_index_tags (bool, optional): If True, will retain any index or time_index
                semantic tags set on the column. If False, will clear all semantic tags. Defaults to
                False.

        Returns:
            woodwork.DataTable: DataTable with semantic tags reset to default values
        """
        columns = _convert_input_to_set(columns, "columns")
        cols_not_found = sorted(list(columns.difference(set(self._dataframe.columns))))
        if cols_not_found:
            raise LookupError("Input contains columns that are not present in "
                              f"dataframe: '{', '.join(cols_not_found)}'")
        if not columns:
            columns = self.columns.keys()
        return self._update_cols_and_get_new_dt('reset_semantic_tags', columns, retain_index_tags)

    def _update_cols_and_get_new_dt(self, method, new_values, *args):
        """Helper method that can be used for updating columns by calling the column method
        that is specified, passing along information contained in new_values and any
        additional positional arguments.

        Args:
            method (str): The name of the method to call on the DataColumn object to perform the update.
            new_values (dict/list): If a dictionary is provided the keys should correspond to column
                names and the items in the dictionary values will be passed along to the DataColumn method.
                If a list is provided, the items in the list should correspond to column names and
                no additional values will be passed along to the DataColumn method.

        Returns:
            woodwork.DataTable: A new DataTable with updated columns
        """
        new_dt = self._new_dt_from_cols(self.columns)
        cols_to_update = {}
        if isinstance(new_values, dict):
            for name, tags in new_values.items():
                cols_to_update[name] = getattr(new_dt.columns[name], method)(tags, *args)
        else:
            for name in new_values:
                cols_to_update[name] = getattr(new_dt.columns[name], method)(*args)
        new_dt._update_columns(cols_to_update)
        return new_dt

    def to_pandas(self, copy=False):
        """Retrieves the DataTable's underlying dataframe.

        Note: Do not modify the dataframe unless copy=True has been set to avoid unexpected behavior

        Args:
            copy (bool): If set to True, returns a copy of the underlying dataframe.
                If False, will return a reference to the DataTable's dataframe, which,
                if modified, can cause unexpected behavior in the DataTable.
                Defaults to False.

        Returns:
            pandas.DataFrame: The underlying dataframe of the DataTable
        """
        if copy:
            return self._dataframe.copy()
        return self._dataframe

    def select(self, include, col_names=True):
        """Create a DataTable including only columns whose logical type and
        semantic tags are specified in the list of types and tags to include.

        Args:
            include (str or LogicalType or list[str or LogicalType]): Logical
                types and semantic tags (and optionally column names) to include
                in the DataTable.

            col_names (bool): If the select criteria includes column name. Defaults to True.
        Returns:
            DataTable: The subset of the original DataTable that contains just the
            logical types and semantic tags in ``include``.
        """
        cols_to_include = self._filter_cols(include, col_names, logical_types=True, semantic_tags=True)
        return self._new_dt_from_cols(cols_to_include)

    def _filter_cols(self, include, col_names=False, logical_types=False, semantic_tags=False):
        """Return list of columns filtered in specified way. In case of collision, favors logical types
        then semantic tag then column name.

        Args:
            include (str or LogicalType or list[str or LogicalType]): parameter or list of parameters to
                filter columns by.

            col_names (bool): Specifies whether to filter columns by name. Defaults to False.

            logical_types (bool): Specifies whether to filter columns by LogicalType. Defaults to False.

            semantic_tags (bool): Specifies whether to filter columns by semantic Tag. Defaults to False.

        Returns:
            List[str] of column names that fit into filter.
        """
        if not isinstance(include, list):
            include = [include]

        assert (col_names or logical_types or semantic_tags), 'one of the parameter filters must be set to True'

        only_logical_types = logical_types and not(semantic_tags or col_names)

        ltypes_used = set()
        if logical_types:
            ltypes_in_dt = {_get_ltype_class(col.logical_type) for col in self.columns.values()}

        tags_used = set()
        if semantic_tags:
            tags_in_dt = {tag for col in self.columns.values() for tag in col.semantic_tags}

        cols_used = set()

        unused_selectors = []

        for selector in include:
            if _get_ltype_class(selector) in LogicalType.__subclasses__() and logical_types:
                if selector not in LogicalType.__subclasses__():
                    raise TypeError(f"Invalid selector used in include: {selector} cannot be instantiated")
                if selector in ltypes_in_dt:
                    ltypes_used.add(selector)
                else:
                    unused_selectors.append(str(selector))
            elif isinstance(selector, str):
                # If the str is a viable ltype, it'll take precedence
                # but if it's not present, we'll check if it's a tag
                if logical_types:
                    ltype = str_to_logical_type(selector, raise_error=False)

                if logical_types and ltype and ltype in ltypes_in_dt:
                    ltypes_used.add(ltype)
                    continue
                elif semantic_tags and selector in tags_in_dt:
                    tags_used.add(selector)
                elif col_names and selector in self.columns:
                    cols_used.add(selector)
                elif only_logical_types and not ltype:
                    raise ValueError(f"String {selector} is not a valid logical type")
                else:
                    unused_selectors.append(selector)
            else:
                error_type = "either a string or LogicalType" if logical_types else "a string"
                raise TypeError(f"Invalid selector used in include: {selector} must be {error_type}")

        if unused_selectors:
            not_present_str = ', '.join(sorted(unused_selectors))
            warnings.warn(f'The following selectors were not present in your DataTable: {not_present_str}')

        cols_to_include = cols_used
        for col_name, col in self.columns.items():
            if _get_ltype_class(col.logical_type) in ltypes_used or col.semantic_tags.intersection(tags_used):
<<<<<<< HEAD
                cols_to_include.add(col_name)

        return list(cols_to_include)
=======
                cols_to_include.append(col_name)

        return self._new_dt_from_cols(cols_to_include)
>>>>>>> 7d8e5bcc

    def _new_dt_from_cols(self, cols_to_include):
        """Creates a new DataTable from a list of column names, retaining all types,
        indices, and name of original DataTable"""
        assert all([col_name in self.columns for col_name in cols_to_include])

        new_semantic_tags = {col_name: semantic_tag_set for col_name, semantic_tag_set
                             in self.semantic_tags.items() if col_name in cols_to_include}
        new_logical_types = {col_name: logical_type for col_name, logical_type
                             in self.logical_types.items() if col_name in cols_to_include}
        new_index = self.index if self.index in cols_to_include else None
        new_time_index = self.time_index if self.time_index in cols_to_include else None
        # Remove 'index' or 'time_index' from semantic tags, if present as those can't be set directly during init
        if new_index:
            new_semantic_tags[new_index] = new_semantic_tags[new_index].difference({'index'})
        if new_time_index:
            new_semantic_tags[new_time_index] = new_semantic_tags[new_time_index].difference({'time_index'})

        return DataTable(self._dataframe.loc[:, cols_to_include],
                         name=self.name,
                         index=new_index,
                         time_index=new_time_index,
                         semantic_tags=new_semantic_tags,
                         logical_types=new_logical_types,
                         copy_dataframe=False,
                         use_standard_tags=self.use_standard_tags)

    def describe(self, include=None):
        """Calculates statistics for data contained in DataTable.
        Arguments:
            include (list[str or LogicalType], optional): filter for what columns to include in the
            statistics returned. Can be a list of columns, semantic tags, logical types, or a list
            combining any of the three. It follows the most broad specification. In case of collision,
            favors logical types then semantic tag then column name.

        Returns:
            pd.DataFrame: A Dataframe containing statistics for the data or the subset of the original
            DataTable that just containing the logical types, semantic tags, or column names specified
            in ``include``.
        """
        agg_stats_to_calculate = {
            'category': ["count", "nunique"],
            'numeric': ["count", "max", "min", "nunique", "mean", "std"],
            Datetime: ["count", "max", "min", "nunique", "mean"],
        }
        if include is not None:
            filtered_cols = self._filter_cols(include, col_names=True, logical_types=True, semantic_tags=True)
            if filtered_cols == []:
                raise ValueError('no columns matched the given include filters.')
            cols_to_include = [(k, v) for k, v in self.columns.items() if k in filtered_cols]
        else:
            cols_to_include = self.columns.items()

        results = {}

        for column_name, column in cols_to_include:
            if 'index' in column.semantic_tags:
                continue
            values = {}
            logical_type = column.logical_type
            semantic_tags = column.semantic_tags
            series = column._series

            # Calculate Aggregation Stats
            if column._is_categorical():
                agg_stats = agg_stats_to_calculate['category']
            elif column._is_numeric():
                agg_stats = agg_stats_to_calculate['numeric']
            elif _get_ltype_class(logical_type) == Datetime:
                agg_stats = agg_stats_to_calculate[Datetime]
            else:
                agg_stats = ["count"]
            values = series.agg(agg_stats).to_dict()

            # Calculate other specific stats based on logical type or semantic tags
            if _get_ltype_class(logical_type) == Boolean:
                values["num_false"] = series.value_counts().get(False, 0)
                values["num_true"] = series.value_counts().get(True, 0)
            elif column._is_numeric():
                quant_values = series.quantile([0.25, 0.5, 0.75]).tolist()
                values["first_quartile"] = quant_values[0]
                values["second_quartile"] = quant_values[1]
                values["third_quartile"] = quant_values[2]

            values["nan_count"] = series.isna().sum()
            values["mode"] = _get_mode(series)
            values["physical_type"] = column.dtype
            values["logical_type"] = logical_type
            values["semantic_tags"] = semantic_tags
            results[column_name] = values

        index_order = [
            'physical_type',
            'logical_type',
            'semantic_tags',
            'count',
            'nunique',
            'nan_count',
            'mean',
            'mode',
            'std',
            'min',
            'first_quartile',
            'second_quartile',
            'third_quartile',
            'max',
            'num_true',
            'num_false',
        ]
        return pd.DataFrame(results).reindex(index_order)

    def _handle_nans_for_mutual_info(self, data):
        """
        Remove NaN values in the dataframe so that mutual information can be calculated

        Args:
            data (pd.DataFrame): dataframe to use for caculating mutual information

        Returns:
            pd.DataFrame: data with fully null columns removed and nans filled in
                with either mean or mode

        """
        # remove fully null columns
        data = data.loc[:, data.columns[data.notnull().any()]]

        # replace or remove null values
        for column_name in data.columns[data.isnull().any()]:
            column = self[column_name]
            series = column._series
            ltype = column._logical_type

            if column._is_numeric():
                mean = series.mean()
                if isinstance(mean, float) and not _get_ltype_class(ltype) == Double:
                    data[column_name] = series.astype('float')
                data[column_name] = series.fillna(mean)
            elif column._is_categorical() or _get_ltype_class(ltype) == Boolean:
                mode = _get_mode(series)
                data[column_name] = series.fillna(mode)
        return data

    def _make_categorical_for_mutual_info(self, data, num_bins):
        """Transforms dataframe columns into numeric categories so that
        mutual information can be calculated

        Args:
            data (pd.DataFrame): dataframe to use for caculating mutual information
            num_bins (int): Determines number of bins to use for converting
                numeric features into categorical.


        Returns:
            data (pd.DataFrame): Transformed data
        """

        col_names = data.columns.to_list()
        for col_name in col_names:
            if self[col_name]._is_numeric():
                # bin numeric features to make categories
                data[col_name] = pd.qcut(data[col_name], num_bins, duplicates="drop")
            # convert categories to integers
            new_col = data[col_name]
            if new_col.dtype != 'category':
                new_col = new_col.astype('category')
            data[col_name] = new_col.cat.codes
        return data

    def get_mutual_information(self, num_bins=10, nrows=None):
        """
        Calculates mutual information between all pairs of columns in the DataTable
        that support mutual information. Logical Types that support mutual information are
        as follows:  Boolean, Categorical, CountryCode, Double, Integer, Ordinal, SubRegionCode,
        WholeNumber, and ZIPCode

        Args:
            num_bins (int): Determines number of bins to use for converting
                numeric features into categorical.
            nrows (int): The number of rows to sample for when determining mutual info.
                If specified, samples the desired number of rows from the data.
                Defaults to using all rows.

        Returns:
            pd.DataFrame: A Dataframe containing mutual information with columns `column_1`,
            `column_2`, and `mutual_info`. Mutual information values are between 0 (no mutual information)
            and 1 (perfect correlation)
        """
        # We only want Numeric, Categorical, and Boolean columns
        # And we don't want the index column
        valid_columns = {col_name for col_name, column
                         in self.columns.items() if (col_name != self.index and
                                                     (column._is_numeric() or
                                                      column._is_categorical() or
                                                      _get_ltype_class(column.logical_type) == Boolean)
                                                     )}
        data = self._dataframe[valid_columns]

        # cut off data if necessary
        if nrows is not None and nrows < data.shape[0]:
            data = data.sample(nrows)

        data = self._handle_nans_for_mutual_info(data)
        data = self._make_categorical_for_mutual_info(data, num_bins)

        # calculate mutual info for all pairs of columns
        mutual_info = []
        col_names = data.columns.to_list()
        for i, a_col in enumerate(col_names):
            for j in range(i, len(col_names)):
                b_col = col_names[j]
                if a_col == b_col:
                    # set mutual info of 1.0 for column with itself
                    mutual_info.append(
                        {"column_1": a_col, "column_2": b_col, "mutual_info": 1.0}
                    )
                else:
                    mi_score = normalized_mutual_info_score(data[a_col], data[b_col])
                    mutual_info.append(
                        {"column_1": a_col, "column_2": b_col, "mutual_info": mi_score}
                    )
        return pd.DataFrame(mutual_info)


def _validate_params(dataframe, name, index, time_index, logical_types, semantic_tags, make_index):
    """Check that values supplied during DataTable initialization are valid"""
    if not isinstance(dataframe, pd.DataFrame):
        raise TypeError('Dataframe must be a pandas.DataFrame')
    _check_unique_column_names(dataframe)
    if name and not isinstance(name, str):
        raise TypeError('DataTable name must be a string')
    if index or make_index:
        _check_index(dataframe, index, make_index)
    if logical_types:
        _check_logical_types(dataframe, logical_types)
    if time_index:
        datetime_format = None
        if logical_types is not None and time_index in logical_types:
            datetime_format = logical_types[time_index].datetime_format
        _check_time_index(dataframe, time_index, datetime_format=datetime_format)

    if semantic_tags:
        _check_semantic_tags(dataframe, semantic_tags)


def _check_unique_column_names(dataframe):
    if not dataframe.columns.is_unique:
        raise IndexError('Dataframe cannot contain duplicate columns names')


def _check_index(dataframe, index, make_index=False):
    if index and not isinstance(index, str):
        raise TypeError('Index column name must be a string')
    if not make_index and index not in dataframe.columns:
        # User specifies an index that is not in the dataframe, without setting make_index to True
        raise LookupError(f'Specified index column `{index}` not found in dataframe. To create a new index column, set make_index to True.')
    if index and not make_index and not dataframe[index].is_unique:
        # User specifies an index that is in the dataframe but not unique
        raise IndexError('Index column must be unique')
    if make_index and index and index in dataframe.columns:
        # User sets make_index to True, but supplies an index name that matches a column already present
        raise IndexError('When setting make_index to True, the name specified for index cannot match an existing column name')
    if make_index and not index:
        # User sets make_index to True, but does not supply a name for the index
        raise IndexError('When setting make_index to True, the name for the new index must be specified in the index parameter')


def _check_time_index(dataframe, time_index, datetime_format=None):
    if not isinstance(time_index, str):
        raise TypeError('Time index column name must be a string')
    if time_index not in dataframe.columns:
        raise LookupError(f'Specified time index column `{time_index}` not found in dataframe')
    if not col_is_datetime(dataframe[time_index], datetime_format=datetime_format):
        raise TypeError('Time index column must contain datetime values')


def _check_logical_types(dataframe, logical_types):
    if not isinstance(logical_types, dict):
        raise TypeError('logical_types must be a dictionary')
    cols_not_found = set(logical_types.keys()).difference(set(dataframe.columns))
    if cols_not_found:
        raise LookupError('logical_types contains columns that are not present in '
                          f'dataframe: {sorted(list(cols_not_found))}')


def _check_semantic_tags(dataframe, semantic_tags):
    if not isinstance(semantic_tags, dict):
        raise TypeError('semantic_tags must be a dictionary')
    cols_not_found = set(semantic_tags.keys()).difference(set(dataframe.columns))
    if cols_not_found:
        raise LookupError('semantic_tags contains columns that are not present in '
                          f'dataframe: {sorted(list(cols_not_found))}')


def _update_index(data_table, index, old_index=None):
    """Add the `index` tag to the specified index column and remove the tag from the
    old_index column, if specified. Also checks that the specified index column
    can be used as an index."""
    _check_index(data_table._dataframe, index)
    data_table.columns[index]._set_as_index()
    if old_index:
        data_table._update_columns({old_index: data_table.columns[old_index].remove_semantic_tags('index')})


def _update_time_index(data_table, time_index, old_time_index=None):
    """Add the `time_index` tag to the specified time_index column and remove the tag from the
    old_time_index column, if specified. Also checks that the specified time_index
    column can be used as a time index."""
    _check_time_index(data_table._dataframe, time_index)
    data_table.columns[time_index]._set_as_time_index()
    if old_time_index:
        data_table._update_columns({old_time_index: data_table.columns[old_time_index].remove_semantic_tags('time_index')})<|MERGE_RESOLUTION|>--- conflicted
+++ resolved
@@ -405,13 +405,7 @@
         Args:
             include (str or LogicalType or list[str or LogicalType]): parameter or list of parameters to
                 filter columns by.
-
-            col_names (bool): Specifies whether to filter columns by name. Defaults to False.
-
-            logical_types (bool): Specifies whether to filter columns by LogicalType. Defaults to False.
-
-            semantic_tags (bool): Specifies whether to filter columns by semantic Tag. Defaults to False.
-
+                
         Returns:
             List[str] of column names that fit into filter.
         """
@@ -468,17 +462,8 @@
             warnings.warn(f'The following selectors were not present in your DataTable: {not_present_str}')
 
         cols_to_include = cols_used
-        for col_name, col in self.columns.items():
-            if _get_ltype_class(col.logical_type) in ltypes_used or col.semantic_tags.intersection(tags_used):
-<<<<<<< HEAD
-                cols_to_include.add(col_name)
-
-        return list(cols_to_include)
-=======
-                cols_to_include.append(col_name)
 
         return self._new_dt_from_cols(cols_to_include)
->>>>>>> 7d8e5bcc
 
     def _new_dt_from_cols(self, cols_to_include):
         """Creates a new DataTable from a list of column names, retaining all types,
