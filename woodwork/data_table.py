--- conflicted
+++ resolved
@@ -386,37 +386,6 @@
         cols_to_include = self._filter_cols(include, logical_types=True, semantic_tags=True)
         return self._new_dt_from_cols(cols_to_include)
 
-<<<<<<< HEAD
-    def select_ltypes(self, include):
-        """Create a DataTable that includes only columns whose logical types
-        are specified here. Will not include any column, including indices, whose
-        logical type is not specified.
-
-        Args:
-            include (str or LogicalType or list[str or LogicalType]): Logical types to
-                include in the DataTable.
-        Returns:
-            DataTable: The subset of the original DataTable that contains just the ltypes
-            in ``include``.
-        """
-        cols_to_include = self._filter_cols(include, logical_types=True)
-        return self._new_dt_from_cols(cols_to_include)
-
-    def select_semantic_tags(self, include):
-        """Create a DataTable that includes only columns that have at least one of the semantic tags
-        specified here. The new DataTable with retain any logical types or semantic tags from
-        the original DataTable.
-
-        Args:
-            include (str or list[str] or set[str]): Semantic tags to include in the DataTable.
-
-        Returns:
-            DataTable: The subset of the original DataTable that contains just the semantic
-            tags in ``include``.
-        """
-        cols_to_include = self._filter_cols(include, semantic_tags=True)
-        return self._new_dt_from_cols(cols_to_include)
-
     def _filter_cols(self, include, col_names=False, logical_types=False, semantic_tags=False):
         """Return list of columns filtered in specified way. In case of collision, favors logical types
         then semantic tag then column name.
@@ -495,8 +464,6 @@
 
         return list(cols_to_include)
 
-=======
->>>>>>> c6699d2f
     def _new_dt_from_cols(self, cols_to_include):
         """Creates a new DataTable from a list of column names, retaining all types,
         indices, and name of original DataTable"""
