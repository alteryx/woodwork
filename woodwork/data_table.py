import warnings

import pandas as pd

from woodwork.config import config
from woodwork.data_column import DataColumn
from woodwork.logical_types import Datetime, LogicalType, str_to_logical_type
from woodwork.utils import _convert_input_to_set, col_is_datetime


class DataTable(object):
    def __init__(self, dataframe,
                 name=None,
                 index=None,
                 time_index=None,
                 semantic_tags=None,
                 logical_types=None,
                 copy_dataframe=False,
                 replace_none=True,
                 use_standard_tags=True):
        """Create DataTable

        Args:
            dataframe (pd.DataFrame): Dataframe providing the data for the datatable.
            name (str, optional): Name used to identify the datatable.
            index (str, optional): Name of the index column in the dataframe.
            time_index (str, optional): Name of the time index column in the dataframe.
            semantic_tags (dict, optional): Dictionary mapping column names in the dataframe to the
                semantic tags for the column. The keys in the dictionary should be strings
                that correspond to columns in the underlying dataframe. There are two options for
                specifying the dictionary values:
                (str): If only one semantic tag is being set, a single string can be used as a value.
                (list[str] or set[str]): If muliple tags are being set, a list or set of strings can be
                used as the value.
                Semantic tags will be set to an empty set for any column not included in the
                dictionary.
            logical_types (dict[str -> LogicalType], optional): Dictionary mapping column names in
                the dataframe to the LogicalType for the column. LogicalTypes will be inferred
                for any columns not present in the dictionary.
            copy_dataframe (bool, optional): If True, a copy of the input dataframe will be made
                prior to creating the DataTable. Defaults to False, which results in using a
                reference to the input dataframe.
            use_standard_tags (bool, optional): If True, will add standard semantic tags to columns based
                on the inferred or specified logical type for the column. Defaults to True.
        """
        # Check that inputs are valid
        _validate_params(dataframe, name, index, time_index, logical_types, semantic_tags)
        self.use_standard_tags = use_standard_tags

        if copy_dataframe:
            self._dataframe = dataframe.copy()
        else:
            self._dataframe = dataframe

        self.name = name

        # Infer logical types and create columns
        self.columns = self._create_columns(self._dataframe.columns,
                                            logical_types,
                                            semantic_tags,
                                            self.use_standard_tags)
        if index:
            self.set_index(index)
        if time_index:
            self.set_time_index(time_index)

        self._update_dtypes(self.columns)

    def __getitem__(self, key):
        if isinstance(key, list):
            if not all([isinstance(col, str) for col in key]):
                raise KeyError('Column names must be strings')
            invalid_cols = set(key).difference(set(self.columns.keys()))
            if invalid_cols:
                raise KeyError(f"Column(s) '{', '.join(sorted(list(invalid_cols)))}' not found in DataTable")
            return self._new_dt_from_cols(key)
        if not isinstance(key, str):
            raise KeyError('Column name must be a string')
        if key not in self.columns.keys():
            raise KeyError(f"Column with name '{key}' not found in DataTable")
        return self.columns[key]

    @property
    def types(self):
        """Dataframe containing the physical dtypes, logical types and semantic
        tags for the table"""
        typing_info = {}
        for dc in self.columns.values():
            typing_info[dc.name] = [dc.dtype, dc.logical_type, dc.semantic_tags]
        df = pd.DataFrame.from_dict(typing_info,
                                    orient='index',
                                    columns=['Physical Type', 'Logical Type', 'Semantic Tag(s)'],
                                    dtype="object")
        df.index.name = 'Data Column'
        return df

    @property
    def ltypes(self):
        """A series listing the logical types for each column in the table"""
        return self.types['Logical Type']

    def _create_columns(self,
                        column_names,
                        logical_types,
                        semantic_tags,
                        use_standard_tags):
        """Create a dictionary with column names as keys and new DataColumn objects
        as values, while assigning any values that are passed for logical types or
        semantic tags to the new column."""
        data_columns = {}
        for name in column_names:
            if logical_types and name in logical_types:
                logical_type = logical_types[name]
            else:
                logical_type = None
            if semantic_tags and name in semantic_tags:
                semantic_tag = semantic_tags[name]
            else:
                semantic_tag = None
            dc = DataColumn(self._dataframe[name], logical_type, semantic_tag, use_standard_tags)
            data_columns[dc.name] = dc
        return data_columns

    @property
    def logical_types(self):
        """A dictionary containing logical types for each column"""
        return {dc.name: dc.logical_type for dc in self.columns.values()}

    @property
    def physical_types(self):
        """A dictionary containing physical types for each column"""
        return {dc.name: dc.dtype for dc in self.columns.values()}

    @property
    def semantic_tags(self):
        """A dictionary containing semantic tags for each column"""
        return {dc.name: dc.semantic_tags for dc in self.columns.values()}

    @property
    def index(self):
        """The index column for the table"""
        for column in self.columns.values():
            if 'index' in column.semantic_tags:
                return column.name
        return None

    @index.setter
    def index(self, index):
        if self.index and index is None:
            self.remove_semantic_tags({self.index: 'index'})
        elif index is not None:
            self.set_index(index)

    @property
    def time_index(self):
<<<<<<< HEAD
        """The Time index column for the table"""
=======
        """The time index column for the table"""
>>>>>>> 8a336b9f
        for column in self.columns.values():
            if 'time_index' in column.semantic_tags:
                return column.name
        return None

    @time_index.setter
    def time_index(self, time_index):
        if self.time_index and time_index is None:
            self.remove_semantic_tags({self.time_index: 'time_index'})
        elif time_index is not None:
            self.set_time_index(time_index)

    def _update_columns(self, new_columns):
        """Update the DataTable columns based on items contained in the
        provided new_columns dictionary"""
        for name, column in new_columns.items():
            self.columns[name] = column

    def set_index(self, index):
        """Set the index column. Adds the 'index' semantic tag to the column and
        clears the tag from any previously set index column.

        Args:
            index (str): The name of the column to set as the index
        """
        _check_index(self._dataframe, index)
        old_index = self.index
        self.columns[index]._set_as_index()
        if old_index:
            self._update_columns({old_index: self.columns[old_index].remove_semantic_tags('index')})

    def set_time_index(self, time_index):
        """Set the time index column. Adds the 'time_index' semantic tag to the column and
        clears the tag from any previously set index column

        Args:
            time_index (str): The name of the column to set as the time index.
        """
        _check_time_index(self._dataframe, time_index)
        old_time_index = self.time_index
        self.columns[time_index]._set_as_time_index()
        if old_time_index:
            self._update_columns({old_time_index: self.columns[old_time_index].remove_semantic_tags('time_index')})

    def set_logical_types(self, logical_types, retain_index_tags=True):
        """Update the logical type for any columns names in the provided logical_types
        dictionary. Replaces existing columns with new column objects.

        Args:
            logical_types (dict[str -> str/list/set]): A dictionary defining the new logical types for the
                specified columns.
            retain_index_tags (bool, optional): If True, will retain any index or time_index
                semantic tags set on the column. If false, will clear all semantic tags. Defaults to
                True.
        """
        _check_logical_types(self._dataframe, logical_types)
        cols_to_update = {}
        for colname, logical_type in logical_types.items():
            cols_to_update[colname] = self.columns[colname].set_logical_type(logical_type,
                                                                             retain_index_tags=retain_index_tags)
        self._update_columns(cols_to_update)
        self._update_dtypes(cols_to_update)

    def _update_dtypes(self, cols_to_update):
        """Update the dtypes of the underlying dataframe to match the dtypes corresponding
        to the LogicalType for the column."""
        for name, column in cols_to_update.items():
            if column.logical_type.pandas_dtype != str(self._dataframe[name].dtype):
                # Update the underlying dataframe
                try:
                    if column.logical_type == Datetime:
                        self._dataframe[name] = pd.to_datetime(self._dataframe[name], format=config.get_option('datetime_format'))
                    else:
                        self._dataframe[name] = self._dataframe[name].astype(column.logical_type.pandas_dtype)
                except TypeError:
                    error_msg = f'Error converting datatype for column {name} from type {str(self._dataframe[name].dtype)} ' \
                        f'to type {column.logical_type.pandas_dtype}. Please confirm the underlying data is consistent with ' \
                        f'logical type {column.logical_type}.'
                    raise TypeError(error_msg)
                # Update the column object since .astype returns a new series object
                column.series = self._dataframe[name]

    def add_semantic_tags(self, semantic_tags):
        """Adds specified semantic tags to columns. Will retain any previously set values.

        Args:
            semantic_tags (dict[str -> str/list/set]): A dictionary mapping the columns
                in the DataTable to the tags that should be added to the column
        """
        _check_semantic_tags(self._dataframe, semantic_tags)
        for name in semantic_tags.keys():
            self.columns[name].add_semantic_tags(semantic_tags[name])

    def remove_semantic_tags(self, semantic_tags):
        """Remove the semantic tags for any column names in the provided semantic_tags
        dictionary. Replaces the column with a new column object.

        Args:
            semantic_tags (dict[str -> str/list/set]): A dictionary mapping the columns
                in the DataTable to the tags that should be removed to the column
        """
        _check_semantic_tags(self._dataframe, semantic_tags)
        cols_to_update = {}
        for colname, tags in semantic_tags.items():
            cols_to_update[colname] = self.columns[colname].remove_semantic_tags(tags)
        self._update_columns(cols_to_update)

    def set_semantic_tags(self, semantic_tags, retain_index_tags=True):
        """Update the semantic tags for any column names in the provided semantic_tags
        dictionary. Replaces the existing semantic tags with the new values.

        Args:
            semantic_tags (dict): A dictionary defining the new semantic_tags for the
                specified columns.
            retain_index_tags (bool, optional): If True, will retain any index or
                time_index semantic tags set on the column. If False, will replace all
                semantic tags. Defaults to True.
        """
        _check_semantic_tags(self._dataframe, semantic_tags)
        for name in semantic_tags.keys():
            self.columns[name].set_semantic_tags(semantic_tags[name], retain_index_tags)

    def reset_semantic_tags(self, columns=None, retain_index_tags=False):
        """Reset the semantic tags for the specified columns to the default values.
        The default values will be either an empty set or a set of the standard
        tags based on the column logical type, controlled by the use_standard_tags
        property on the table. Columns names can be provided as a single string,
        a list of strings or a set of strings. If columns is not specified,
        tags will be reset for all columns.

        Args:
            columns (str/list/set): The columns for which the semantic tags should be reset.
            retain_index_tags (bool, optional): If True, will retain any index or time_index
                semantic tags set on the column. If False, will clear all semantic tags. Defaults to
                False.
        """
        columns = _convert_input_to_set(columns, "columns")
        cols_not_found = sorted(list(columns.difference(set(self._dataframe.columns))))
        if cols_not_found:
            raise LookupError("Input contains columns that are not present in "
                              f"dataframe: '{', '.join(cols_not_found)}'")
        if not columns:
            columns = self.columns.keys()
        cols_to_update = {}
        for colname in columns:
            cols_to_update[colname] = self.columns[colname].reset_semantic_tags(retain_index_tags)
        self._update_columns(cols_to_update)

    def to_pandas(self, copy=False):
        """Retrieves the DataTable's underlying dataframe.

        Note: Do not modify the dataframe unless copy=True has been set to avoid unexpected behavior

        Args:
            copy (bool): If set to True, returns a copy of the underlying dataframe.
                If False, will return a reference to the DataTable's dataframe, which,
                if modified, can cause unexpected behavior in the DataTable.
                Defaults to False.

        Returns:
            pandas.DataFrame: The underlying dataframe of the DataTable
        """
        if copy:
            return self._dataframe.copy()
        return self._dataframe

    def select(self, include):
        """Create a DataTable including only columns whose logical type and
        semantic tags are specified in the list of types and tags to include.

        Args:
            include (str or LogicalType or list[str or LogicalType]): Logical
                types and semantic tags to include in the DataTable.
        Returns:
            DataTable: The subset of the original DataTable that contains just the
            logical types and semantic tags in ``include``.
        """
        if not isinstance(include, list):
            include = [include]

        ltypes_used = set()
        ltypes_in_dt = {col.logical_type for col in self.columns.values()}

        tags_used = set()
        tags_in_dt = {tag for col in self.columns.values() for tag in col.semantic_tags}

        unused_selectors = []

        for selector in include:
            if selector in LogicalType.__subclasses__():
                if selector in ltypes_in_dt:
                    ltypes_used.add(selector)
                else:
                    unused_selectors.append(str(selector))
            elif isinstance(selector, str):
                # If the str is a viable ltype, it'll take precedence
                # but if it's not present, we'll check if it's a tag
                ltype = str_to_logical_type(selector, raise_error=False)
                if ltype and ltype in ltypes_in_dt:
                    ltypes_used.add(ltype)
                    continue
                elif selector in tags_in_dt:
                    tags_used.add(selector)
                else:
                    unused_selectors.append(selector)
            else:
                raise TypeError(f"Invalid selector used in include: {selector} must be either a string or LogicalType")

        if unused_selectors:
            not_present_str = ', '.join(sorted(unused_selectors))
            warnings.warn(f'The following selectors were not present in your DataTable: {not_present_str}')

        cols_to_include = []
        for col_name, col in self.columns.items():
            if col.logical_type in ltypes_used or col.semantic_tags.intersection(tags_used):
                cols_to_include.append(col_name)

        return self._new_dt_from_cols(cols_to_include)

    def select_ltypes(self, include):
        """Create a DataTable that includes only columns whose logical types
        are specified here. Will not include any column, including indices, whose
        logical type is not specified.

        Args:
            include (str or LogicalType or list[str or LogicalType]): Logical types to
                include in the DataTable.
        Returns:
            DataTable: The subset of the original DataTable that contains just the ltypes
            in ``include``.
        """
        if not isinstance(include, list):
            include = [include]

        ltypes_to_include = set()
        for ltype in include:
            if ltype in LogicalType.__subclasses__():
                ltypes_to_include.add(ltype)
            elif isinstance(ltype, str):
                ltypes_to_include.add(str_to_logical_type(ltype))
            else:
                raise TypeError(f"Invalid logical type specified: {ltype}")

        ltypes_present = {col.logical_type for col in self.columns.values()}
        unused_ltypes = ltypes_to_include - ltypes_present

        if unused_ltypes:
            not_present_str = ', '.join(sorted([str(ltype) for ltype in unused_ltypes]))
            warnings.warn(f'The following logical types were not present in your DataTable: {not_present_str}')

        cols_to_include = [col_name for col_name, col in self.columns.items()
                           if col.logical_type in ltypes_to_include]

        return self._new_dt_from_cols(cols_to_include)

    def select_semantic_tags(self, include):
        """Create a DataTable that includes only columns that have at least one of the semantic tags
        specified here. The new DataTable with retain any logical types or semantic tags from
        the original DataTable.

        Args:
            include (str or list[str] or set[str]): Semantic tags to include in the DataTable.

        Returns:
            DataTable: The subset of the original DataTable that contains just the semantic
            tags in ``include``.
        """
        include = _convert_input_to_set(include, 'include parameter')

        include = set(include)
        cols_to_include = []
        for col_name, tags in self.semantic_tags.items():
            intersection = tags.intersection(include)
            if intersection:
                cols_to_include.append(col_name)

        new_dt = self._new_dt_from_cols(cols_to_include)

        tags_present = {tag for col in new_dt.columns.values() for tag in col.semantic_tags}
        unused_tags = include - tags_present

        if unused_tags:
            not_present_str = ', '.join(sorted(list(unused_tags)))
            warnings.warn(f'The following semantic tags were not present in your DataTable: {not_present_str}')

        return new_dt

    def _new_dt_from_cols(self, cols_to_include):
        """Creates a new DataTable from a list of column names, retaining all types,
        indices, and name of original DataTable"""
        assert all([col_name in self.columns for col_name in cols_to_include])

        new_semantic_tags = {col_name: semantic_tag_set for col_name, semantic_tag_set
                             in self.semantic_tags.items() if col_name in cols_to_include}
        new_logical_types = {col_name: logical_type for col_name, logical_type
                             in self.logical_types.items() if col_name in cols_to_include}
        new_index = self.index if self.index in cols_to_include else None
        new_time_index = self.time_index if self.time_index in cols_to_include else None
        # Remove 'index' or 'time_index' from semantic tags, if present as those can't be set directly during init
        if new_index:
            new_semantic_tags[new_index] = new_semantic_tags[new_index].difference({'index'})
        if new_time_index:
            new_semantic_tags[new_time_index] = new_semantic_tags[new_time_index].difference({'time_index'})

        return DataTable(self._dataframe[cols_to_include],
                         name=self.name,
                         index=new_index,
                         time_index=new_time_index,
                         semantic_tags=new_semantic_tags,
                         logical_types=new_logical_types,
                         copy_dataframe=True)


def _validate_params(dataframe, name, index, time_index, logical_types, semantic_tags):
    """Check that values supplied during DataTable initialization are valid"""
    if not isinstance(dataframe, pd.DataFrame):
        raise TypeError('Dataframe must be a pandas.DataFrame')
    _check_unique_column_names(dataframe)
    if name and not isinstance(name, str):
        raise TypeError('DataTable name must be a string')
    if index:
        _check_index(dataframe, index)
    if time_index:
        _check_time_index(dataframe, time_index)
    if logical_types:
        _check_logical_types(dataframe, logical_types)
    if semantic_tags:
        _check_semantic_tags(dataframe, semantic_tags)


def _check_unique_column_names(dataframe):
    if not dataframe.columns.is_unique:
        raise IndexError('Dataframe cannot contain duplicate columns names')


def _check_index(dataframe, index):
    if not isinstance(index, str):
        raise TypeError('Index column name must be a string')
    if index not in dataframe.columns:
        raise LookupError(f'Specified index column `{index}` not found in dataframe')
    if not dataframe[index].is_unique:
        raise IndexError('Index column must be unique')


def _check_time_index(dataframe, time_index):
    if not isinstance(time_index, str):
        raise TypeError('Time index column name must be a string')
    if time_index not in dataframe.columns:
        raise LookupError(f'Specified time index column `{time_index}` not found in dataframe')
    if not col_is_datetime(dataframe[time_index]):
        raise TypeError('Time index column must contain datetime values')


def _check_logical_types(dataframe, logical_types):
    if not isinstance(logical_types, dict):
        raise TypeError('logical_types must be a dictionary')
    cols_not_found = set(logical_types.keys()).difference(set(dataframe.columns))
    if cols_not_found:
        raise LookupError('logical_types contains columns that are not present in '
                          f'dataframe: {sorted(list(cols_not_found))}')


def _check_semantic_tags(dataframe, semantic_tags):
    if not isinstance(semantic_tags, dict):
        raise TypeError('semantic_tags must be a dictionary')
    cols_not_found = set(semantic_tags.keys()).difference(set(dataframe.columns))
    if cols_not_found:
        raise LookupError('semantic_tags contains columns that are not present in '
                          f'dataframe: {sorted(list(cols_not_found))}')<|MERGE_RESOLUTION|>--- conflicted
+++ resolved
@@ -153,11 +153,7 @@
 
     @property
     def time_index(self):
-<<<<<<< HEAD
-        """The Time index column for the table"""
-=======
         """The time index column for the table"""
->>>>>>> 8a336b9f
         for column in self.columns.values():
             if 'time_index' in column.semantic_tags:
                 return column.name
