import warnings

import pandas as pd
from sklearn.metrics.cluster import normalized_mutual_info_score

from woodwork.data_column import DataColumn
from woodwork.logical_types import (
    Boolean,
    Datetime,
    Double,
    LogicalType,
    LogicalTypeMetaClass,
    str_to_logical_type
)
from woodwork.utils import (
    _convert_input_to_set,
    _get_ltype_class,
    _get_mode,
    col_is_datetime
)


class DataTable(object):
    def __init__(self, dataframe,
                 name=None,
                 index=None,
                 time_index=None,
                 semantic_tags=None,
                 logical_types=None,
                 copy_dataframe=False,
                 use_standard_tags=True):
        """Create DataTable

        Args:
            dataframe (pd.DataFrame): Dataframe providing the data for the datatable.
            name (str, optional): Name used to identify the datatable.
            index (str, optional): Name of the index column in the dataframe.
            time_index (str, optional): Name of the time index column in the dataframe.
            semantic_tags (dict, optional): Dictionary mapping column names in the dataframe to the
                semantic tags for the column. The keys in the dictionary should be strings
                that correspond to columns in the underlying dataframe. There are two options for
                specifying the dictionary values:
                (str): If only one semantic tag is being set, a single string can be used as a value.
                (list[str] or set[str]): If multiple tags are being set, a list or set of strings can be
                used as the value.
                Semantic tags will be set to an empty set for any column not included in the
                dictionary.
            logical_types (dict[str -> LogicalType], optional): Dictionary mapping column names in
                the dataframe to the LogicalType for the column. LogicalTypes will be inferred
                for any columns not present in the dictionary.
            copy_dataframe (bool, optional): If True, a copy of the input dataframe will be made
                prior to creating the DataTable. Defaults to False, which results in using a
                reference to the input dataframe.
            use_standard_tags (bool, optional): If True, will add standard semantic tags to columns based
                on the inferred or specified logical type for the column. Defaults to True.
        """
        # Check that inputs are valid
        _validate_params(dataframe, name, index, time_index, logical_types, semantic_tags)

        if copy_dataframe:
            self._dataframe = dataframe.copy()
        else:
            self._dataframe = dataframe

        self.name = name
        self.use_standard_tags = use_standard_tags

        # Infer logical types and create columns
        self.columns = self._create_columns(self._dataframe.columns,
                                            logical_types,
                                            semantic_tags,
                                            use_standard_tags)
        if index:
            _update_index(self, index)

        # Update dtypes before setting time index so that any Datetime formatting is applied
        self._update_columns(self.columns)

        if time_index:
            _update_time_index(self, time_index)

    def __getitem__(self, key):
        if isinstance(key, list):
            if not all([isinstance(col, str) for col in key]):
                raise KeyError('Column names must be strings')
            invalid_cols = set(key).difference(set(self.columns.keys()))
            if invalid_cols:
                raise KeyError(f"Column(s) '{', '.join(sorted(list(invalid_cols)))}' not found in DataTable")
            return self._new_dt_from_cols(key)
        if not isinstance(key, str):
            raise KeyError('Column name must be a string')
        if key not in self.columns.keys():
            raise KeyError(f"Column with name '{key}' not found in DataTable")
        return self.columns[key]

    def __setitem__(self, col_name, column):
        if not isinstance(col_name, str):
            raise KeyError('Column name must be a string')

        if not isinstance(column, DataColumn):
            raise ValueError('New column must be of DataColumn type')

        # Don't allow reassigning of index or time index with setitem
        if self.index == col_name:
            raise KeyError('Cannot reassign index. Change column name and then use dt.set_index to reassign index.')
        if self.time_index == col_name:
            raise KeyError('Cannot reassign time index. Change column name and then use dt.set_time_index to reassign time index.')

        if column.name is not None and column.name != col_name:
            warnings.warn(f'Key, {col_name}, does not match the name of the provided DataColumn,'
                          f' {column.name}. Changing DataColumn name to: {col_name}')
            column._series.name = col_name

        self._dataframe[col_name] = column._series
        self._update_columns({col_name: column})

    @property
    def types(self):
        """Dataframe containing the physical dtypes, logical types and semantic
        tags for the table"""
        typing_info = {}
        for dc in self.columns.values():
            typing_info[dc.name] = [dc.dtype, dc.logical_type, dc.semantic_tags]
        df = pd.DataFrame.from_dict(typing_info,
                                    orient='index',
                                    columns=['Physical Type', 'Logical Type', 'Semantic Tag(s)'],
                                    dtype="object")
        df.index.name = 'Data Column'
        return df

    @property
    def ltypes(self):
        """A series listing the logical types for each column in the table"""
        return self.types['Logical Type']

    def _create_columns(self,
                        column_names,
                        logical_types,
                        semantic_tags,
                        use_standard_tags):
        """Create a dictionary with column names as keys and new DataColumn objects
        as values, while assigning any values that are passed for logical types or
        semantic tags to the new column."""
        data_columns = {}
        for name in column_names:
            if logical_types and name in logical_types:
                logical_type = logical_types[name]
            else:
                logical_type = None
            if semantic_tags and name in semantic_tags:
                semantic_tag = semantic_tags[name]
            else:
                semantic_tag = None
            dc = DataColumn(self._dataframe[name], logical_type, semantic_tag, use_standard_tags)
            data_columns[dc.name] = dc
        return data_columns

    @property
    def logical_types(self):
        """A dictionary containing logical types for each column"""
        return {dc.name: dc.logical_type for dc in self.columns.values()}

    @property
    def physical_types(self):
        """A dictionary containing physical types for each column"""
        return {dc.name: dc.dtype for dc in self.columns.values()}

    @property
    def semantic_tags(self):
        """A dictionary containing semantic tags for each column"""
        return {dc.name: dc.semantic_tags for dc in self.columns.values()}

    @property
    def index(self):
        """The index column for the table"""
        for column in self.columns.values():
            if 'index' in column.semantic_tags:
                return column.name
        return None

    @index.setter
    def index(self, index):
        if self.index and index is None:
            updated_index_col = self.columns[self.index].remove_semantic_tags('index')
            self._update_columns({self.index: updated_index_col})
        elif index is not None:
            _update_index(self, index, self.index)

    @property
    def time_index(self):
        """The time index column for the table"""
        for column in self.columns.values():
            if 'time_index' in column.semantic_tags:
                return column.name
        return None

    @time_index.setter
    def time_index(self, time_index):
        if self.time_index and time_index is None:
            updated_time_index_col = self.columns[self.time_index].remove_semantic_tags('time_index')
            self._update_columns({self.time_index: updated_time_index_col})
        elif time_index is not None:
            _update_time_index(self, time_index, self.time_index)

    def _update_columns(self, new_columns):
        """Update the DataTable columns based on items contained in the
        provided new_columns dictionary"""
        for name, column in new_columns.items():
            self.columns[name] = column
            # Make sure the underlying dataframe is in sync in case series data has changed
            self._dataframe[name] = column._series

    def set_index(self, index):
        """Set the index column and return a new DataTable. Adds the 'index' semantic
        tag to the column and clears the tag from any previously set index column.
        Setting a column as the index column will also cause any previously set standard
        tags for the column to be removed.

        Args:
            index (str): The name of the column to set as the index

        Returns:
            woodwork.DataTable: DataTable with the specified index column set.
        """
        new_dt = self._new_dt_from_cols(self.columns)
        _update_index(new_dt, index, self.index)
        return new_dt

    def set_time_index(self, time_index):
        """Set the time index column. Adds the 'time_index' semantic tag to the column and
        clears the tag from any previously set index column

        Args:
            time_index (str): The name of the column to set as the time index.
        """
        new_dt = self._new_dt_from_cols(self.columns)
        _update_time_index(new_dt, time_index, self.time_index)
        return new_dt

    def set_logical_types(self, logical_types, retain_index_tags=True):
        """Update the logical type for any columns names in the provided logical_types
        dictionary. Replaces existing columns with new DataColumn objects and returns a new
        DataTable object.

        Args:
            logical_types (dict[str -> str/list/set]): A dictionary defining the new logical types for the
                specified columns.
            retain_index_tags (bool, optional): If True, will retain any index or time_index
                semantic tags set on the column. If false, will clear all semantic tags. Defaults to
                True.

        Returns:
            woodwork.DataTable: DataTable with updated logical types
        """
        _check_logical_types(self._dataframe, logical_types)
        new_dt = self._update_cols_and_get_new_dt('set_logical_type', logical_types, retain_index_tags)
        return new_dt

    def add_semantic_tags(self, semantic_tags):
        """Adds specified semantic tags to columns. Will retain any previously set values.
        Replaces updated columns with new DataColumn objects and returns a new DataTable object.

        Args:
            semantic_tags (dict[str -> str/list/set]): A dictionary mapping the columns
                in the DataTable to the tags that should be added to the column

        Returns:
            woodwork.DataTable: DataTable with semantic tags added
        """
        _check_semantic_tags(self._dataframe, semantic_tags)
        return self._update_cols_and_get_new_dt('add_semantic_tags', semantic_tags)

    def remove_semantic_tags(self, semantic_tags):
        """Remove the semantic tags for any column names in the provided semantic_tags
        dictionary. Replaces the column with a new DataColumn object and return a new DataTable
        object.

        Args:
            semantic_tags (dict[str -> str/list/set]): A dictionary mapping the columns
                in the DataTable to the tags that should be removed to the column

        Returns:
            woodwork.DataTable: DataTable with the specified semantic tags removed
        """
        _check_semantic_tags(self._dataframe, semantic_tags)
        return self._update_cols_and_get_new_dt('remove_semantic_tags', semantic_tags)

    def set_semantic_tags(self, semantic_tags, retain_index_tags=True):
        """Update the semantic tags for any column names in the provided semantic_tags
        dictionary. Replaces the existing semantic tags with the new values. Also replaces
        any updated columns with new DataColumn objects and returns a new DataTable object.

        Args:
            semantic_tags (dict): A dictionary defining the new semantic_tags for the
                specified columns.
            retain_index_tags (bool, optional): If True, will retain any index or
                time_index semantic tags set on the column. If False, will replace all
                semantic tags. Defaults to True.

        Returns:
            woodwork.DataTable: DataTable with the specified semantic tags set
        """
        _check_semantic_tags(self._dataframe, semantic_tags)
        return self._update_cols_and_get_new_dt('set_semantic_tags', semantic_tags, retain_index_tags)

    def reset_semantic_tags(self, columns=None, retain_index_tags=False):
        """Reset the semantic tags for the specified columns to the default values and
        return a new DataTable. The default values will be either an empty set or a set
        of the standard tags based on the column logical type, controlled by the
        use_standard_tags property on the table. Columns names can be provided as a
        single string, a list of strings or a set of strings. If columns is not specified,
        tags will be reset for all columns.

        Args:
            columns (str/list/set): The columns for which the semantic tags should be reset.
            retain_index_tags (bool, optional): If True, will retain any index or time_index
                semantic tags set on the column. If False, will clear all semantic tags. Defaults to
                False.

        Returns:
            woodwork.DataTable: DataTable with semantic tags reset to default values
        """
        columns = _convert_input_to_set(columns, "columns")
        cols_not_found = sorted(list(columns.difference(set(self._dataframe.columns))))
        if cols_not_found:
            raise LookupError("Input contains columns that are not present in "
                              f"dataframe: '{', '.join(cols_not_found)}'")
        if not columns:
            columns = self.columns.keys()
        return self._update_cols_and_get_new_dt('reset_semantic_tags', columns, retain_index_tags)

    def _update_cols_and_get_new_dt(self, method, new_values, *args):
        """Helper method that can be used for updating columns by calling the column method
        that is specified, passing along information contained in new_values and any
        additional positional arguments.

        Args:
            method (str): The name of the method to call on the DataColumn object to perform the update.
            new_values (dict/list): If a dictionary is provided the keys should correspond to column
                names and the items in the dictionary values will be passed along to the DataColumn method.
                If a list is provided, the items in the list should correspond to column names and
                no additional values will be passed along to the DataColumn method.

        Returns:
            woodwork.DataTable: A new DataTable with updated columns
        """
        new_dt = self._new_dt_from_cols(self.columns)
        cols_to_update = {}
        if isinstance(new_values, dict):
            for name, tags in new_values.items():
                cols_to_update[name] = getattr(new_dt.columns[name], method)(tags, *args)
        else:
            for name in new_values:
                cols_to_update[name] = getattr(new_dt.columns[name], method)(*args)
        new_dt._update_columns(cols_to_update)
        return new_dt

    def to_pandas(self, copy=False):
        """Retrieves the DataTable's underlying dataframe.

        Note: Do not modify the dataframe unless copy=True has been set to avoid unexpected behavior

        Args:
            copy (bool): If set to True, returns a copy of the underlying dataframe.
                If False, will return a reference to the DataTable's dataframe, which,
                if modified, can cause unexpected behavior in the DataTable.
                Defaults to False.

        Returns:
            pandas.DataFrame: The underlying dataframe of the DataTable
        """
        if copy:
            return self._dataframe.copy()
        return self._dataframe

    def select(self, include):
        """Create a DataTable including only columns whose logical type and
        semantic tags are specified in the list of types and tags to include.

        Args:
            include (str or LogicalType or list[str or LogicalType]): Logical
                types and semantic tags to include in the DataTable.
        Returns:
            DataTable: The subset of the original DataTable that contains just the
            logical types and semantic tags in ``include``.
        """
        if not isinstance(include, list):
            include = [include]

        ltypes_used = set()
        ltypes_in_dt = {_get_ltype_class(col.logical_type) for col in self.columns.values()}

        tags_used = set()
        tags_in_dt = {tag for col in self.columns.values() for tag in col.semantic_tags}

        unused_selectors = []

        for selector in include:
            if _get_ltype_class(selector) in LogicalType.__subclasses__():
                if selector not in LogicalType.__subclasses__():
                    raise TypeError(f"Invalid selector used in include: {selector} cannot be instantiated")
                if selector in ltypes_in_dt:
                    ltypes_used.add(selector)
                else:
                    unused_selectors.append(str(selector))
            elif isinstance(selector, str):
                # If the str is a viable ltype, it'll take precedence
                # but if it's not present, we'll check if it's a tag
                ltype = str_to_logical_type(selector, raise_error=False)
                if ltype and ltype in ltypes_in_dt:
                    ltypes_used.add(ltype)
                    continue
                elif selector in tags_in_dt:
                    tags_used.add(selector)
                else:
                    unused_selectors.append(selector)
            else:
                raise TypeError(f"Invalid selector used in include: {selector} must be either a string or LogicalType")

        if unused_selectors:
            not_present_str = ', '.join(sorted(unused_selectors))
            warnings.warn(f'The following selectors were not present in your DataTable: {not_present_str}')

        cols_to_include = []
        for col_name, col in self.columns.items():
            if _get_ltype_class(col.logical_type) in ltypes_used or col.semantic_tags.intersection(tags_used):
                cols_to_include.append(col_name)

        return self._new_dt_from_cols(cols_to_include)

    def select_ltypes(self, include):
        """Create a DataTable that includes only columns whose logical types
        are specified here. Will not include any column, including indices, whose
        logical type is not specified.

        Args:
            include (str or LogicalType or list[str or LogicalType]): Logical types to
                include in the DataTable.
        Returns:
            DataTable: The subset of the original DataTable that contains just the ltypes
            in ``include``.
        """
        if not isinstance(include, list):
            include = [include]

        ltypes_to_include = set()
        for ltype in include:
            if ltype in LogicalType.__subclasses__():
                ltypes_to_include.add(ltype)
            elif isinstance(ltype, str):
                ltypes_to_include.add(str_to_logical_type(ltype))
            else:
                raise TypeError(f"Invalid logical type specified: {ltype}")

        ltypes_present = {col.logical_type for col in self.columns.values()}
        unused_ltypes = ltypes_to_include - ltypes_present

        if unused_ltypes:
            not_present_str = ', '.join(sorted([str(ltype) for ltype in unused_ltypes]))
            warnings.warn(f'The following logical types were not present in your DataTable: {not_present_str}')

        cols_to_include = [col_name for col_name, col in self.columns.items()
                           if col.logical_type in ltypes_to_include]

        return self._new_dt_from_cols(cols_to_include)

    def select_semantic_tags(self, include):
        """Create a DataTable that includes only columns that have at least one of the semantic tags
        specified here. The new DataTable with retain any logical types or semantic tags from
        the original DataTable.

        Args:
            include (str or list[str] or set[str]): Semantic tags to include in the DataTable.

        Returns:
            DataTable: The subset of the original DataTable that contains just the semantic
            tags in ``include``.
        """
        include = _convert_input_to_set(include, 'include parameter')

        include = set(include)
        cols_to_include = []
        for col_name, tags in self.semantic_tags.items():
            intersection = tags.intersection(include)
            if intersection:
                cols_to_include.append(col_name)

        new_dt = self._new_dt_from_cols(cols_to_include)

        tags_present = {tag for col in new_dt.columns.values() for tag in col.semantic_tags}
        unused_tags = include - tags_present

        if unused_tags:
            not_present_str = ', '.join(sorted(list(unused_tags)))
            warnings.warn(f'The following semantic tags were not present in your DataTable: {not_present_str}')

        return new_dt

    def _new_dt_from_cols(self, cols_to_include):
        """Creates a new DataTable from a list of column names, retaining all types,
        indices, and name of original DataTable"""
        assert all([col_name in self.columns for col_name in cols_to_include])

        new_semantic_tags = {col_name: semantic_tag_set for col_name, semantic_tag_set
                             in self.semantic_tags.items() if col_name in cols_to_include}
        new_logical_types = {col_name: logical_type for col_name, logical_type
                             in self.logical_types.items() if col_name in cols_to_include}
        new_index = self.index if self.index in cols_to_include else None
        new_time_index = self.time_index if self.time_index in cols_to_include else None
        # Remove 'index' or 'time_index' from semantic tags, if present as those can't be set directly during init
        if new_index:
            new_semantic_tags[new_index] = new_semantic_tags[new_index].difference({'index'})
        if new_time_index:
            new_semantic_tags[new_time_index] = new_semantic_tags[new_time_index].difference({'time_index'})

        return DataTable(self._dataframe.loc[:, cols_to_include],
                         name=self.name,
                         index=new_index,
                         time_index=new_time_index,
                         semantic_tags=new_semantic_tags,
                         logical_types=new_logical_types,
                         copy_dataframe=False,
                         use_standard_tags=self.use_standard_tags)

    def describe(self, include=None):
        """Calculates statistics for data contained in DataTable.
        Arguments:
            include (list[str or LogicalType], optional): filter for what columns to include in the
            statistics returned. Can be a list of columns, semantic tags, logical types, or a list
            combining any of the three. Follows most broad specification

        Returns:
            pd.DataFrame: A Dataframe containing statistics for the data or the subset of the original
            DataTable that just containing the logical types, semantic tags, or column names specified
            in ``include``.
        """
        agg_stats_to_calculate = {
            'category': ["count", "nunique"],
            'numeric': ["count", "max", "min", "nunique", "mean", "std"],
            Datetime: ["count", "max", "min", "nunique", "mean"],
        }
        all_tags = set()
        for tag in self.semantic_tags.values():
            all_tags.update(tag)
        filter_tags = set()
        if include is not None:
            for item in include:
                if not (item in self.logical_types.values() or item in self.columns or item in all_tags):
                    if isinstance(item, LogicalTypeMetaClass):
                        item = item.type_string
                    raise ValueError(item + " is not a valid column name or semantic_tag, or instance of logicalType")
                elif item in all_tags:
                    filter_tags.update({item})

        results = {}

        for column_name, column in self.columns.items():
<<<<<<< HEAD
            if include is None or column_name in include or column.logical_type in include or len(filter_tags.intersection(column.semantic_tags)) > 0:
                if 'index' in column.semantic_tags:
                    continue
                values = {}
                logical_type = column.logical_type
                semantic_tags = column.semantic_tags
                series = column._series

                # Calculate Aggregation Stats
                if column._is_categorical():
                    agg_stats = agg_stats_to_calculate['category']
                elif column._is_numeric():
                    agg_stats = agg_stats_to_calculate['numeric']
                elif issubclass(logical_type, Datetime):
                    agg_stats = agg_stats_to_calculate[Datetime]
                else:
                    agg_stats = ["count"]
                values = series.agg(agg_stats).to_dict()

                # Calculate other specific stats based on logical type or semantic tags
                if issubclass(logical_type, Boolean):
                    values["num_false"] = series.value_counts().get(False, 0)
                    values["num_true"] = series.value_counts().get(True, 0)
                elif column._is_numeric():
                    quant_values = series.quantile([0.25, 0.5, 0.75]).tolist()
                    values["first_quartile"] = quant_values[0]
                    values["second_quartile"] = quant_values[1]
                    values["third_quartile"] = quant_values[2]

                values["nan_count"] = series.isna().sum()
                values["mode"] = _get_mode(series)
                values["physical_type"] = column.dtype
                values["logical_type"] = logical_type
                values["semantic_tags"] = semantic_tags
                results[column_name] = values

            index_order = [
                'physical_type',
                'logical_type',
                'semantic_tags',
                'count',
                'nunique',
                'nan_count',
                'mean',
                'mode',
                'std',
                'min',
                'first_quartile',
                'second_quartile',
                'third_quartile',
                'max',
                'num_true',
                'num_false',
            ]
=======
            if 'index' in column.semantic_tags:
                continue
            values = {}
            logical_type = column.logical_type
            semantic_tags = column.semantic_tags
            series = column._series

            # Calculate Aggregation Stats
            if column._is_categorical():
                agg_stats = agg_stats_to_calculate['category']
            elif column._is_numeric():
                agg_stats = agg_stats_to_calculate['numeric']
            elif _get_ltype_class(logical_type) == Datetime:
                agg_stats = agg_stats_to_calculate[Datetime]
            else:
                agg_stats = ["count"]
            values = series.agg(agg_stats).to_dict()

            # Calculate other specific stats based on logical type or semantic tags
            if _get_ltype_class(logical_type) == Boolean:
                values["num_false"] = series.value_counts().get(False, 0)
                values["num_true"] = series.value_counts().get(True, 0)
            elif column._is_numeric():
                quant_values = series.quantile([0.25, 0.5, 0.75]).tolist()
                values["first_quartile"] = quant_values[0]
                values["second_quartile"] = quant_values[1]
                values["third_quartile"] = quant_values[2]

            values["nan_count"] = series.isna().sum()
            values["mode"] = _get_mode(series)
            values["physical_type"] = column.dtype
            values["logical_type"] = logical_type
            values["semantic_tags"] = semantic_tags
            results[column_name] = values

        index_order = [
            'physical_type',
            'logical_type',
            'semantic_tags',
            'count',
            'nunique',
            'nan_count',
            'mean',
            'mode',
            'std',
            'min',
            'first_quartile',
            'second_quartile',
            'third_quartile',
            'max',
            'num_true',
            'num_false',
        ]
>>>>>>> c50dc4a5
        return pd.DataFrame(results).reindex(index_order)

    def _handle_nans_for_mutual_info(self, data):
        """
        Remove NaN values in the dataframe so that mutual information can be calculated

        Args:
            data (pd.DataFrame): dataframe to use for caculating mutual information

        Returns:
            pd.DataFrame: data with fully null columns removed and nans filled in
                with either mean or mode

        """
        # remove fully null columns
        data = data.loc[:, data.columns[data.notnull().any()]]

        # replace or remove null values
        for column_name in data.columns[data.isnull().any()]:
            column = self[column_name]
            series = column._series
            ltype = column._logical_type

            if column._is_numeric():
                mean = series.mean()
                if isinstance(mean, float) and not _get_ltype_class(ltype) == Double:
                    data[column_name] = series.astype('float')
                data[column_name] = series.fillna(mean)
            elif column._is_categorical() or _get_ltype_class(ltype) == Boolean:
                mode = _get_mode(series)
                data[column_name] = series.fillna(mode)
        return data

    def _make_categorical_for_mutual_info(self, data, num_bins):
        """Transforms dataframe columns into numeric categories so that
        mutual information can be calculated

        Args:
            data (pd.DataFrame): dataframe to use for caculating mutual information
            num_bins (int): Determines number of bins to use for converting
                numeric features into categorical.


        Returns:
            data (pd.DataFrame): Transformed data
        """

        col_names = data.columns.to_list()
        for col_name in col_names:
            if self[col_name]._is_numeric():
                # bin numeric features to make categories
                data[col_name] = pd.qcut(data[col_name], num_bins, duplicates="drop")
            # convert categories to integers
            new_col = data[col_name]
            if new_col.dtype != 'category':
                new_col = new_col.astype('category')
            data[col_name] = new_col.cat.codes
        return data

    def get_mutual_information(self, num_bins=10, nrows=None):
        """
        Calculates mutual information between all pairs of columns in the DataTable
        that support mutual information. Logical Types that support mutual information are
        as follows:  Boolean, Categorical, CountryCode, Double, Integer, Ordinal, SubRegionCode,
        WholeNumber, and ZIPCode

        Args:
            num_bins (int): Determines number of bins to use for converting
                numeric features into categorical.
            nrows (int): The number of rows to sample for when determining mutual info.
                If specified, samples the desired number of rows from the data.
                Defaults to using all rows.

        Returns:
            pd.DataFrame: A Dataframe containing mutual information with columns `column_1`,
            `column_2`, and `mutual_info`. Mutual information values are between 0 (no mutual information)
            and 1 (perfect correlation)
        """
        # We only want Numeric, Categorical, and Boolean columns
        # And we don't want the index column
        valid_columns = {col_name for col_name, column
                         in self.columns.items() if (col_name != self.index and
                                                     (column._is_numeric() or
                                                      column._is_categorical() or
                                                      _get_ltype_class(column.logical_type) == Boolean)
                                                     )}
        data = self._dataframe[valid_columns]

        # cut off data if necessary
        if nrows is not None and nrows < data.shape[0]:
            data = data.sample(nrows)

        data = self._handle_nans_for_mutual_info(data)
        data = self._make_categorical_for_mutual_info(data, num_bins)

        # calculate mutual info for all pairs of columns
        mutual_info = []
        col_names = data.columns.to_list()
        for i, a_col in enumerate(col_names):
            for j in range(i, len(col_names)):
                b_col = col_names[j]
                if a_col == b_col:
                    # set mutual info of 1.0 for column with itself
                    mutual_info.append(
                        {"column_1": a_col, "column_2": b_col, "mutual_info": 1.0}
                    )
                else:
                    mi_score = normalized_mutual_info_score(data[a_col], data[b_col])
                    mutual_info.append(
                        {"column_1": a_col, "column_2": b_col, "mutual_info": mi_score}
                    )
        return pd.DataFrame(mutual_info)


def _validate_params(dataframe, name, index, time_index, logical_types, semantic_tags):
    """Check that values supplied during DataTable initialization are valid"""
    if not isinstance(dataframe, pd.DataFrame):
        raise TypeError('Dataframe must be a pandas.DataFrame')
    _check_unique_column_names(dataframe)
    if name and not isinstance(name, str):
        raise TypeError('DataTable name must be a string')
    if index:
        _check_index(dataframe, index)
    if logical_types:
        _check_logical_types(dataframe, logical_types)
    if time_index:
        datetime_format = None
        if logical_types is not None and time_index in logical_types:
            datetime_format = logical_types[time_index].datetime_format
        _check_time_index(dataframe, time_index, datetime_format=datetime_format)

    if semantic_tags:
        _check_semantic_tags(dataframe, semantic_tags)


def _check_unique_column_names(dataframe):
    if not dataframe.columns.is_unique:
        raise IndexError('Dataframe cannot contain duplicate columns names')


def _check_index(dataframe, index):
    if not isinstance(index, str):
        raise TypeError('Index column name must be a string')
    if index not in dataframe.columns:
        raise LookupError(f'Specified index column `{index}` not found in dataframe')
    if not dataframe[index].is_unique:
        raise IndexError('Index column must be unique')


def _check_time_index(dataframe, time_index, datetime_format=None):
    if not isinstance(time_index, str):
        raise TypeError('Time index column name must be a string')
    if time_index not in dataframe.columns:
        raise LookupError(f'Specified time index column `{time_index}` not found in dataframe')
    if not col_is_datetime(dataframe[time_index], datetime_format=datetime_format):
        raise TypeError('Time index column must contain datetime values')


def _check_logical_types(dataframe, logical_types):
    if not isinstance(logical_types, dict):
        raise TypeError('logical_types must be a dictionary')
    cols_not_found = set(logical_types.keys()).difference(set(dataframe.columns))
    if cols_not_found:
        raise LookupError('logical_types contains columns that are not present in '
                          f'dataframe: {sorted(list(cols_not_found))}')


def _check_semantic_tags(dataframe, semantic_tags):
    if not isinstance(semantic_tags, dict):
        raise TypeError('semantic_tags must be a dictionary')
    cols_not_found = set(semantic_tags.keys()).difference(set(dataframe.columns))
    if cols_not_found:
        raise LookupError('semantic_tags contains columns that are not present in '
                          f'dataframe: {sorted(list(cols_not_found))}')


def _update_index(data_table, index, old_index=None):
    """Add the `index` tag to the specified index column and remove the tag from the
    old_index column, if specified. Also checks that the specified index column
    can be used as an index."""
    _check_index(data_table._dataframe, index)
    data_table.columns[index]._set_as_index()
    if old_index:
        data_table._update_columns({old_index: data_table.columns[old_index].remove_semantic_tags('index')})


def _update_time_index(data_table, time_index, old_time_index=None):
    """Add the `time_index` tag to the specified time_index column and remove the tag from the
    old_time_index column, if specified. Also checks that the specified time_index
    column can be used as a time index."""
    _check_time_index(data_table._dataframe, time_index)
    data_table.columns[time_index]._set_as_time_index()
    if old_time_index:
        data_table._update_columns({old_time_index: data_table.columns[old_time_index].remove_semantic_tags('time_index')})<|MERGE_RESOLUTION|>--- conflicted
+++ resolved
@@ -384,19 +384,74 @@
             DataTable: The subset of the original DataTable that contains just the
             logical types and semantic tags in ``include``.
         """
+        cols_to_include = self._filter_cols(include, logical_types=True, semantic_tags=True)
+        return self._new_dt_from_cols(cols_to_include)
+
+    def select_ltypes(self, include):
+        """Create a DataTable that includes only columns whose logical types
+        are specified here. Will not include any column, including indices, whose
+        logical type is not specified.
+
+        Args:
+            include (str or LogicalType or list[str or LogicalType]): Logical types to
+                include in the DataTable.
+        Returns:
+            DataTable: The subset of the original DataTable that contains just the ltypes
+            in ``include``.
+        """
+        cols_to_include = self._filter_cols(include, logical_types=True)
+        return self._new_dt_from_cols(cols_to_include)
+
+    def select_semantic_tags(self, include):
+        """Create a DataTable that includes only columns that have at least one of the semantic tags
+        specified here. The new DataTable with retain any logical types or semantic tags from
+        the original DataTable.
+
+        Args:
+            include (str or list[str] or set[str]): Semantic tags to include in the DataTable.
+
+        Returns:
+            DataTable: The subset of the original DataTable that contains just the semantic
+            tags in ``include``.
+        """
+        cols_to_include = self._filter_cols(include, semantic_tags=True)
+        return self._new_dt_from_cols(cols_to_include)
+
+    def _filter_cols(self, include, col_names=False, logical_types=False, semantic_tags=False):
+        """Return list of columns filtered in specified way
+
+        Args:
+            include (str or LogicalType or list[str or LogicalType]): parameter or list of parameters to
+                filter columns by.
+
+            col_names (bool): Specifies whether to filter columns by name. Defaults to False.
+
+            logical_types (bool): Specifies whether to filter columns by LogicalType. Defaults to False.
+
+            semantic_tags (bool): Specifies whether to filter columns by semantic Tag. Defaults to False.
+
+        Returns:
+            List[str] of column names that fit into filter.
+        """
         if not isinstance(include, list):
             include = [include]
 
+        only_logical_types = logical_types and not(semantic_tags or col_names)
+
         ltypes_used = set()
-        ltypes_in_dt = {_get_ltype_class(col.logical_type) for col in self.columns.values()}
+        if logical_types:
+            ltypes_in_dt = {_get_ltype_class(col.logical_type) for col in self.columns.values()}
 
         tags_used = set()
-        tags_in_dt = {tag for col in self.columns.values() for tag in col.semantic_tags}
+        if semantic_tags:
+            tags_in_dt = {tag for col in self.columns.values() for tag in col.semantic_tags}
+
+        cols_used = set()
 
         unused_selectors = []
 
         for selector in include:
-            if _get_ltype_class(selector) in LogicalType.__subclasses__():
+            if _get_ltype_class(selector) in LogicalType.__subclasses__() and logical_types:
                 if selector not in LogicalType.__subclasses__():
                     raise TypeError(f"Invalid selector used in include: {selector} cannot be instantiated")
                 if selector in ltypes_in_dt:
@@ -406,95 +461,36 @@
             elif isinstance(selector, str):
                 # If the str is a viable ltype, it'll take precedence
                 # but if it's not present, we'll check if it's a tag
-                ltype = str_to_logical_type(selector, raise_error=False)
-                if ltype and ltype in ltypes_in_dt:
+                if logical_types:
+                    ltype = str_to_logical_type(selector, raise_error=False)
+
+                if logical_types and ltype and ltype in ltypes_in_dt:
                     ltypes_used.add(ltype)
                     continue
-                elif selector in tags_in_dt:
+                elif semantic_tags and selector in tags_in_dt:
                     tags_used.add(selector)
+                elif col_names and selector in self.columns:
+                    cols_used.add(selector)
+                elif only_logical_types and not ltype:
+                    raise ValueError(f"String {selector} is not a valid logical type")
                 else:
                     unused_selectors.append(selector)
             else:
-                raise TypeError(f"Invalid selector used in include: {selector} must be either a string or LogicalType")
+                error_type = "either a string or LogicalType" if logical_types else "a string"
+                if logical_types and not (semantic_tags or col_names):
+                    error_type = "a string representing a logical type or a LogicalType"
+                raise TypeError(f"Invalid selector used in include: {selector} must be {error_type}")
 
         if unused_selectors:
             not_present_str = ', '.join(sorted(unused_selectors))
             warnings.warn(f'The following selectors were not present in your DataTable: {not_present_str}')
 
-        cols_to_include = []
+        cols_to_include = cols_used
         for col_name, col in self.columns.items():
             if _get_ltype_class(col.logical_type) in ltypes_used or col.semantic_tags.intersection(tags_used):
-                cols_to_include.append(col_name)
-
-        return self._new_dt_from_cols(cols_to_include)
-
-    def select_ltypes(self, include):
-        """Create a DataTable that includes only columns whose logical types
-        are specified here. Will not include any column, including indices, whose
-        logical type is not specified.
-
-        Args:
-            include (str or LogicalType or list[str or LogicalType]): Logical types to
-                include in the DataTable.
-        Returns:
-            DataTable: The subset of the original DataTable that contains just the ltypes
-            in ``include``.
-        """
-        if not isinstance(include, list):
-            include = [include]
-
-        ltypes_to_include = set()
-        for ltype in include:
-            if ltype in LogicalType.__subclasses__():
-                ltypes_to_include.add(ltype)
-            elif isinstance(ltype, str):
-                ltypes_to_include.add(str_to_logical_type(ltype))
-            else:
-                raise TypeError(f"Invalid logical type specified: {ltype}")
-
-        ltypes_present = {col.logical_type for col in self.columns.values()}
-        unused_ltypes = ltypes_to_include - ltypes_present
-
-        if unused_ltypes:
-            not_present_str = ', '.join(sorted([str(ltype) for ltype in unused_ltypes]))
-            warnings.warn(f'The following logical types were not present in your DataTable: {not_present_str}')
-
-        cols_to_include = [col_name for col_name, col in self.columns.items()
-                           if col.logical_type in ltypes_to_include]
-
-        return self._new_dt_from_cols(cols_to_include)
-
-    def select_semantic_tags(self, include):
-        """Create a DataTable that includes only columns that have at least one of the semantic tags
-        specified here. The new DataTable with retain any logical types or semantic tags from
-        the original DataTable.
-
-        Args:
-            include (str or list[str] or set[str]): Semantic tags to include in the DataTable.
-
-        Returns:
-            DataTable: The subset of the original DataTable that contains just the semantic
-            tags in ``include``.
-        """
-        include = _convert_input_to_set(include, 'include parameter')
-
-        include = set(include)
-        cols_to_include = []
-        for col_name, tags in self.semantic_tags.items():
-            intersection = tags.intersection(include)
-            if intersection:
-                cols_to_include.append(col_name)
-
-        new_dt = self._new_dt_from_cols(cols_to_include)
-
-        tags_present = {tag for col in new_dt.columns.values() for tag in col.semantic_tags}
-        unused_tags = include - tags_present
-
-        if unused_tags:
-            not_present_str = ', '.join(sorted(list(unused_tags)))
-            warnings.warn(f'The following semantic tags were not present in your DataTable: {not_present_str}')
-
-        return new_dt
+                cols_to_include.add(col_name)
+
+        return list(cols_to_include)
 
     def _new_dt_from_cols(self, cols_to_include):
         """Creates a new DataTable from a list of column names, retaining all types,
@@ -539,6 +535,12 @@
             'numeric': ["count", "max", "min", "nunique", "mean", "std"],
             Datetime: ["count", "max", "min", "nunique", "mean"],
         }
+        cols_to_include = {}
+        for item in include:
+            if item in self.columns:
+                cols_to_include[item] = self.columns[item]
+            # elif item in filter
+
         all_tags = set()
         for tag in self.semantic_tags.values():
             all_tags.update(tag)
@@ -555,7 +557,6 @@
         results = {}
 
         for column_name, column in self.columns.items():
-<<<<<<< HEAD
             if include is None or column_name in include or column.logical_type in include or len(filter_tags.intersection(column.semantic_tags)) > 0:
                 if 'index' in column.semantic_tags:
                     continue
@@ -569,14 +570,14 @@
                     agg_stats = agg_stats_to_calculate['category']
                 elif column._is_numeric():
                     agg_stats = agg_stats_to_calculate['numeric']
-                elif issubclass(logical_type, Datetime):
+                elif _get_ltype_class(logical_type) == Datetime:
                     agg_stats = agg_stats_to_calculate[Datetime]
                 else:
                     agg_stats = ["count"]
                 values = series.agg(agg_stats).to_dict()
 
                 # Calculate other specific stats based on logical type or semantic tags
-                if issubclass(logical_type, Boolean):
+                if _get_ltype_class(logical_type) == Boolean:
                     values["num_false"] = series.value_counts().get(False, 0)
                     values["num_true"] = series.value_counts().get(True, 0)
                 elif column._is_numeric():
@@ -610,62 +611,7 @@
                 'num_true',
                 'num_false',
             ]
-=======
-            if 'index' in column.semantic_tags:
-                continue
-            values = {}
-            logical_type = column.logical_type
-            semantic_tags = column.semantic_tags
-            series = column._series
-
-            # Calculate Aggregation Stats
-            if column._is_categorical():
-                agg_stats = agg_stats_to_calculate['category']
-            elif column._is_numeric():
-                agg_stats = agg_stats_to_calculate['numeric']
-            elif _get_ltype_class(logical_type) == Datetime:
-                agg_stats = agg_stats_to_calculate[Datetime]
-            else:
-                agg_stats = ["count"]
-            values = series.agg(agg_stats).to_dict()
-
-            # Calculate other specific stats based on logical type or semantic tags
-            if _get_ltype_class(logical_type) == Boolean:
-                values["num_false"] = series.value_counts().get(False, 0)
-                values["num_true"] = series.value_counts().get(True, 0)
-            elif column._is_numeric():
-                quant_values = series.quantile([0.25, 0.5, 0.75]).tolist()
-                values["first_quartile"] = quant_values[0]
-                values["second_quartile"] = quant_values[1]
-                values["third_quartile"] = quant_values[2]
-
-            values["nan_count"] = series.isna().sum()
-            values["mode"] = _get_mode(series)
-            values["physical_type"] = column.dtype
-            values["logical_type"] = logical_type
-            values["semantic_tags"] = semantic_tags
-            results[column_name] = values
-
-        index_order = [
-            'physical_type',
-            'logical_type',
-            'semantic_tags',
-            'count',
-            'nunique',
-            'nan_count',
-            'mean',
-            'mode',
-            'std',
-            'min',
-            'first_quartile',
-            'second_quartile',
-            'third_quartile',
-            'max',
-            'num_true',
-            'num_false',
-        ]
->>>>>>> c50dc4a5
-        return pd.DataFrame(results).reindex(index_order)
+            return pd.DataFrame(results).reindex(index_order)
 
     def _handle_nans_for_mutual_info(self, data):
         """
