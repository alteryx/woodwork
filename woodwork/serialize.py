import datetime
import json
import os
import tarfile
import tempfile

import pandas as pd

import woodwork as ww
from woodwork.s3_utils import get_transport_params, use_smartopen
from woodwork.type_sys.utils import (
    _get_ltype_class,
    _get_specified_ltype_params
)
from woodwork.utils import _is_s3, _is_url, import_or_none

dd = import_or_none('dask.dataframe')
ks = import_or_none('databricks.koalas')

<<<<<<< HEAD
SCHEMA_VERSION = '11.0.0'
FORMATS = ['csv', 'pickle', 'parquet', 'arrow', 'feather']
=======
SCHEMA_VERSION = '10.0.0'
FORMATS = ['csv', 'pickle', 'parquet', 'arrow', 'feather', 'orc']
>>>>>>> cf9938f5


def typing_info_to_dict(dataframe):
    """Creates the description for a Woodwork table, including typing information for each column
    and loading information.

    Args:
        dataframe (pd.DataFrame, dd.Dataframe, ks.DataFrame): DataFrame with Woodwork typing
            information initialized.

    Returns:
        dict: Dictionary containing Woodwork typing information
    """
    if dd and isinstance(dataframe, dd.DataFrame):
        # Need to determine the category info for Dask it can be saved below
        category_cols = [colname for colname, col in dataframe.ww._schema.columns.items() if col.is_categorical]
        dataframe = dataframe.ww.categorize(columns=category_cols)
    ordered_columns = dataframe.columns

    def _get_physical_type_dict(column):
        type_dict = {'type': str(column.dtype)}
        if str(column.dtype) == 'category':
            type_dict['cat_values'] = column.dtype.categories.to_list()
            type_dict['cat_dtype'] = str(column.dtype.categories.dtype)
        return type_dict

    column_typing_info = [
        {'name': col_name,
         'ordinal': ordered_columns.get_loc(col_name),
         'use_standard_tags': col.use_standard_tags,
         'logical_type': {
             'parameters': _get_specified_ltype_params(col.logical_type),
             'type': str(_get_ltype_class(col.logical_type))
         },
         'physical_type': _get_physical_type_dict(dataframe[col_name]),
         'semantic_tags': sorted(list(col.semantic_tags)),
         'description': col.description,
         'metadata': col.metadata,
         }
        for col_name, col in dataframe.ww.columns.items()
    ]

    if dd and isinstance(dataframe, dd.DataFrame):
        table_type = 'dask'
    elif ks and isinstance(dataframe, ks.DataFrame):
        table_type = 'koalas'
    else:
        table_type = 'pandas'

    return {
        'schema_version': SCHEMA_VERSION,
        'name': dataframe.ww.name,
        'index': dataframe.ww.index,
        'time_index': dataframe.ww.time_index,
        'column_typing_info': column_typing_info,
        'loading_info': {
            'table_type': table_type
        },
        'table_metadata': dataframe.ww.metadata
    }


def write_woodwork_table(dataframe, path, profile_name=None, **kwargs):
    """Serialize Woodwork table and write to disk or S3 path.

    Args:
        dataframe (pd.DataFrame, dd.DataFrame, ks.DataFrame): DataFrame with Woodwork typing information initialized.
        path (str) : Location on disk to write the Woodwork table.
        profile_name (str, bool): The AWS profile specified to write to S3. Will default to None and search for AWS credentials.
                Set to False to use an anonymous profile.
        kwargs (keywords) : Additional keyword arguments to pass as keywords arguments to the underlying serialization method or to specify AWS profile.
    """
    if _is_s3(path):
        with tempfile.TemporaryDirectory() as tmpdir:
            os.makedirs(os.path.join(tmpdir, 'data'))
            _dump_table(dataframe, tmpdir, **kwargs)
            file_path = _create_archive(tmpdir)

            transport_params = get_transport_params(profile_name)
            use_smartopen(file_path, path, read=False, transport_params=transport_params)
    elif _is_url(path):
        raise ValueError("Writing to URLs is not supported")
    else:
        path = os.path.abspath(path)
        os.makedirs(os.path.join(path, 'data'), exist_ok=True)
        _dump_table(dataframe, path, **kwargs)


def _dump_table(dataframe, path, **kwargs):
    """Writes Woodwork table at the specified path, including both the data and the typing information."""
    loading_info = write_dataframe(dataframe, path, **kwargs)

    typing_info = typing_info_to_dict(dataframe)
    typing_info['loading_info'].update(loading_info)

    write_typing_info(typing_info, path)


def write_typing_info(typing_info, path):
    """Writes Woodwork typing information to the specified path at woodwork_typing_info.json

    Args:
        typing_info (dict): Dictionary containing Woodwork typing information.
    """
    try:
        file = os.path.join(path, 'woodwork_typing_info.json')
        with open(file, 'w') as file:
            json.dump(typing_info, file)
    except TypeError:
        raise TypeError('Woodwork table is not json serializable. Check table and column metadata for values that may not be serializable.')


def write_dataframe(dataframe, path, format='csv', **kwargs):
    """Write underlying DataFrame data to disk or S3 path.

    Args:
        dataframe (pd.DataFrame, dd.DataFrame, ks.DataFrame): DataFrame with Woodwork typing information initialized.
        path (str) : Location on disk to write the Woodwork table.
        format (str) : Format to use for writing Woodwork data. Defaults to csv.
        kwargs (keywords) : Additional keyword arguments to pass as keywords arguments to the underlying serialization method.

    Returns:
        dict: Information on storage location and format of data.
    """
    format = format.lower()

    ww_name = dataframe.ww.name or 'data'

    if dd and isinstance(dataframe, dd.DataFrame) and format == 'csv':
        basename = "{}-*.{}".format(ww_name, format)
    else:
        basename = '.'.join([ww_name, format])
    location = os.path.join('data', basename)
    file = os.path.join(path, location)

    if format == 'csv':
        # engine kwarg not needed for writing, only reading
        csv_kwargs = kwargs.copy()
        if 'engine' in csv_kwargs.keys():
            del csv_kwargs['engine']
        if ks and isinstance(dataframe, ks.DataFrame):
            dataframe = dataframe.ww.copy()
            columns = list(dataframe.select_dtypes('object').columns)
            dataframe[columns] = dataframe[columns].astype(str)
            csv_kwargs['compression'] = str(csv_kwargs['compression'])
        dataframe.to_csv(file, **csv_kwargs)
    elif format == 'pickle':
        # Dask and Koalas currently do not support to_pickle
        if not isinstance(dataframe, pd.DataFrame):
            msg = 'DataFrame type not compatible with pickle serialization. Please serialize to another format.'
            raise ValueError(msg)
        dataframe.to_pickle(file, **kwargs)
    elif format in ['parquet', 'arrow', 'feather', 'orc']:
        # Latlong columns in pandas and Dask DataFrames contain tuples, which raises
        # an error in parquet and arrow/feather format.
        latlong_columns = [col_name for col_name, col in dataframe.ww.columns.items() if _get_ltype_class(col.logical_type) == ww.logical_types.LatLong]
        if len(latlong_columns) > 0:
            dataframe = dataframe.ww.copy()
            dataframe[latlong_columns] = dataframe[latlong_columns].astype(str)
        if format == 'parquet':
            dataframe.to_parquet(file, **kwargs)
        elif format == 'orc':
            # Serialization to orc relies on pyarrow.Table.from_pandas which doesn't work with Dask
            if dd and isinstance(dataframe, dd.DataFrame):
                msg = 'DataFrame type not compatible with orc serialization. Please serialize to another format.'
                raise ValueError(msg)
            save_orc_file(dataframe, file)
        else:
            dataframe.to_feather(file, **kwargs)
    else:
        error = 'must be one of the following formats: {}'
        raise ValueError(error.format(', '.join(FORMATS)))
    return {'location': location, 'type': format, 'params': kwargs}


def _create_archive(tmpdir):
    """When seralizing to an S3 URL, writes a tar archive."""
    file_name = "ww-{date:%Y-%m-%d_%H%M%S}.tar".format(date=datetime.datetime.now())
    file_path = os.path.join(tmpdir, file_name)
    tar = tarfile.open(str(file_path), 'w')
    tar.add(str(tmpdir) + '/woodwork_typing_info.json', arcname='/woodwork_typing_info.json')
    tar.add(str(tmpdir) + '/data', arcname='/data')
    tar.close()
    return file_path


def save_orc_file(dataframe, filepath):
    from pyarrow import Table, orc
    pa_table = Table.from_pandas(dataframe, preserve_index=False)
    orc.write_table(pa_table, filepath)<|MERGE_RESOLUTION|>--- conflicted
+++ resolved
@@ -17,13 +17,8 @@
 dd = import_or_none('dask.dataframe')
 ks = import_or_none('databricks.koalas')
 
-<<<<<<< HEAD
 SCHEMA_VERSION = '11.0.0'
 FORMATS = ['csv', 'pickle', 'parquet', 'arrow', 'feather']
-=======
-SCHEMA_VERSION = '10.0.0'
-FORMATS = ['csv', 'pickle', 'parquet', 'arrow', 'feather', 'orc']
->>>>>>> cf9938f5
 
 
 def typing_info_to_dict(dataframe):
