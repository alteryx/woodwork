--- conflicted
+++ resolved
@@ -17,13 +17,8 @@
 dd = import_or_none('dask.dataframe')
 ks = import_or_none('databricks.koalas')
 
-<<<<<<< HEAD
-SCHEMA_VERSION = '9.0.0'
+SCHEMA_VERSION = '10.0.0'
 FORMATS = ['csv', 'pickle', 'parquet', 'arrow']
-=======
-SCHEMA_VERSION = '10.0.0'
-FORMATS = ['csv', 'pickle', 'parquet']
->>>>>>> 6763b0a8
 
 
 def typing_info_to_dict(dataframe):
