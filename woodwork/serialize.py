--- conflicted
+++ resolved
@@ -17,11 +17,7 @@
 dd = import_or_none('dask.dataframe')
 ks = import_or_none('databricks.koalas')
 
-<<<<<<< HEAD
-SCHEMA_VERSION = '10.0.3'
-=======
-SCHEMA_VERSION = '11.0.0'
->>>>>>> 990dde42
+SCHEMA_VERSION = '11.1.0'
 FORMATS = ['csv', 'pickle', 'parquet', 'arrow', 'feather', 'orc']
 
 
