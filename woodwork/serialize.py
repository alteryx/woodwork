--- conflicted
+++ resolved
@@ -4,12 +4,8 @@
 import tarfile
 import tempfile
 
-<<<<<<< HEAD
-import dask.dataframe as dd
 import databricks.koalas as ks
 
-=======
->>>>>>> 86cc2698
 from woodwork.s3_utils import get_transport_params, use_smartopen
 from woodwork.utils import (
     _get_ltype_class,
