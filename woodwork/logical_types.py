--- conflicted
+++ resolved
@@ -31,26 +31,8 @@
         return str(self.__class__)
 
 
-<<<<<<< HEAD
-class Address(LogicalType):
-    """Represents Logical Types that contain address values.
-
-    Examples:
-        .. code-block:: python
-
-            ['1 Miller Drive, New York, NY 12345', '1 Berkeley Street, Boston, MA 67891']
-            ['26387 Russell Hill, Dallas, TX 34521', '54305 Oxford Street, Seattle, WA 95132']
-    """
-    primary_dtype = 'string'
-    standard_tags = set()
-
-
-class Age(LogicalType):
-    """Represents Logical Types that contain positive numbers. Has 'numeric' as a standard tag.
-=======
 class Age(LogicalType):
     """Represents Logical Types that contain non-negative numbers indicating a person's age. Has 'numeric' as a standard tag.
->>>>>>> 18e44c37
 
     Examples:
         .. code-block:: python
@@ -63,11 +45,7 @@
 
 
 class AgeNullable(LogicalType):
-<<<<<<< HEAD
-    """Represents Logical Types that contain positive numbers. Has 'numeric' as a standard tag. May also contain null values.
-=======
     """Represents Logical Types that contain non-negative numbers indicating a person's age. Has 'numeric' as a standard tag. May also contain null values.
->>>>>>> 18e44c37
 
     Examples:
         .. code-block:: python
