import re
import warnings
from typing import Optional

import numpy as np
import pandas as pd
from pandas.api import types as pdtypes

import woodwork as ww
from woodwork.accessor_utils import _is_dask_series, _is_spark_series
from woodwork.config import config
from woodwork.exceptions import (
    TypeConversionError,
    TypeConversionWarning,
    TypeValidationError,
)
from woodwork.type_sys.utils import _get_specified_ltype_params
from woodwork.utils import (
    _infer_datetime_format,
    _is_valid_latlong_series,
    _is_valid_latlong_value,
    _reformat_to_latlong,
    camel_to_snake,
    import_or_none,
)

dd = import_or_none("dask.dataframe")
ps = import_or_none("pyspark.pandas")


class ClassNameDescriptor(object):
    """Descriptor to convert a class's name from camelcase to snakecase"""

    def __get__(self, instance, class_):
        return camel_to_snake(class_.__name__)


class LogicalTypeMetaClass(type):
    def __repr__(cls):
        return cls.__name__


class LogicalType(object, metaclass=LogicalTypeMetaClass):
    """Base class for all other Logical Types"""

    type_string = ClassNameDescriptor()
    primary_dtype = "string"
    backup_dtype = None
    standard_tags = set()

    def __eq__(self, other, deep=False):
        return isinstance(other, self.__class__) and _get_specified_ltype_params(
            other,
        ) == _get_specified_ltype_params(self)

    def __str__(self):
        return str(self.__class__)

    @classmethod
    def _get_valid_dtype(cls, series_type):
        """Return the dtype that is considered valid for a series with the given logical_type"""
        if ps and series_type == ps.Series and cls.backup_dtype:
            return cls.backup_dtype
        else:
            return cls.primary_dtype

    def transform(self, series, null_invalid_values=False):
        """Converts the series dtype to match the logical type's if it is different."""
        new_dtype = self._get_valid_dtype(type(series))
        if new_dtype != str(series.dtype):
            # Update the underlying series
            try:
                series = series.astype(new_dtype)
            except (TypeError, ValueError):
                raise TypeConversionError(series, new_dtype, type(self))
        return series

    def validate(self, series, *args, **kwargs):
        """Validates that a logical type is consistent with the series dtype. Performs additional type
        specific validation, as required. When the series' dtype does not match the logical types' required dtype,
        raises a TypeValidationError."""
        valid_dtype = self._get_valid_dtype(type(series))
        if valid_dtype != str(series.dtype):
            raise TypeValidationError(
                f"Series dtype '{series.dtype}' is incompatible with {self.type_string} dtype.",
            )


class Address(LogicalType):
    """Represents Logical Types that contain address values.

    Examples:
        .. code-block:: python

            ['1 Miller Drive, New York, NY 12345', '1 Berkeley Street, Boston, MA 67891']
            ['26387 Russell Hill, Dallas, TX 34521', '54305 Oxford Street, Seattle, WA 95132']
    """

    primary_dtype = "string"


class Age(LogicalType):
    """Represents Logical Types that contain whole numbers indicating a person's age.
    Has 'numeric' as a standard tag.

    Examples:
        .. code-block:: python

            [15, 22, 45]
            [30, 62, 87]
    """

    primary_dtype = "int64"
    standard_tags = {"numeric"}

    def validate(self, series, return_invalid_values=True):
        """Validates age values by checking for non-negative values.

        Args:
            series (Series): Series of age values
            return_invalid_values (bool): Whether or not to return invalid age values

        Returns:
            Series: If return_invalid_values is True, returns invalid age values.
        """
        return _validate_age(series, return_invalid_values)


class AgeFractional(LogicalType):
    """Represents Logical Types that contain non-negative floating point numbers indicating a person's age.
    Has 'numeric' as a standard tag. May also contain null values.

    Examples:
        .. code-block:: python

            [0.34, 24.34, 45.0]
            [30.5, 62.82, np.nan]
    """

    primary_dtype = "float64"
    standard_tags = {"numeric"}

    def transform(self, series, null_invalid_values=False):
        if null_invalid_values:
            series = _coerce_age(series, fractional=True)
        return super().transform(series)

    def validate(self, series, return_invalid_values=True):
        """Validates age values by checking for non-negative values.

        Args:
            series (Series): Series of age values
            return_invalid_values (bool): Whether or not to return invalid age values

        Returns:
            Series: If return_invalid_values is True, returns invalid age values.
        """
        return _validate_age(series, return_invalid_values)


class AgeNullable(LogicalType):
    """Represents Logical Types that contain whole numbers indicating a person's age.
    Has 'numeric' as a standard tag. May also contain null values.

    Examples:
        .. code-block:: python

            [np.nan, 22, 45]
            [30, 62, np.nan]
    """

    primary_dtype = "Int64"
    standard_tags = {"numeric"}

    def transform(self, series, null_invalid_values=False):
        if null_invalid_values:
            series = _coerce_age(series, fractional=False)
        return super().transform(series)

    def validate(self, series, return_invalid_values=True):
        """Validates age values by checking for non-negative values.

        Args:
            series (Series): Series of age values
            return_invalid_values (bool): Whether or not to return invalid age values

        Returns:
            Series: If return_invalid_values is True, returns invalid age values.
        """
        return _validate_age(series, return_invalid_values)


class Boolean(LogicalType):
    """Represents Logical Types that contain binary values indicating true/false.

    Examples:
        .. code-block:: python

            [True, False, True]
            [0, 1, 1]
    """

    primary_dtype = "bool"


class BooleanNullable(LogicalType):
    """Represents Logical Types that contain binary values indicating true/false.
    May also contain null values.

    Examples:
        .. code-block:: python

            [True, False, None]
            [0, 1, 1]
    """

    primary_dtype = "boolean"

    def transform(self, series, null_invalid_values=False):
<<<<<<< HEAD
        series = _replace_nans(series, BooleanNullable.primary_dtype)
=======
        series = _replace_nans(series, self.primary_dtype)
>>>>>>> 2688de3a
        if null_invalid_values:
            series = _coerce_boolean(series)
        return super().transform(series)


class Categorical(LogicalType):
    """Represents Logical Types that contain unordered discrete values that fall
    into one of a set of possible values. Has 'category' as a standard tag.

    Examples:
        .. code-block:: python

            ["red", "green", "blue"]
            ["produce", "dairy", "bakery"]
            [3, 1, 2]
    """

    primary_dtype = "category"
    backup_dtype = "string"
    standard_tags = {"category"}

    def __init__(self, encoding=None):
        # encoding dict(str -> int)
        # user can specify the encoding to use downstream
        pass


class CountryCode(LogicalType):
    """Represents Logical Types that use the ISO-3166 standard country code to represent countries.
    ISO 3166-1 (countries) are supported. These codes should be in the Alpha-2 format.

    Examples:
        .. code-block:: python

            ["AU", "US", "UA"]
            ["GB", "NZ", "DE"]
    """

    primary_dtype = "category"
    backup_dtype = "string"
    standard_tags = {"category"}


class CurrencyCode(LogicalType):
    """Represents Logical Types that use the ISO-4217 internation standard currency code to represent currencies.

    Examples:
        .. code-block:: python

            ["GBP", "JPY", "USD"]
            ["SAR", "EUR", "CZK"]
    """

    primary_dtype = "category"
    backup_dtype = "string"
    standard_tags = {"category"}


class Datetime(LogicalType):
    """Represents Logical Types that contain date and time information.

    Args:
        datetime_format (str): Desired datetime format for data

    Examples:
        .. code-block:: python

            ["2020-09-10",
             "2020-01-10 00:00:00",
             "01/01/2000 08:30"]
    """

    primary_dtype = "datetime64[ns]"
    datetime_format = None

    def __init__(self, datetime_format=None, timezone=None):
        self.datetime_format = datetime_format
        self.timezone = timezone

    def _remove_timezone(self, series):
        """Removes timezone from series and stores in logical type."""
        if hasattr(series.dtype, "tz") and series.dtype.tz:
            self.timezone = str(series.dtype.tz)
            series = series.dt.tz_localize(None)
        return series

    def transform(self, series, null_invalid_values=False):
        """Converts the series data to a formatted datetime. Datetime format will be inferred if datetime_format is None."""
        new_dtype = self._get_valid_dtype(type(series))
        series = self._remove_timezone(series)
        series_dtype = str(series.dtype)

        if new_dtype != series_dtype:
            self.datetime_format = self.datetime_format or _infer_datetime_format(
                series,
            )
            utc = self.datetime_format and self.datetime_format.endswith("%z")
            if _is_dask_series(series):
                name = series.name
                series = dd.to_datetime(
                    series,
                    format=self.datetime_format,
                    errors="coerce",
                    utc=utc,
                )
                series.name = name
            elif _is_spark_series(series):
                series = ps.Series(
                    ps.to_datetime(
                        series.to_numpy(),
                        format=self.datetime_format,
                        errors="coerce",
                    ),
                    name=series.name,
                )
            else:
                try:
                    series = pd.to_datetime(
                        series,
                        format=self.datetime_format,
                        utc=utc,
                    )
                except (TypeError, ValueError):
                    warnings.warn(
                        f"Some rows in series '{series.name}' are incompatible with datetime format "
                        f"'{self.datetime_format}' and have been replaced with null values. You may be "
                        "able to fix this by using an instantiated Datetime logical type with a different format "
                        "string specified for this column during Woodwork initialization.",
                        TypeConversionWarning,
                    )
                    series = pd.to_datetime(
                        series,
                        format=self.datetime_format,
                        errors="coerce",
                        utc=utc,
                    )

        series = self._remove_timezone(series)
        return super().transform(series)


class Double(LogicalType):
    """Represents Logical Types that contain positive and negative numbers, some of
    which include a fractional component. Includes zero (0).
    Has 'numeric' as a standard tag.

    Examples:
        .. code-block:: python

            [1.2, 100.4, 3.5]
            [-15.34, 100, 58.3]
    """

    primary_dtype = "float64"
    standard_tags = {"numeric"}

    def transform(self, series, null_invalid_values=False):
<<<<<<< HEAD
        series = _replace_nans(series, Double.primary_dtype)
=======
        series = _replace_nans(series, self.primary_dtype)
>>>>>>> 2688de3a
        if null_invalid_values:
            series = _coerce_numeric(series)
        return super().transform(series)


class Integer(LogicalType):
    """Represents Logical Types that contain positive and negative numbers
    without a fractional component, including zero (0).
    Has 'numeric' as a standard tag.

    Examples:
        .. code-block:: python

            [100, 35, 0]
            [-54, 73, 11]
    """

    primary_dtype = "int64"
    standard_tags = {"numeric"}


class IntegerNullable(LogicalType):
    """Represents Logical Types that contain positive and negative numbers
    without a fractional component, including zero (0). May contain null
    values. Has 'numeric' as a standard tag.

    Examples:
        .. code-block:: python

            [100, 35, np.nan]
            [-54, 73, 11]
    """

    primary_dtype = "Int64"
    standard_tags = {"numeric"}

    def transform(self, series, null_invalid_values=False):
        """Converts a series dtype to Int64.

        Args:
            series (Series): A series of data values.
            null_invalid_values (bool): If true, nulls invalid integers by coercing the series
                to string, numeric, and then nulling out floats with decimals. Defaults to False.

        Returns:
            Series: A series of integers.
        """
<<<<<<< HEAD
        series = _replace_nans(series, IntegerNullable.primary_dtype)
=======
        series = _replace_nans(series, self.primary_dtype)
>>>>>>> 2688de3a
        if null_invalid_values:
            series = _coerce_integer(series)
        return super().transform(series)


class EmailAddress(LogicalType):
    """Represents Logical Types that contain email address values.

    Examples:
        .. code-block:: python

            ["john.smith@example.com",
             "support@example.com",
             "team@example.com"]
    """

    primary_dtype = "string"

    def transform(self, series, null_invalid_values=False):
        if null_invalid_values:
            series = _coerce_string(series, regex="email_inference_regex")
        return super().transform(series)

    def validate(self, series, return_invalid_values=False):
        """Validates email address values based on the regex in the config.

        Args:
            series (Series): Series of email address values
            return_invalid_values (bool): Whether or not to return invalid email address values

        Returns:
            Series: If return_invalid_values is True, returns invalid email address.
        """
        return _regex_validate("email_inference_regex", series, return_invalid_values)


class Filepath(LogicalType):
    """Represents Logical Types that specify locations of directories and files
    in a file system.

    Examples:
        .. code-block:: python

            ["/usr/local/bin",
             "/Users/john.smith/dev/index.html",
             "/tmp"]
    """

    primary_dtype = "string"


class PersonFullName(LogicalType):
    """Represents Logical Types that may contain first, middle and last names,
    including honorifics and suffixes.

    Examples:
        .. code-block:: python

            ["Mr. John Doe, Jr.",
             "Doe, Mrs. Jane",
             "James Brown"]
    """

    primary_dtype = "string"


class IPAddress(LogicalType):
    """Represents Logical Types that contain IP addresses, including both
    IPv4 and IPv6 addresses.

    Examples:
        .. code-block:: python

            ["172.16.254.1",
             "192.0.0.0",
             "2001:0db8:0000:0000:0000:ff00:0042:8329"]
    """

    primary_dtype = "string"


class LatLong(LogicalType):
    """Represents Logical Types that contain latitude and longitude values in decimal degrees.

    Note:
        LatLong values will be stored with the object dtype as a
        tuple of floats (or a list of floats for Spark DataFrames)
        and must contain only two values.

        Null latitude or longitude values will be stored as np.nan, and
        a fully null LatLong (np.nan, np.nan) will be stored as just a
        single nan.

    Examples:
        .. code-block:: python

            [(33.670914, -117.841501),
             (40.423599, -86.921162),
             (-45.031705, nan)]
    """

    primary_dtype = "object"

    def transform(self, series, null_invalid_values=False):
        """Formats a series to be a tuple (or list for Spark) of two floats."""
        if null_invalid_values:
            series = _coerce_latlong(series)

        if _is_dask_series(series):
            name = series.name
            meta = (name, tuple([float, float]))
            series = series.apply(_reformat_to_latlong, meta=meta)
        elif _is_spark_series(series):
            formatted_series = series.to_pandas().apply(
                _reformat_to_latlong,
                is_spark=True,
            )
            series = ps.from_pandas(formatted_series)
        else:
            series = series.apply(_reformat_to_latlong)

        return super().transform(series)

    def validate(self, series, return_invalid_values=False):
        # TODO: we'll want to actually handle return_invalid_values in the ordinal and latlong logical types.
        super().validate(series)
        if not _is_valid_latlong_series(series):
            raise TypeValidationError(
                "Cannot initialize Woodwork. Series does not contain properly formatted "
                "LatLong data. Try reformatting before initializing or use the "
                "woodwork.init_series function to initialize.",
            )


class NaturalLanguage(LogicalType):
    """Represents Logical Types that contain text or characters representing
    natural human language

    Examples:
        .. code-block:: python

            ["This is a short sentence.",
             "I like to eat pizza!",
             "When will humans go to mars?"]
    """

    primary_dtype = "string"


class Unknown(LogicalType):
    """Represents Logical Types that cannot be inferred as a specific Logical Type. It is assumed to contain string data.

    Examples:
        .. code-block:: python

            ["ax23n9ck23l",
             "1,28&*_%*&&xejc",
             "xnmvz@@Dcmeods-0"]

    """

    primary_dtype = "string"


class Ordinal(LogicalType):
    """Represents Logical Types that contain ordered discrete values.
    Has 'category' as a standard tag.

    Args:
        order (list or tuple): An list or tuple specifying the order of the ordinal
            values from low to high. The underlying series cannot contain values that
            are not present in the order values.

    Examples:
        .. code-block:: python

            ["first", "second", "third"]
            ["bronze", "silver", "gold"]
    """

    primary_dtype = "category"
    backup_dtype = "string"
    standard_tags = {"category"}

    def __init__(self, order=None):
        self.order = order

    def _validate_order_values(self, series):
        """Make sure order values are properly defined and confirm the supplied series
        does not contain any values that are not in the specified order values"""
        if self.order is None:
            raise TypeError("Must use an Ordinal instance with order values defined")
        elif not isinstance(self.order, (list, tuple)):
            raise TypeError("Order values must be specified in a list or tuple")
        if len(self.order) != len(set(self.order)):
            raise ValueError("Order values cannot contain duplicates")

        if isinstance(series, pd.Series):
            missing_order_vals = set(series.dropna().values).difference(self.order)
            if missing_order_vals:
                error_msg = (
                    f"Ordinal column {series.name} contains values that are not present "
                    f"in the order values provided: {sorted(list(missing_order_vals))}"
                )
                raise ValueError(error_msg)

    def transform(self, series, null_invalid_values=False):
        """Validates the series and converts the dtype to match the logical type's if it is different."""
        self._validate_order_values(series)

        typed_ser = super().transform(series)
        if pdtypes.is_categorical_dtype(typed_ser.dtype):
            typed_ser = typed_ser.cat.set_categories(self.order, ordered=True)

        return typed_ser

    def validate(self, series, return_invalid_values=False):
        # TODO: we'll want to actually handle return_invalid_values in the ordinal and latlong logical types.
        super().validate(series)
        self._validate_order_values(series)

    def __str__(self):
        return "{}: {}".format(self.__class__, self.order)


class PhoneNumber(LogicalType):
    """Represents Logical Types that contain numeric digits and characters
    representing a phone number.

    Examples:
        .. code-block:: python

            ["1-(555)-123-5495",
             "+1-555-123-5495",
             "5551235495"]
    """

    primary_dtype = "string"

    def transform(self, series, null_invalid_values=False):
        if null_invalid_values:
            series = _coerce_string(series, regex="phone_inference_regex")
        return super().transform(series)

    def validate(self, series, return_invalid_values=False):
        """Validates PhoneNumber values based on the regex in the config.
        By default, this validates US/Canada-based phone numbers.

        Args:
            series (Series): Series of phone number values.
            return_invalid_values (bool): Whether or not to return invalid phone numbers.

        Returns:
            Series: If return_invalid_values is True, returns invalid phone numbers.
        """
        return _regex_validate("phone_inference_regex", series, return_invalid_values)


class SubRegionCode(LogicalType):
    """Represents Logical Types that use the ISO-3166 standard sub-region code to
    represent a portion of a larger geographic region. ISO 3166-2 (sub-regions)
    codes are supported. These codes should be in the Alpha-2 format.

    Examples:
        .. code-block:: python

            ["US-CO", "US-MA", "US-CA"]
            ["AU-NSW", "AU-TAS", "AU-QLD"]
    """

    primary_dtype = "category"
    backup_dtype = "string"
    standard_tags = {"category"}


class Timedelta(LogicalType):
    """Represents Logical Types that contain values specifying a duration of time

    Examples:
        .. code-block:: python

            [pd.Timedelta('1 days 00:00:00'),
             pd.Timedelta('-1 days +23:40:00'),
             pd.Timedelta('4 days 12:00:00')]
    """

    primary_dtype = "timedelta64[ns]"


class URL(LogicalType):
    """Represents Logical Types that contain URLs, which may include protocol, hostname
    and file name

    Examples:
        .. code-block:: python

            ["http://google.com",
             "https://example.com/index.html",
             "example.com"]
    """

    primary_dtype = "string"

    def transform(self, series, null_invalid_values=False):
        if null_invalid_values:
            series = _coerce_string(series, regex="url_inference_regex")
        return super().transform(series)

    def validate(self, series, return_invalid_values=False):
        """Validates URL values based on the regex in the config.

        Args:
            series (Series): Series of URL values
            return_invalid_values (bool): Whether or not to return invalid URLs

        Returns:
            Series: If return_invalid_values is True, returns invalid URLs.
        """
        return _regex_validate("url_inference_regex", series, return_invalid_values)


class PostalCode(LogicalType):
    """Represents Logical Types that contain a series of postal codes for
    representing a group of addresses. Has 'category' as a standard tag.

    Examples:
        .. code-block:: python

            ["90210"
             "60018-0123",
             "10010"]
    """

    primary_dtype = "category"
    backup_dtype = "string"
    standard_tags = {"category"}

    def transform(self, series, null_invalid_values=False):
        if null_invalid_values:
            series = _coerce_postal_code(series)

        if pd.api.types.is_numeric_dtype(series):
            try:
                series = series.astype("Int64").astype("string")
            except TypeError:
                raise TypeConversionError(series, "string", type(self))

        return super().transform(series)

    def validate(self, series, return_invalid_values=False):
        """Validates PostalCode values based on the regex in the config. Currently only validates US Postal codes.

        Args:
            series (Series): Series of PostalCode values.
            return_invalid_values (bool): Whether or not to return invalid PostalCodes.

        Returns:
            Series: If return_invalid_values is True, returns invalid PostalCodes.
        """
        return _regex_validate(
            "postal_code_inference_regex",
            series,
            return_invalid_values,
        )


_NULLABLE_PHYSICAL_TYPES = {
    "boolean",
    "category",
    "datetime64[ns]",
    "Int8",
    "Int16",
    "Int32",
    "Int64",
    "Float32",
    "Float64",
    "float16",
    "float32",
    "float64",
    "float128",
    "object",
    "string",
    "timedelta64[ns]",
}


def _regex_validate(regex_key, series, return_invalid_values):
    """Validates data values based on the logical type regex in the config."""
    invalid = _get_index_invalid_string(series, regex_key)

    if return_invalid_values:
        return series[invalid]

    else:
        any_invalid = invalid.any()
        if dd and isinstance(any_invalid, dd.core.Scalar):
            any_invalid = any_invalid.compute()

        if any_invalid:
            type_string = {
                "url_inference_regex": "url",
                "email_inference_regex": "email address",
                "phone_inference_regex": "phone number",
                "postal_code_inference_regex": "postal code",
            }[regex_key]

            info = f"Series {series.name} contains invalid {type_string} values. "
            info += f"The {regex_key} can be changed in the config if needed."
            raise TypeValidationError(info)


def _replace_nans(series: pd.Series, primary_dtype: Optional[str] = None) -> pd.Series:
    """
    Replaces empty string values, string representations of NaN values ("nan", "<NA>"), and NaN equivalents
    with np.nan or pd.NA depending on column dtype.
    """
    original_dtype = series.dtype
    if primary_dtype == str(original_dtype):
        return series
    if str(original_dtype) == "string":
        series = series.replace(ww.config.get_option("nan_values"), pd.NA)
        return series
    if not _is_spark_series(series):
        series = series.replace(ww.config.get_option("nan_values"), np.nan)
    if str(original_dtype) == "boolean":
        series = series.astype(original_dtype)

    return series


def _validate_age(series, return_invalid_values):
    """Validates data values are non-negative."""
    invalid = _get_index_invalid_age(series)
    if return_invalid_values:
        return series[invalid]

    else:
        any_invalid = invalid.any()
        if dd and isinstance(any_invalid, dd.core.Scalar):
            any_invalid = any_invalid.compute()

        if any_invalid:
            info = f"Series {series.name} contains negative values."
            raise TypeValidationError(info)


def _get_index_invalid_integer(series):
    return series.mod(1).ne(0)


def _get_index_invalid_string(series, regex_key):
    regex = config.get_option(regex_key)

    if _is_spark_series(series):

        def match(x):
            if isinstance(x, str):
                return bool(re.match(regex, x))

        return series.apply(match).astype("boolean") == False  # noqa: E712

    else:
        return ~series.str.match(regex).astype("boolean")


def _get_index_invalid_age(series):
    return series.lt(0)


def _get_index_invalid_latlong(series):
    return ~series.apply(_is_valid_latlong_value)


def _coerce_string(series, regex=None):
    if pd.api.types.is_object_dtype(series) or not pd.api.types.is_string_dtype(series):
        series = series.astype("string")

    if isinstance(regex, str):
        invalid = _get_index_invalid_string(series, regex)

        if invalid.any():
            series[invalid] = pd.NA
    return series


def _coerce_numeric(series):
    if not pd.api.types.is_numeric_dtype(series):
        series = pd.to_numeric(_coerce_string(series), errors="coerce")
    return series


def _coerce_boolean(series):
    if not pd.api.types.is_bool_dtype(series):
        valid = {"True": True, "False": False}
        series = _coerce_string(series)
        series = series.map(valid)
    return series


def _coerce_integer(series):
    series = _coerce_numeric(series)
    invalid = _get_index_invalid_integer(series)
    if invalid.any():
        series[invalid] = None
    return series


def _coerce_age(series, fractional=False):
    coerce_type = _coerce_numeric if fractional else _coerce_integer
    series = coerce_type(series)
    invalid = _get_index_invalid_age(series)
    if invalid.any():
        series[invalid] = None
    return series


def _coerce_latlong(series):
    invalid = _get_index_invalid_latlong(series)
    if invalid.any():
        series[invalid] = None
    return series


def _coerce_postal_code(series):
    if pd.api.types.is_numeric_dtype(series):
        series = _coerce_integer(series).astype("Int64")
    return _coerce_string(series, regex="postal_code_inference_regex")<|MERGE_RESOLUTION|>--- conflicted
+++ resolved
@@ -217,11 +217,7 @@
     primary_dtype = "boolean"
 
     def transform(self, series, null_invalid_values=False):
-<<<<<<< HEAD
-        series = _replace_nans(series, BooleanNullable.primary_dtype)
-=======
         series = _replace_nans(series, self.primary_dtype)
->>>>>>> 2688de3a
         if null_invalid_values:
             series = _coerce_boolean(series)
         return super().transform(series)
@@ -379,11 +375,7 @@
     standard_tags = {"numeric"}
 
     def transform(self, series, null_invalid_values=False):
-<<<<<<< HEAD
-        series = _replace_nans(series, Double.primary_dtype)
-=======
         series = _replace_nans(series, self.primary_dtype)
->>>>>>> 2688de3a
         if null_invalid_values:
             series = _coerce_numeric(series)
         return super().transform(series)
@@ -431,11 +423,7 @@
         Returns:
             Series: A series of integers.
         """
-<<<<<<< HEAD
-        series = _replace_nans(series, IntegerNullable.primary_dtype)
-=======
         series = _replace_nans(series, self.primary_dtype)
->>>>>>> 2688de3a
         if null_invalid_values:
             series = _coerce_integer(series)
         return super().transform(series)
