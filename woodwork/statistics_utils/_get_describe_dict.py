--- conflicted
+++ resolved
@@ -181,15 +181,9 @@
                 values["recent_values"] = _get_recent_value_counts(series, recent_x)
 
         results[column_name] = values
-<<<<<<< HEAD
-        current_progress = _update_progress(
-            start_time, timer(), 1, current_progress, total_loops, unit, callback
-        )
         if add_result_callback is not None:
             results_so_far = pd.DataFrame.from_dict(results)
             most_recent_calculations = pd.Series(values, name=column_name)
             add_result_callback(results_so_far, most_recent_calculations)
-=======
         callback_caller.update(1)
->>>>>>> 3ab42250
     return results