import copy
import warnings
import weakref
from typing import Dict, Iterable, List, Set, Union

import pandas as pd

from woodwork.accessor_utils import (
    _check_table_schema,
    _is_dask_dataframe,
    _is_dataframe,
    _is_spark_dataframe,
    get_invalid_schema_message,
    init_series,
)
from woodwork.exceptions import (
    ColumnNotPresentError,
    IndexTagRemovedWarning,
    ParametersIgnoredWarning,
    TypingInfoMismatchWarning,
)
from woodwork.indexers import _iLocIndexer, _locIndexer
from woodwork.logical_types import Datetime, LogicalType
from woodwork.serializers.serializer_base import typing_info_to_dict
from woodwork.serializers.utils import get_serializer
from woodwork.statistics_utils import (
    _get_describe_dict,
    _get_mutual_information_dict,
    _get_valid_mi_columns,
    _get_value_counts,
    _infer_temporal_frequencies,
)
from woodwork.table_schema import TableSchema
from woodwork.type_sys.utils import _is_numeric_series, col_is_datetime
from woodwork.typing import AnyDataFrame, ColumnName, UseStandardTagsDict
from woodwork.utils import _get_column_logical_type, _parse_logical_type, import_or_none

dd = import_or_none("dask.dataframe")
ps = import_or_none("pyspark.pandas")


class WoodworkTableAccessor:
    def __init__(self, dataframe):
        self._dataframe_weakref = weakref.ref(dataframe)
        self._schema = None

    def init(self, **kwargs):
        """Initializes Woodwork typing information for a DataFrame with a partial schema.

        Logical type priority:
            1. Types specified in ``logical_types``
            2. Types specified in ``partial_schema``
            3. Types inferred by ``ww.type_system.infer_logical_type``

        Other Info priority:
            1. Parameter passed in
            2. Value specified in ``partial_schema``

        Args:
            schema (Woodwork.TableSchema, optional): Typing information to use for the DataFrame instead of performing inference.
                 Specified arguments will override the schema's typing information.
            index (str, optional): Name of the index column.
            time_index (str, optional): Name of the time index column.
            logical_types (Dict[str -> LogicalType], optional): Dictionary mapping column names in
                the DataFrame to the LogicalType for the column. Setting a column's logical type to None in this dict will
                force a logical to be inferred.
            already_sorted (bool, optional): Indicates whether the input DataFrame is already sorted on the time
                index. If False, will sort the dataframe first on the time_index and then on the index (pandas DataFrame
                only). Defaults to False.
            name (str, optional): Name used to identify the DataFrame.
            semantic_tags (dict, optional): Dictionary mapping column names in Woodwork to the
                semantic tags for the column. The keys in the dictionary should be strings
                that correspond to column names. There are two options for
                specifying the dictionary values:
                (str): If only one semantic tag is being set, a single string can be used as a value.
                (list[str] or set[str]): If multiple tags are being set, a list or set of strings can be
                used as the value.
                Semantic tags will be set to an empty set for any column not included in the
                dictionary.
            table_metadata (Dict[str -> json serializable], optional): Dictionary containing extra metadata for Woodwork.
            column_metadata (Dict[str -> Dict[str -> json serializable]], optional): Dictionary mapping column names
                to that column's metadata dictionary.
            use_standard_tags (bool, Dict[str -> bool], optional): Determines whether standard semantic tags will be
                added to columns based on the specified logical type for the column.
                If a single boolean is supplied, will apply the same use_standard_tags value to all columns.
                A dictionary can be used to specify ``use_standard_tags`` values for individual columns.
                Unspecified columns will use the default value of True.
            column_descriptions (Dict[str -> str], optional): Dictionary mapping column names to column descriptions.
            column_origins (str, Dict[str -> str], optional): Origin of each column. If a string is supplied, it is
                used as the origin for all columns. A dictionary can be used to set origins for individual columns.
            validate (bool, optional): Whether parameter and data validation should occur. Defaults to True. Warning:
                Should be set to False only when parameters and data are known to be valid.
                Any errors resulting from skipping validation with invalid inputs may not be easily understood.
        """
        self.init_with_partial_schema(**kwargs)

    def init_with_full_schema(
        self, schema: TableSchema, validate: bool = True, **kwargs
    ) -> None:
        """Initializes Woodwork typing information for a DataFrame with a complete schema.

        Args:
            schema (Woodwork.TableSchema): Typing information to use for the DataFrame instead of performing inference. Note that any changes made to the
                schema object after initialization will propagate to the DataFrame. Similarly, to avoid unintended typing information changes, the same schema
                object should not be shared between DataFrames.
            validate (bool, optional): Whether parameter and data validation should occur. Defaults to True. Warning: Should be set to False only when
                parameters and data are known to be valid. Any errors resulting from skipping validation with invalid inputs may not be easily understood.
        """
        if validate:
            _check_schema(self._dataframe, schema)
            _check_unique_column_names(self._dataframe)
        self._schema = schema

        extra_params = [key for key in kwargs]
        if extra_params:
            warnings.warn(
                "A schema was provided and the following parameters were ignored: "
                + ", ".join(extra_params),
                ParametersIgnoredWarning,
            )

    def init_with_partial_schema(
        self,
        schema: TableSchema = None,
        index: str = None,
        time_index: str = None,
        logical_types: Dict[ColumnName, Union[str, LogicalType, None]] = None,
        already_sorted: bool = False,
        name: str = None,
        semantic_tags: Dict[ColumnName, Union[str, List[str], Set[str]]] = None,
        table_metadata: dict = None,
        column_metadata: Dict[ColumnName, dict] = None,
        use_standard_tags: Union[bool, UseStandardTagsDict] = None,
        column_descriptions: Dict[ColumnName, str] = None,
        column_origins: Union[str, Dict[ColumnName, str]] = None,
        validate: bool = True,
        **kwargs,
    ) -> None:
        """Initializes Woodwork typing information for a DataFrame with a partial schema.

        Logical type priority:
            1. Types specified in ``logical_types``
            2. Types specified in ``partial_schema``
            3. Types inferred by ``ww.type_system.infer_logical_type``

        Other Info priority:
            1. Parameter passed in
            2. Value specified in ``partial_schema``

        Args:
            schema (Woodwork.TableSchema, optional): Typing information to use for the DataFrame instead of performing inference.
                 Specified arguments will override the schema's typing information.
            index (str, optional): Name of the index column.
            time_index (str, optional): Name of the time index column.
            logical_types (Dict[str -> LogicalType], optional): Dictionary mapping column names in
                the DataFrame to the LogicalType for the column. Setting a column's logical type to None in this dict will
                force a logical to be inferred.
            already_sorted (bool, optional): Indicates whether the input DataFrame is already sorted on the time
                index. If False, will sort the dataframe first on the time_index and then on the index (pandas DataFrame
                only). Defaults to False.
            name (str, optional): Name used to identify the DataFrame.
            semantic_tags (dict, optional): Dictionary mapping column names in Woodwork to the
                semantic tags for the column. The keys in the dictionary should be strings
                that correspond to column names. There are two options for
                specifying the dictionary values:
                (str): If only one semantic tag is being set, a single string can be used as a value.
                (list[str] or set[str]): If multiple tags are being set, a list or set of strings can be
                used as the value.
                Semantic tags will be set to an empty set for any column not included in the
                dictionary.
            table_metadata (Dict[str -> json serializable], optional): Dictionary containing extra metadata for Woodwork.
            column_metadata (Dict[str -> Dict[str -> json serializable]], optional): Dictionary mapping column names
                to that column's metadata dictionary.
            use_standard_tags (bool, Dict[str -> bool], optional): Determines whether standard semantic tags will be
                added to columns based on the specified logical type for the column.
                If a single boolean is supplied, will apply the same use_standard_tags value to all columns.
                A dictionary can be used to specify ``use_standard_tags`` values for individual columns.
                Unspecified columns will use the default value of True.
            column_descriptions (Dict[str -> str], optional): Dictionary mapping column names to column descriptions.
            column_origins (str, Dict[str -> str], optional): Origin of each column. If a string is supplied, it is
                used as the origin for all columns. A dictionary can be used to set origins for individual columns.
            validate (bool, optional): Whether parameter and data validation should occur. Defaults to True. Warning:
                Should be set to False only when parameters and data are known to be valid.
                Any errors resulting from skipping validation with invalid inputs may not be easily understood.
        """
        if validate:
            _validate_accessor_params(
                self._dataframe,
                index,
                time_index,
                logical_types,
                schema,
                use_standard_tags,
            )

        existing_logical_types = {}
        existing_col_descriptions = {}
        existing_col_metadata = {}
        existing_use_standard_tags = {}
        existing_semantic_tags = {}
        existing_col_origins = {}

        if schema:  # pull schema parameters
            name = name if name is not None else schema.name
            index = index if index is not None else schema.index
            time_index = time_index if time_index is not None else schema.time_index
            table_metadata = table_metadata or schema.metadata
            for col_name, col_schema in schema.columns.items():
                existing_logical_types[col_name] = col_schema.logical_type
                existing_semantic_tags[col_name] = (
                    col_schema.semantic_tags
                    - {"time_index"}
                    - {"index"}
                    - col_schema.logical_type.standard_tags
                )
                existing_col_descriptions[col_name] = col_schema.description
                existing_col_origins[col_name] = col_schema.origin
                existing_col_metadata[col_name] = col_schema.metadata
                existing_use_standard_tags[col_name] = col_schema.use_standard_tags

        # overwrite schema parameters with specified kwargs
        logical_types = _infer_missing_logical_types(
            self._dataframe, logical_types, existing_logical_types
        )
        column_descriptions = {
            **existing_col_descriptions,
            **(column_descriptions or {}),
        }
        column_metadata = {**existing_col_metadata, **(column_metadata or {})}
        column_names = list(self._dataframe.columns)
        use_standard_tags = _merge_use_standard_tags(
            existing_use_standard_tags, use_standard_tags, column_names
        )
        semantic_tags = {**existing_semantic_tags, **(semantic_tags or {})}
        column_origins = {**existing_col_origins, **(column_origins or {})}

        self._schema = TableSchema(
            column_names=column_names,
            logical_types=logical_types,
            name=name,
            index=index,
            time_index=time_index,
            semantic_tags=copy.deepcopy(semantic_tags),
            table_metadata=copy.deepcopy(table_metadata),
            column_metadata=copy.deepcopy(column_metadata),
            use_standard_tags=copy.deepcopy(use_standard_tags),
            column_descriptions=column_descriptions,
            column_origins=column_origins,
            validate=validate,
            **kwargs,
        )
        self._set_underlying_index()
        if self._schema.time_index is not None:
            self._sort_columns(already_sorted)

    def __eq__(self, other, deep=True):
        if not self._schema.__eq__(other.ww._schema, deep=deep):
            return False

        # Only check pandas DataFrames for equality
        if (
            deep
            and isinstance(self._dataframe, pd.DataFrame)
            and isinstance(other.ww._dataframe, pd.DataFrame)
        ):
            return self._dataframe.equals(other.ww._dataframe)
        return True

    @_check_table_schema
    def __getattr__(self, attr):
        # Called if method is not present on the Accessor
        # If the method is present on TableSchema, uses that method.
        # If the method is present on DataFrame, uses that method.
        if hasattr(self._schema, attr):
            return self._make_schema_call(attr)
        if hasattr(self._dataframe, attr):
            return self._make_dataframe_call(attr)
        else:
            raise AttributeError(f"Woodwork has no attribute '{attr}'")

    @_check_table_schema
    def __getitem__(self, key):
        if isinstance(key, list):
            columns = set(self._dataframe.columns)
            diff = list(set(key).difference(columns))

            if diff:
                raise ColumnNotPresentError(sorted(diff))

            return self._get_subset_df_with_schema(key)

        if key not in self._dataframe:
            raise ColumnNotPresentError(key)

        series = self._dataframe[key]
        column = copy.deepcopy(self._schema.columns[key])

        series.ww.init(schema=column, validate=False)

        return series

    def __setitem__(self, col_name, column):
        series = tuple(pkg.Series for pkg in (pd, dd, ps) if pkg)
        if not isinstance(column, series):
            raise ValueError("New column must be of Series type")

        if column.ww.schema is not None and "index" in column.ww.semantic_tags:
            warnings.warn(
                f'Cannot add "index" tag on {col_name} directly to the DataFrame. The "index" tag has been removed from {col_name}. To set this column as a Woodwork index, please use df.ww.set_index',
                IndexTagRemovedWarning,
            )
            column.ww.set_semantic_tags(column.ww.semantic_tags - {"index"})

        # Don't allow reassigning of index or time index with setitem
        if self.index == col_name:
            raise KeyError(
                "Cannot reassign index. Change column name and then use df.ww.set_index to reassign index."
            )
        if self.time_index == col_name:
            raise KeyError(
                "Cannot reassign time index. Change column name and then use df.ww.set_time_index to reassign time index."
            )

        if column.ww._schema is None:
            column = init_series(column, use_standard_tags=True)

        self._dataframe[col_name] = column
        self._schema.columns[col_name] = column.ww._schema

    def __repr__(self):
        """A string representation of a Woodwork table containing typing information"""
        return repr(self._get_typing_info())

    def _repr_html_(self):
        """An HTML representation of a Woodwork table for IPython.display in Jupyter Notebooks
        containing typing information and a preview of the data."""
        return self._get_typing_info().to_html()

    @_check_table_schema
    def _get_typing_info(self):
        """Creates a DataFrame that contains the typing information for a Woodwork table."""
        typing_info = self._schema._get_typing_info().copy()
        typing_info.insert(0, "Physical Type", pd.Series(self.physical_types))
        # Maintain the same column order used in the DataFrame
        typing_info = typing_info.loc[list(self._dataframe.columns), :]
        return typing_info

    @property
    @_check_table_schema
    def name(self):
        """Name of the DataFrame"""
        return self._schema.name

    @name.setter
    @_check_table_schema
    def name(self, name):
        """Set name of the DataFrame"""
        self._schema.name = name

    @property
    @_check_table_schema
    def metadata(self):
        """Metadata of the DataFrame"""
        return self._schema.metadata

    @metadata.setter
    @_check_table_schema
    def metadata(self, metadata):
        """Set metadata of the DataFrame"""
        self._schema.metadata = metadata

    @property
    def _dataframe(self):
        return self._dataframe_weakref()

    @property
    @_check_table_schema
    def iloc(self):
        """
        Integer-location based indexing for selection by position.
        ``.iloc[]`` is primarily integer position based (from ``0`` to
        ``length-1`` of the axis), but may also be used with a boolean array.

        If the selection result is a DataFrame or Series, Woodwork typing
        information will be initialized for the returned object when possible.

        Allowed inputs are:
            An integer, e.g. ``5``.
            A list or array of integers, e.g. ``[4, 3, 0]``.
            A slice object with ints, e.g. ``1:7``.
            A boolean array.
            A ``callable`` function with one argument (the calling Series, DataFrame
            or Panel) and that returns valid output for indexing (one of the above).
            This is useful in method chains, when you don't have a reference to the
            calling object, but would like to base your selection on some value.
        """
        return _iLocIndexer(self._dataframe)

    @property
    @_check_table_schema
    def loc(self):
        """
        Access a group of rows by label(s) or a boolean array.

        ``.loc[]`` is primarily label based, but may also be used with a
        boolean array.

        If the selection result is a DataFrame or Series, Woodwork typing
        information will be initialized for the returned object when possible.

        Allowed inputs are:
            A single label, e.g. ``5`` or ``'a'``, (note that ``5`` is
            interpreted as a *label* of the index, and **never** as an
            integer position along the index).
            A list or array of labels, e.g. ``['a', 'b', 'c']``.
            A slice object with labels, e.g. ``'a':'f'``.
            A boolean array of the same length as the axis being sliced,
            e.g. ``[True, False, True]``.
            An alignable boolean Series. The index of the key will be aligned before
            masking.
            An alignable Index. The Index of the returned selection will be the input.
            A ``callable`` function with one argument (the calling Series or
            DataFrame) and that returns valid output for indexing (one of the above)
        """
        return _locIndexer(self._dataframe)

    @property
    def schema(self):
        """A copy of the Woodwork typing information for the DataFrame."""
        if self._schema:
            return copy.deepcopy(self._schema)

    @property
    @_check_table_schema
    def physical_types(self):
        """A dictionary containing physical types for each column"""
        return {
            col_name: self._schema.logical_types[col_name]._get_valid_dtype(
                type(self._dataframe[col_name])
            )
            for col_name in self._dataframe.columns
        }

    @property
    @_check_table_schema
    def types(self):
        """DataFrame containing the physical dtypes, logical types and semantic
        tags for the schema."""
        return self._get_typing_info()

    @property
    @_check_table_schema
    def logical_types(self):
        """A dictionary containing logical types for each column"""
        return self._schema.logical_types

    @property
    @_check_table_schema
    def semantic_tags(self):
        """A dictionary containing semantic tags for each column"""
        return self._schema.semantic_tags

    @property
    @_check_table_schema
    def index(self):
        """The index column for the table"""
        return self._schema.index

    @property
    @_check_table_schema
    def time_index(self):
        """The time index column for the table"""
        return self._schema.time_index

    @property
    @_check_table_schema
    def use_standard_tags(self):
        """A dictionary containing the use_standard_tags setting for each column in the table"""
        return self._schema.use_standard_tags

    @_check_table_schema
    def set_index(self, new_index):
        """Sets the index column of the DataFrame. Adds the 'index' semantic tag to the column
        and clears the tag from any previously set index column.

        Setting a column as the index column will also cause any previously set standard
        tags for the column to be removed.

        Clears the DataFrame's index by passing in None.

        Args:
            new_index (str): The name of the column to set as the index
        """
        self._schema.set_index(new_index)

        if self._schema.index is not None:
            _check_index(self._dataframe, self._schema.index)
        self._set_underlying_index()

    @_check_table_schema
    def set_time_index(self, new_time_index):
        """Set the time index. Adds the 'time_index' semantic tag to the column and
        clears the tag from any previously set index column

        Args:
            new_time_index (str): The name of the column to set as the time index.
                If None, will remove the time_index.
        """
        self._schema.set_time_index(new_time_index)

    @_check_table_schema
    def set_types(self, logical_types=None, semantic_tags=None, retain_index_tags=True):
        """Update the logical type and semantic tags for any columns names in the provided types dictionaries,
        updating the Woodwork typing information for the DataFrame.

        Args:
            logical_types (Dict[str -> str], optional): A dictionary defining the new logical types for the
                specified columns.
            semantic_tags (Dict[str -> str/list/set], optional): A dictionary defining the new semantic_tags for the
                specified columns.
            retain_index_tags (bool, optional): If True, will retain any index or time_index
                semantic tags set on the column. If False, will replace all semantic tags any time a column's
                semantic tags or logical type changes. Defaults to True.
        """
        logical_types = logical_types or {}
        logical_types = {
            col_name: _parse_logical_type(ltype, col_name)
            for col_name, ltype in logical_types.items()
        }

        self._schema.set_types(
            logical_types=logical_types,
            semantic_tags=semantic_tags,
            retain_index_tags=retain_index_tags,
        )
        # go through changed ltypes and update dtype if necessary
        for col_name, logical_type in logical_types.items():
            series = self._dataframe[col_name]
            updated_series = logical_type.transform(series)
            if updated_series is not series:
                self._dataframe[col_name] = updated_series

    @_check_table_schema
    def select(self, include=None, exclude=None, return_schema=False):
        """Create a DataFrame with Woodwork typing information initialized
        that includes only columns whose Logical Type and semantic tags match
        conditions specified in the list of types and tags to include or exclude.
        Values for both ``include`` and ``exclude`` cannot be provided in a
        single call.

        If no matching columns are found, an empty DataFrame will be returned.

        Args:
            include (str or LogicalType or list[str or LogicalType]): Logical
                types, semantic tags to include in the DataFrame.
            exclude (str or LogicalType or list[str or LogicalType]): Logical
                types, semantic tags to exclude from the DataFrame.
            return_schema (boolen): If True, return only the schema for the
                matching columns. Defaults to False

        Returns:
            DataFrame: The subset of the original DataFrame that matches the
            conditions specified by ``include`` or ``exclude``. Has Woodwork
            typing information initialized.
        """
        if include is not None and exclude is not None:
            raise ValueError(
                "Cannot specify values for both 'include' and 'exclude' in a single call."
            )
        if include is None and exclude is None:
            raise ValueError("Must specify values for either 'include' or 'exclude'.")

        cols_to_include = self._schema._filter_cols(include, exclude)

        if return_schema:
            return self._schema.get_subset_schema(cols_to_include)
        return self._get_subset_df_with_schema(cols_to_include)

    @_check_table_schema
    def add_semantic_tags(self, semantic_tags):
        """Adds specified semantic tags to columns, updating the Woodwork typing information.
        Will retain any previously set values.

        Args:
            semantic_tags (Dict[str -> str/list/set]): A dictionary mapping the columns
                in the DataFrame to the tags that should be added to the column's semantic tags
        """
        self._schema.add_semantic_tags(semantic_tags)

    @_check_table_schema
    def remove_semantic_tags(self, semantic_tags):
        """Remove the semantic tags for any column names in the provided semantic_tags
        dictionary, updating the Woodwork typing information. Including `index` or `time_index`
        tags will set the Woodwork index or time index to None for the DataFrame.

        Args:
            semantic_tags (Dict[str -> str/list/set]): A dictionary mapping the columns
                in the DataFrame to the tags that should be removed from the column's semantic tags
        """
        self._schema.remove_semantic_tags(semantic_tags)

    @_check_table_schema
    def reset_semantic_tags(self, columns=None, retain_index_tags=False):
        """Reset the semantic tags for the specified columns to the default values.
        The default values will be either an empty set or a set of the standard tags
        based on the column logical type, controlled by the use_standard_tags property on each column.
        Column names can be provided as a single string, a list of strings or a set of strings.
        If columns is not specified, tags will be reset for all columns.

        Args:
            columns (str/list/set, optional): The columns for which the semantic tags should be reset.
            retain_index_tags (bool, optional): If True, will retain any index or time_index
                semantic tags set on the column. If False, will clear all semantic tags. Defaults to
                False.
        """
        self._schema.reset_semantic_tags(
            columns=columns, retain_index_tags=retain_index_tags
        )

    @_check_table_schema
    def to_dictionary(self):
        """Get a dictionary representation of the Woodwork typing information.

        Returns:
            dict: Description of the typing information.
        """
        return typing_info_to_dict(self._dataframe)

    @_check_table_schema
    def to_disk(
        self,
        path,
        format="csv",
        filename=None,
        data_subdirectory="data",
        typing_info_filename="woodwork_typing_info.json",
        compression=None,
        profile_name=None,
        **kwargs,
    ):
        """Write Woodwork table to disk in the format specified by `format`, location specified by `path`.
        Path could be a local path or an S3 path.
        If writing to S3 a tar archive of files will be written.

        Note:
            As the engine `fastparquet` cannot handle nullable pandas dtypes, `pyarrow` will be used
            for serialization to parquet.


        Args:
            path (str): Location on disk to write to (will be created as a directory if it does not exist)
            format (str, optional): Format to use for writing Woodwork data. Defaults to csv. Possible values are: {'csv', 'pickle', 'parquet'}.
            filename (str, optional): Name to use for the saved data file. Will default to the name of the dataframe or "data" if not specified.
            data_subdirectory (str, optional): Optional subdirectory to append to `path`. Will default to "data" if not specified.
            typing_info_filename (str, optional): Optional filename to use for storing Woodwork typing information JSON data. Will default to "woodwork_typing_info.json" if not specified.
            compression (str, optional): Name of the compression to use. Possible values are: {'gzip', 'bz2', 'zip', 'xz', None}. Defaults to None.
            profile_name (str, optional): Name of AWS profile to use, False to use an anonymous profile, or None. Defaults to None.
            kwargs (keywords, optional): Additional keyword arguments to pass as keywords arguments to the underlying serialization method or to specify AWS profile.
        """
<<<<<<< HEAD
        if format == "csv":
            default_csv_kwargs = {
                "sep": ",",
                "encoding": "utf-8",
                "engine": "python",
                "index": False,
            }
            if _is_spark_dataframe(self._dataframe):
                default_csv_kwargs["multiline"] = True
                default_csv_kwargs["ignoreLeadingWhitespace"] = False
                default_csv_kwargs["ignoreTrailingWhitespace"] = False
            kwargs = {**default_csv_kwargs, **kwargs}
        elif format in ["parquet", "orc"]:
            import_error_message = (
                f"The pyarrow library is required to serialize to {format}.\n"
                "Install via pip:\n"
                "    pip install pyarrow\n"
                "Install via conda:\n"
                "   conda install pyarrow -c conda-forge"
            )
            import_or_raise("pyarrow", import_error_message)
            kwargs["engine"] = "pyarrow"
        serialize.write_woodwork_table(
=======
        serializer_cls = get_serializer(format)
        serializer = serializer_cls(
            path=path,
            filename=filename,
            data_subdirectory=data_subdirectory,
            typing_info_filename=typing_info_filename,
        )
        serializer.serialize(
>>>>>>> 7592e258
            self._dataframe,
            compression=compression,
            profile_name=profile_name,
            **kwargs,
        )

    def _sort_columns(self, already_sorted):
        if _is_dask_dataframe(self._dataframe) or _is_spark_dataframe(self._dataframe):
            already_sorted = True  # Skip sorting for Dask and Spark input
        if not already_sorted:
            sort_cols = [self._schema.time_index, self._schema.index]
            if self._schema.index is None:
                sort_cols = [self._schema.time_index]
            self._dataframe.sort_values(sort_cols, inplace=True)

    def _set_underlying_index(self):
        """Sets the index of the underlying DataFrame to match the index column as
        specified by the TableSchema. Does not change the underlying index if no Woodwork index is
        specified. Only sets underlying index for pandas DataFrames.
        """
        if isinstance(self._dataframe, pd.DataFrame) and self._schema.index is not None:
            self._dataframe.set_index(self._schema.index, drop=False, inplace=True)
            # Drop index name to not overlap with the original column
            self._dataframe.index.name = None

    def _make_schema_call(self, attr):
        """Forwards the requested attribute onto the schema object.
        Results are that of the Woodwork.TableSchema class."""
        schema_attr = getattr(self._schema, attr)

        if callable(schema_attr):

            def wrapper(*args, **kwargs):
                return schema_attr(*args, **kwargs)

            return wrapper
        return schema_attr

    def _make_dataframe_call(self, attr):
        """Forwards the requested attribute onto the dataframe object. Intercepts return value,
        attempting to initialize Woodwork with the current schema when a new DataFrame is returned.
        Confirms schema is still valid for the original DataFrame."""
        dataframe_attr = getattr(self._dataframe, attr)

        if callable(dataframe_attr):

            def wrapper(*args, **kwargs):
                # Make DataFrame call and intercept the result
                result = dataframe_attr(*args, **kwargs)

                # Try to initialize Woodwork with the existing schema
                if _is_dataframe(result):
                    invalid_schema_message = get_invalid_schema_message(
                        result, self._schema
                    )
                    if invalid_schema_message:
                        warnings.warn(
                            TypingInfoMismatchWarning().get_warning_message(
                                attr, invalid_schema_message, "DataFrame"
                            ),
                            TypingInfoMismatchWarning,
                        )
                    else:
                        copied_schema = self.schema
                        result.ww.init_with_full_schema(
                            schema=copied_schema, validate=False
                        )
                else:
                    # Confirm that the schema is still valid on original DataFrame
                    # Important for inplace operations
                    invalid_schema_message = get_invalid_schema_message(
                        self._dataframe, self._schema
                    )

                    if invalid_schema_message:
                        warnings.warn(
                            TypingInfoMismatchWarning().get_warning_message(
                                attr, invalid_schema_message, "DataFrame"
                            ),
                            TypingInfoMismatchWarning,
                        )
                        self._schema = None

                # Always return the results of the DataFrame operation whether or not Woodwork is initialized
                return result

            return wrapper
        # Directly return non-callable DataFrame attributes
        return dataframe_attr

    def _get_subset_df_with_schema(self, cols_to_include, inplace=False):
        """Creates a new DataFrame from a list of column names with Woodwork initialized,
        retaining all typing information and maintaining the DataFrame's column order."""
        if inplace:
            if _is_dask_dataframe(self._dataframe):
                raise ValueError("Drop inplace not supported for Dask")
            if _is_spark_dataframe(self._dataframe):
                raise ValueError("Drop inplace not supported for Spark")

        assert all([col_name in self._schema.columns for col_name in cols_to_include])

        new_schema = self._schema.get_subset_schema(cols_to_include)
        if inplace:
            cols_to_drop = [
                col_name
                for col_name in self._dataframe.columns
                if col_name not in cols_to_include
            ]
            self._dataframe.drop(cols_to_drop, axis="columns", inplace=True)
            self.init_with_full_schema(schema=new_schema, validate=False)
            return
        new_df = self._dataframe[cols_to_include]
        new_df.ww.init_with_full_schema(schema=new_schema, validate=False)

        return new_df

    @_check_table_schema
    def pop(self, column_name):
        """Return a Series with Woodwork typing information and remove it from the DataFrame.

        Args:
            column (str): Name of the column to pop.

        Returns:
            Series: Popped series with Woodwork initialized
        """
        if column_name not in self._dataframe.columns:
            raise ColumnNotPresentError(column_name)

        series = self._dataframe.pop(column_name)

        # Initialize Woodwork typing info for series
        series.ww.init(schema=self.schema.columns[column_name], validate=False)

        # Update schema to not include popped column
        del self._schema.columns[column_name]

        return series

    @_check_table_schema
    def drop(self, columns, inplace=False):
        """Drop specified columns from a DataFrame.

        Args:
            columns (str or list[str]): Column name or names to drop. Must be present in the DataFrame.
            inplace (bool): If False, return a copy. Otherwise, do operation inplace and return None.

        Returns:
            DataFrame or None: DataFrame with the specified columns removed, maintaining Woodwork typing information or None if inplace=True. Only possible for pandas dataframes.

        Note:
            This method is used for removing columns only. To remove rows with ``drop``, go through the
            DataFrame directly and then reinitialize Woodwork with ``DataFrame.ww.init``
            instead of calling ``DataFrame.ww.drop``.
        """
        if not isinstance(columns, (list, set)):
            columns = [columns]

        not_present = [col for col in columns if col not in self._dataframe.columns]
        if not_present:
            raise ColumnNotPresentError(not_present)
        return self._get_subset_df_with_schema(
            [col for col in self._dataframe.columns if col not in columns],
            inplace=inplace,
        )

    @_check_table_schema
    def rename(self, columns, inplace=False):
        """Renames columns in a DataFrame, maintaining Woodwork typing information.

        Args:
            columns (Dict[str -> str]): A dictionary mapping current column names to new column names.
            inplace (bool): If False, return a copy. Otherwise, do operation inplace and return None.

        Returns:
            DataFrame or None: DataFrame with the specified columns renamed, maintaining Woodwork typing information or None if inplace=True. Only possible for pandas dataframes.
        """

        new_schema = self._schema.rename(columns)
        if inplace:
            if _is_dask_dataframe(self._dataframe):
                raise ValueError("Rename inplace not supported for Dask")
            if _is_spark_dataframe(self._dataframe):
                raise ValueError("Rename inplace not supported for Spark")
            self._dataframe.rename(columns=columns, inplace=True)
            self.init_with_full_schema(schema=new_schema)
            return
        new_df = self._dataframe.rename(columns=columns)

        new_df.ww.init_with_full_schema(schema=new_schema, validate=False)
        return new_df

    @_check_table_schema
    def mutual_information_dict(
        self, num_bins=10, nrows=None, include_index=False, callback=None
    ):
        """
        Calculates mutual information between all pairs of columns in the DataFrame that
        support mutual information. Use get_valid_mi_types to see which Logical Types support
        mutual information:
        >>> from woodwork.utils import get_valid_mi_types
        >>> get_valid_mi_types()
        [Age, AgeFractional, AgeNullable, Boolean, BooleanNullable, Categorical, CountryCode, Datetime, Double, Integer, IntegerNullable, Ordinal, PostalCode, SubRegionCode]

        Args:
            num_bins (int): Determines number of bins to use for converting
                numeric features into categorical.
            nrows (int): The number of rows to sample for when determining mutual info.
                If specified, samples the desired number of rows from the data.
                Defaults to using all rows.
            include_index (bool): If True, the column specified as the index will be
                included as long as its LogicalType is valid for mutual information calculations.
                If False, the index column will not have mutual information calculated for it.
                Defaults to False.
            callback (callable, optional): function to be called with incremental updates. Has the following parameters:

                - update (int): change in progress since last call
                - progress (int): the progress so far in the calculations
                - total (int): the total number of calculations to do
                - unit (str): unit of measurement for progress/total
                - time_elapsed (float): total time in seconds elapsed since start of call

        Returns:
            list(dict): A list containing dictionaries that have keys `column_1`,
            `column_2`, and `mutual_info` that is sorted in decending order by mutual info.
            Mutual information values are between 0 (no mutual information) and 1
            (perfect dependency).
        """
        return _get_mutual_information_dict(
            self._dataframe, num_bins, nrows, include_index, callback
        )

    def mutual_information(
        self, num_bins=10, nrows=None, include_index=False, callback=None
    ):
        """Calculates mutual information between all pairs of columns in the DataFrame that
        support mutual information. Use get_valid_mi_types to see which Logical Types support
        mutual information:
        >>> from woodwork.utils import get_valid_mi_types
        >>> get_valid_mi_types()
        [Age, AgeFractional, AgeNullable, Boolean, BooleanNullable, Categorical, CountryCode, Datetime, Double, Integer, IntegerNullable, Ordinal, PostalCode, SubRegionCode]

        Args:
            num_bins (int): Determines number of bins to use for converting
                numeric features into categorical.
            nrows (int): The number of rows to sample for when determining mutual info.
                If specified, samples the desired number of rows from the data.
                Defaults to using all rows.
            include_index (bool): If True, the column specified as the index will be
                included as long as its LogicalType is valid for mutual information calculations.
                If False, the index column will not have mutual information calculated for it.
                Defaults to False.
            callback (callable, optional): function to be called with incremental updates. Has the following parameters:

                - update (int): change in progress since last call
                - progress (int): the progress so far in the calculations
                - total (int): the total number of calculations to do
                - unit (str): unit of measurement for progress/total
                - time_elapsed (float): total time in seconds elapsed since start of call

        Returns:
            pd.DataFrame: A DataFrame containing mutual information with columns `column_1`,
            `column_2`, and `mutual_info` that is sorted in decending order by mutual info.
            Mutual information values are between 0 (no mutual information) and 1
            (perfect dependency).
        """
        mutual_info = self.mutual_information_dict(
            num_bins, nrows, include_index, callback
        )
        return pd.DataFrame(mutual_info)

    def get_valid_mi_columns(self, include_index=False):
        """Retrieves a list of columns from the DataFrame with valid Logical Types that support mutual
        information. Use get_valid_mi_types to see which Logical Types support mutual information:
        >>> from woodwork.utils import get_valid_mi_types
        >>> get_valid_mi_types()
        [Age, AgeFractional, AgeNullable, Boolean, BooleanNullable, Categorical, CountryCode, Datetime, Double, Integer, IntegerNullable, Ordinal, PostalCode, SubRegionCode]

        Args:
            include_index (bool): If True, the column specified as the index will be
                included as long as its LogicalType is valid for mutual information calculations.
                If False, the index column will not have mutual information calculated for it.
                Defaults to False.

        Returns:
            list: A list of column names that have valid Logical Types that support mutual information.
        """
        return _get_valid_mi_columns(self._dataframe, include_index)

    @_check_table_schema
    def describe_dict(
        self,
        include=None,
        callback=None,
        extra_stats=False,
        bins=10,
        top_x=10,
        recent_x=10,
    ):
        """Calculates statistics for data contained in the DataFrame.

        Args:
            include (list[str or LogicalType], optional): filter for what columns to include in the
                statistics returned. Can be a list of column names, semantic tags, logical types, or a list
                combining any of the three. It follows the most broad specification. Favors logical types
                then semantic tag then column name. If no matching columns are found, an empty DataFrame
                will be returned.
            callback (callable, optional): function to be called with incremental updates. Has the following parameters:

                - update (int): change in progress since last call
                - progress (int): the progress so far in the calculations
                - total (int): the total number of calculations to do
                - unit (str): unit of measurement for progress/total
                - time_elapsed (float): total time in seconds elapsed since start of call

            extra_stats (bool): If True, will calculate a histogram for numeric columns, top values
                for categorical columns and value counts for the most recent values in datetime columns. Will also
                calculate value counts within the range of values present for integer columns if the range of
                values present is less than or equal to than the number of bins used to compute the histogram.
                Output can be controlled by bins, top_x and recent_x parameters.
            bins (int): Number of bins to use when calculating histogram for numeric columns. Defaults to 10.
                Will be ignored unless extra_stats=True.
            top_x (int): Number of items to return when getting the most frequently occurring values for categorical
                columns. Defaults to 10. Will be ignored unless extra_stats=True.
            recent_x (int): Number of values to return when calculating value counts for the most recent dates in
                datetime columns. Defaults to 10. Will be ignored unless extra_stats=True.

        Returns:
            Dict[str -> dict]: A dictionary with a key for each column in the data or for each column
            matching the logical types, semantic tags or column names specified in ``include``, paired
            with a value containing a dictionary containing relevant statistics for that column.
        """
        return _get_describe_dict(
            self._dataframe,
            include=include,
            callback=callback,
            extra_stats=extra_stats,
            bins=bins,
            top_x=top_x,
            recent_x=recent_x,
        )

    def describe(self, include=None, callback=None):
        """Calculates statistics for data contained in the DataFrame.

        Args:
            include (list[str or LogicalType], optional): filter for what columns to include in the
                statistics returned. Can be a list of column names, semantic tags, logical types, or a list
                combining any of the three. It follows the most broad specification. Favors logical types
                then semantic tag then column name. If no matching columns are found, an empty DataFrame
                will be returned.
            callback (callable, optional): function to be called with incremental updates. Has the following parameters:

                - update (int): change in progress since last call
                - progress (int): the progress so far in the calculations
                - total (int): the total number of calculations to do
                - unit (str): unit of measurement for progress/total
                - time_elapsed (float): total time in seconds elapsed since start of call

        Returns:
            pd.DataFrame: A Dataframe containing statistics for the data or the subset of the original
            DataFrame that contains the logical types, semantic tags, or column names specified
            in ``include``.
        """
        results = self.describe_dict(include=include, callback=callback)
        index_order = [
            "physical_type",
            "logical_type",
            "semantic_tags",
            "count",
            "nunique",
            "nan_count",
            "mean",
            "mode",
            "std",
            "min",
            "first_quartile",
            "second_quartile",
            "third_quartile",
            "max",
            "num_true",
            "num_false",
        ]
        return pd.DataFrame(results).reindex(index_order)

    @_check_table_schema
    def value_counts(self, ascending=False, top_n=10, dropna=False):
        """Returns a list of dictionaries with counts for the most frequent values in each column (only
            for columns with `category` as a standard tag).


        Args:
            ascending (bool): Defines whether each list of values should be sorted most frequent
                to least frequent value (False), or least frequent to most frequent value (True).
                Defaults to False.

            top_n (int): the number of top values to retrieve. Defaults to 10.

            dropna (bool): determines whether to remove NaN values when finding frequency. Defaults
                to False.

        Returns:
            list(dict): a list of dictionaries for each categorical column with keys `count`
            and `value`.
        """
        return _get_value_counts(self._dataframe, ascending, top_n, dropna)

    @_check_table_schema
    def infer_temporal_frequencies(self, temporal_columns=None):
        """Infers the observation frequency (daily, biweekly, yearly, etc) of each temporal column
            in the DataFrame. Temporal columns are ones with the logical type Datetime or Timedelta.
            Not supported for Dask and Spark DataFrames.

        Args:
            temporal_columns (list[str], optional): Columns for which frequencies should be inferred. Must be columns
                that are present in the DataFrame and are temporal in nature. Defaults to None. If not
                specified, all temporal columns will have their frequencies inferred.

        Returns:
            (dict): A dictionary where each key is a temporal column from the DataFrame, and the
                value is its observation frequency represented as a pandas offset alias string (D, M, Y, etc.)
                or None if no uniform frequency was present in the data.

        Note:
            The pandas util ``pd.infer_freq``, which is used in this method, has the following behaviors:
                - If even one row in a column does not follow the frequency seen in the remaining rows,
                    no frequency will be inferred. Example of otherwise daily data that skips one day:
                    ``['2011-01-03', '2011-01-04', '2011-01-05', '2011-01-07']``.
                - If any NaNs are present in the data, no frequency will be inferred.
                - Pandas will use the largest offset alias available to it, so ``W`` will be inferred for weekly data instead of ``7D``.
                    The list of available offset aliases, which include aliases such as ``B`` for business day or ``N`` for nanosecond,
                    can be found at https://pandas.pydata.org/pandas-docs/stable/user_guide/timeseries.html#offset-aliases
                - Offset aliases can be combined to create something like ``2d1H``, which could also be expressed as '49H'.
                    Pandas' frequency inference will return the lower common alias, ``49H``, in situations when it'd otherwise
                    need to combine aliases.
                - Offset strings can contain more information than just the offset alias. For example, a date range
                    ``pd.date_range(start="2020-01-01", freq="w", periods=10)`` will be inferred to have frequency ``W-SUN``.
                    That string is an offset alias with an anchoring suffix that indicates that the data is not only
                    observed at a weekly frequency, but that all the dates are on Sundays. More anchored offsets
                    can be seen here: https://pandas.pydata.org/pandas-docs/stable/user_guide/timeseries.html#anchored-offsets
                - Some frequencies that can be defined for a ``pd.date_range`` cannot then be re-inferred by pandas' ``pd.infer_freq``.
                    One example of this can be seen when using the business day offset alias ``B``
                    ``pd.date_range(start="2020-01-01", freq="4b", periods=10)``, which is a valid ``freq``
                    parameter when building the date range, but is not then inferrable.
        """
        return _infer_temporal_frequencies(
            self._dataframe, temporal_columns=temporal_columns
        )

    @_check_table_schema
    def validate_logical_types(self, return_invalid_values=False):
        """Validates the dataframe based on the logical types.

        Args:
            return_invalid_values (bool): Whether or not to return invalid data values

        Returns:
            DataFrame: If return_invalid_values is True, returns invalid data values.
        """
        invalid_values = []
        for column in self.columns:
            series = self.ww[column]
            values = series.ww.validate_logical_type(
                return_invalid_values=return_invalid_values
            )
            if values is not None:
                invalid_values.append(values)

        if return_invalid_values:
            concat = pd.concat
            if _is_dask_dataframe(self._dataframe):
                concat = dd.concat
            if _is_spark_dataframe(self._dataframe):
                concat = ps.concat

            return concat(invalid_values, axis=1)


def _validate_accessor_params(
    dataframe, index, time_index, logical_types, schema, use_standard_tags
) -> None:
    _check_unique_column_names(dataframe)
    if use_standard_tags is not None:
        _check_use_standard_tags(use_standard_tags)
    if schema is not None:
        _check_partial_schema(dataframe, schema)
        if index is None:
            # if no index was passed in as a parameter we need to validate the existing index
            index = schema.index
    if index is not None:
        _check_index(dataframe, index)
    if logical_types:
        _check_logical_types(dataframe.columns, logical_types)
    if time_index is not None:
        datetime_format = None
        logical_type = None
        if logical_types is not None and time_index in logical_types:
            logical_type = logical_types[time_index]
            if type(logical_types[time_index]) == Datetime:
                datetime_format = logical_types[time_index].datetime_format

        _check_time_index(
            dataframe,
            time_index,
            datetime_format=datetime_format,
            logical_type=logical_type,
        )


def _check_unique_column_names(dataframe):
    if not dataframe.columns.is_unique:
        raise IndexError("Dataframe cannot contain duplicate columns names")


def _check_index(dataframe, index):
    if index not in dataframe.columns:
        # User specifies an index that is not in the dataframe
        raise ColumnNotPresentError(
            f"Specified index column `{index}` not found in dataframe"
        )
    if index is not None and isinstance(dataframe, pd.DataFrame):
        # User specifies a dataframe index that is not unique or contains null values
        # Does not check Dask dataframes to avoid pulling data into memory and Dask does not support is_unique
        if not dataframe[index].is_unique:
            raise IndexError("Index column must be unique")

        if dataframe[index].isnull().any():
            raise IndexError("Index contains null values")


def _check_time_index(dataframe, time_index, datetime_format=None, logical_type=None):
    if time_index not in dataframe.columns:
        raise ColumnNotPresentError(
            f"Specified time index column `{time_index}` not found in dataframe"
        )
    if not (
        _is_numeric_series(dataframe[time_index], logical_type)
        or col_is_datetime(dataframe[time_index], datetime_format=datetime_format)
    ):
        raise TypeError("Time index column must contain datetime or numeric values")


def _check_logical_types(dataframe_columns, logical_types):
    if not isinstance(logical_types, dict):
        raise TypeError("logical_types must be a dictionary")
    cols_not_found = set(logical_types.keys()).difference(set(dataframe_columns))
    if cols_not_found:
        raise ColumnNotPresentError(
            "logical_types contains columns that are not present in "
            f"dataframe: {sorted(list(cols_not_found))}"
        )


def _check_schema(dataframe, schema):
    if not isinstance(schema, TableSchema):
        raise TypeError("Provided schema must be a Woodwork.TableSchema object.")
    invalid_schema_message = get_invalid_schema_message(dataframe, schema)
    if invalid_schema_message:
        raise ValueError(
            f"Woodwork typing information is not valid for this DataFrame: {invalid_schema_message}"
        )


def _check_partial_schema(dataframe, schema: TableSchema) -> None:
    if not isinstance(schema, TableSchema):
        raise TypeError("Provided schema must be a Woodwork.TableSchema object.")
    dataframe_cols = set(dataframe.columns)
    schema_cols = set(schema.columns.keys())
    schema_cols_not_in_df = schema_cols - dataframe_cols
    if schema_cols_not_in_df:
        raise ColumnNotPresentError(
            f"The following columns in the typing information were missing from the DataFrame: "
            f"{schema_cols_not_in_df}"
        )


def _check_use_standard_tags(use_standard_tags):
    if not isinstance(use_standard_tags, (bool, dict)):
        raise TypeError("use_standard_tags must be a dictionary or a boolean")


def _infer_missing_logical_types(
    dataframe: AnyDataFrame,
    force_logical_types: Dict[ColumnName, Union[str, LogicalType]] = None,
    existing_logical_types: Dict[ColumnName, Union[str, LogicalType]] = None,
):
    """Performs type inference and updates underlying data"""
    force_logical_types = force_logical_types or {}
    existing_logical_types = existing_logical_types or {}
    parsed_logical_types = {}
    for name in dataframe.columns:
        series = dataframe[name]
        logical_type = (
            force_logical_types.get(name)
            if name in force_logical_types
            else existing_logical_types.get(name)
        )
        parsed_logical_types[name] = _get_column_logical_type(
            series, logical_type, name
        )
        updated_series = parsed_logical_types[name].transform(series)
        if updated_series is not series:
            dataframe[name] = updated_series
    return parsed_logical_types


def _merge_use_standard_tags(
    existing_use_standard_tags: UseStandardTagsDict = None,
    use_standard_tags: Union[bool, UseStandardTagsDict] = None,
    column_names: Iterable[ColumnName] = None,
    default_use_standard_tag: bool = True,
) -> UseStandardTagsDict:
    """Combines existing and kwarg use_standard_tags and returns a UseStandardTagsDict with all column names
    Priority when merging:
    1. use_standard tags
    2. existing_use_standard_tags
    3. default_use_standard_tag
    """
    column_names = column_names or []
    if isinstance(use_standard_tags, bool):
        use_standard_tags = {col_name: use_standard_tags for col_name in column_names}
    else:
        use_standard_tags = {
            **{col_name: default_use_standard_tag for col_name in column_names},
            **(existing_use_standard_tags or {}),
            **(use_standard_tags or {}),
        }
    return use_standard_tags


@pd.api.extensions.register_dataframe_accessor("ww")
class PandasTableAccessor(WoodworkTableAccessor):
    pass


if dd:

    @dd.extensions.register_dataframe_accessor("ww")
    class DaskTableAccessor(WoodworkTableAccessor):
        pass


if ps:
    from pyspark.pandas.extensions import register_dataframe_accessor

    @register_dataframe_accessor("ww")
    class SparkTableAccessor(WoodworkTableAccessor):
        def __init__(self, *args, **kwargs):
            super().__init__(*args, **kwargs)
            if not ps.get_option("compute.ops_on_diff_frames"):
                ps.set_option("compute.ops_on_diff_frames", True)<|MERGE_RESOLUTION|>--- conflicted
+++ resolved
@@ -657,31 +657,6 @@
             profile_name (str, optional): Name of AWS profile to use, False to use an anonymous profile, or None. Defaults to None.
             kwargs (keywords, optional): Additional keyword arguments to pass as keywords arguments to the underlying serialization method or to specify AWS profile.
         """
-<<<<<<< HEAD
-        if format == "csv":
-            default_csv_kwargs = {
-                "sep": ",",
-                "encoding": "utf-8",
-                "engine": "python",
-                "index": False,
-            }
-            if _is_spark_dataframe(self._dataframe):
-                default_csv_kwargs["multiline"] = True
-                default_csv_kwargs["ignoreLeadingWhitespace"] = False
-                default_csv_kwargs["ignoreTrailingWhitespace"] = False
-            kwargs = {**default_csv_kwargs, **kwargs}
-        elif format in ["parquet", "orc"]:
-            import_error_message = (
-                f"The pyarrow library is required to serialize to {format}.\n"
-                "Install via pip:\n"
-                "    pip install pyarrow\n"
-                "Install via conda:\n"
-                "   conda install pyarrow -c conda-forge"
-            )
-            import_or_raise("pyarrow", import_error_message)
-            kwargs["engine"] = "pyarrow"
-        serialize.write_woodwork_table(
-=======
         serializer_cls = get_serializer(format)
         serializer = serializer_cls(
             path=path,
@@ -690,7 +665,6 @@
             typing_info_filename=typing_info_filename,
         )
         serializer.serialize(
->>>>>>> 7592e258
             self._dataframe,
             compression=compression,
             profile_name=profile_name,
