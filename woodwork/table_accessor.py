--- conflicted
+++ resolved
@@ -981,12 +981,6 @@
     if not isinstance(use_standard_tags, (bool, dict)):
         raise TypeError('use_standard_tags must be a dictionary or a boolean')
 
-
-<<<<<<< HEAD
-def _raise_init_error():
-    raise WoodworkNotInitError("Woodwork not initialized for this DataFrame. Initialize by calling DataFrame.ww.init")
-
-
 def _infer_missing_logical_types(df, force_logical_types=None, existing_logical_types=None):
     """Performs type inference and updates underlying data"""
     force_logical_types = force_logical_types or {}
@@ -1001,9 +995,6 @@
             df[name] = updated_series
     return parsed_logical_types
 
-
-=======
->>>>>>> 04ab0a27
 @pd.api.extensions.register_dataframe_accessor('ww')
 class PandasTableAccessor(WoodworkTableAccessor):
     pass
