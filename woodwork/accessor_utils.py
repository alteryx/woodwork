from functools import wraps

import numpy as np
import pandas as pd

<<<<<<< HEAD
from woodwork.exceptions import WoodworkNotInitError
from woodwork.utils import (
    _get_column_logical_type,
    _check_data_type_equality,
    import_or_none,
)
=======
from woodwork.exceptions import ColumnNotPresentInSchemaError, WoodworkNotInitError
from woodwork.utils import _get_column_logical_type, import_or_none
>>>>>>> 7f485490

dd = import_or_none("dask.dataframe")
ps = import_or_none("pyspark.pandas")


def init_series(
    series,
    logical_type=None,
    semantic_tags=None,
    use_standard_tags=True,
    description=None,
    origin=None,
    metadata=None,
):
    """Initializes Woodwork typing information for a series, numpy.ndarray or pd.api.extensions.
    ExtensionArray, returning a new Series. The dtype of the returned series will be converted
    to match the dtype associated with the LogicalType.

    Args:
        series (pd.Series, dd.Series, ps.Series, numpy.ndarray or pd.api.extensions.ExtensionArray):
            The original series from which to create the Woodwork initialized series.
        logical_type (LogicalType or str, optional): The logical type that should be assigned
            to the series. If no value is provided, the LogicalType for the series will
            be inferred.
        semantic_tags (str or list or set, optional): Semantic tags to assign to the series.
            Defaults to an empty set if not specified. There are two options for
            specifying the semantic tags:
            (str) If only one semantic tag is being set, a single string can be passed.
            (list or set) If multiple tags are being set, a list or set of strings can be passed.
        use_standard_tags (bool, optional): If True, will add standard semantic tags to the series
            based on the inferred or specified logical type of the series. Defaults to True.
        description (str, optional): Optional text describing the contents of the series.
        origin (str, optional): Optional text specifying origin of the column (i.e. "base" or "engineered").
        metadata (dict[str -> json serializable], optional): Metadata associated with the series.

    Returns:
        Series: A series with Woodwork typing information initialized
    """
    if not _is_series(series):
        if (
            isinstance(series, (np.ndarray, pd.api.extensions.ExtensionArray))
            and series.ndim == 1
        ):
            series = pd.Series(series)
        elif isinstance(series, np.ndarray) and series.ndim != 1:
            raise ValueError(
                f"np.ndarray input must be 1 dimensional. Current np.ndarray is {series.ndim} dimensional"
            )
        else:
            raise TypeError(
                f"Input must be of series type. The current input is of type {type(series)}"
            )
    logical_type = _get_column_logical_type(series, logical_type, series.name)
    new_series = logical_type.transform(series)
    new_series.ww.init(
        logical_type=logical_type,
        semantic_tags=semantic_tags,
        use_standard_tags=use_standard_tags,
        description=description,
        origin=origin,
        metadata=metadata,
    )
    return new_series


def _is_series(data):
    if isinstance(data, pd.Series):
        return True
    elif _is_dask_series(data):
        return True
    elif _is_spark_series(data):
        return True
    return False


def _is_dataframe(data):
    if isinstance(data, pd.DataFrame):
        return True
    elif _is_dask_dataframe(data):
        return True
    elif _is_spark_dataframe(data):
        return True
    return False


def get_invalid_schema_message(dataframe, schema):
    """Return a message indicating the reason that the provided schema cannot be used to
    initialize Woodwork on the dataframe. If the schema is valid for the dataframe,
    None will be returned.

    Args:
        dataframe (DataFrame): The dataframe against which to check the schema.
        schema (ww.TableSchema): The schema to use in the validity check.

    Returns:
        str or None: The reason that the schema is invalid for the dataframe
    """
    dataframe_cols = set(dataframe.columns)
    schema_cols = set(schema.columns.keys())

    df_cols_not_in_schema = dataframe_cols - schema_cols
    if df_cols_not_in_schema:
        return (
            f"The following columns in the DataFrame were missing from the typing information: "
            f"{df_cols_not_in_schema}"
        )
    schema_cols_not_in_df = schema_cols - dataframe_cols
    if schema_cols_not_in_df:
        return (
            f"The following columns in the typing information were missing from the DataFrame: "
            f"{schema_cols_not_in_df}"
        )
    logical_types = schema.logical_types
    for name in dataframe.columns:
        df_dtype = dataframe[name].dtype
        valid_dtype = logical_types[name]._get_valid_dtype(type(dataframe[name]))
        if not _check_data_type_equality(str(df_dtype), valid_dtype):
            return (
                f"dtype mismatch for column {name} between DataFrame dtype, "
                f"{df_dtype}, and {logical_types[name]} dtype, {valid_dtype}"
            )
    if schema.index is not None and isinstance(dataframe, pd.DataFrame):
        # Index validation not performed for Dask/Spark
        if not pd.Series(dataframe.index, dtype=dataframe[schema.index].dtype).equals(
            pd.Series(dataframe[schema.index].values)
        ):
            return "Index mismatch between DataFrame and typing information"
        elif not dataframe[schema.index].is_unique:
            return "Index column is not unique"
        elif dataframe[schema.index].isnull().any():
            return "Index contains null values"


def is_schema_valid(dataframe, schema):
    """Check if a schema is valid for initializing Woodwork on a dataframe

    Args:
        dataframe (DataFrame): The dataframe against which to check the schema.
        schema (ww.TableSchema): The schema to use in the validity check.

    Returns:
        boolean: Boolean indicating whether the schema is valid for the dataframe
    """

    invalid_schema_message = get_invalid_schema_message(dataframe, schema)
    if invalid_schema_message:
        return False
    return True


def _is_dask_series(data):
    if dd and isinstance(data, dd.Series):
        return True
    return False


def _is_dask_dataframe(data):
    if dd and isinstance(data, dd.DataFrame):
        return True
    return False


def _is_spark_dataframe(data):
    if ps and isinstance(data, ps.DataFrame):
        return True
    return False


def _is_spark_series(data):
    if ps and isinstance(data, ps.Series):
        return True
    return False


def _check_column_schema(method):
    """Decorator for WoodworkColumnAccessor that checks schema initialization"""

    @wraps(method)
    def wrapper(self, *args, **kwargs):
        if self._schema is None:
            msg = (
                "Woodwork not initialized for this Series. Initialize by "
                "calling Series.ww.init"
            )
            raise WoodworkNotInitError(msg)
        return method(self, *args, **kwargs)

    return wrapper


def _check_table_schema(method):
    """Decorator for WoodworkTableAccessor that checks schema initialization"""

    @wraps(method)
    def wrapper(self, *args, **kwargs):
        if self._schema is None:
            msg = (
                "Woodwork not initialized for this DataFrame. Initialize by "
                "calling DataFrame.ww.init"
            )
            raise WoodworkNotInitError(msg)
        diff_cols = set(self._dataframe.columns).difference(
            set(self._schema.columns.keys())
        )
        if diff_cols:
            raise ColumnNotPresentInSchemaError(sorted(list(diff_cols)))
        return method(self, *args, **kwargs)

    return wrapper<|MERGE_RESOLUTION|>--- conflicted
+++ resolved
@@ -3,17 +3,12 @@
 import numpy as np
 import pandas as pd
 
-<<<<<<< HEAD
-from woodwork.exceptions import WoodworkNotInitError
+from woodwork.exceptions import ColumnNotPresentInSchemaError, WoodworkNotInitError
 from woodwork.utils import (
     _get_column_logical_type,
     _check_data_type_equality,
     import_or_none,
 )
-=======
-from woodwork.exceptions import ColumnNotPresentInSchemaError, WoodworkNotInitError
-from woodwork.utils import _get_column_logical_type, import_or_none
->>>>>>> 7f485490
 
 dd = import_or_none("dask.dataframe")
 ps = import_or_none("pyspark.pandas")
