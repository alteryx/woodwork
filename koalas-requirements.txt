pyspark>=3.0.0 ; python_version!='3.9' # remove once koalas adds python 3.9 support
<<<<<<< HEAD
koalas>=1.4.0 ; python_version!='3.9' # remove once koalas adds python 3.9 support
=======
koalas>=1.3.0,<1.7.0 ; python_version!='3.9' # remove once koalas adds python 3.9 support
>>>>>>> f1538028
numpy<1.20.0 # remove when koalas supports 1.20.0<|MERGE_RESOLUTION|>--- conflicted
+++ resolved
@@ -1,7 +1,3 @@
 pyspark>=3.0.0 ; python_version!='3.9' # remove once koalas adds python 3.9 support
-<<<<<<< HEAD
-koalas>=1.4.0 ; python_version!='3.9' # remove once koalas adds python 3.9 support
-=======
 koalas>=1.3.0,<1.7.0 ; python_version!='3.9' # remove once koalas adds python 3.9 support
->>>>>>> f1538028
 numpy<1.20.0 # remove when koalas supports 1.20.0