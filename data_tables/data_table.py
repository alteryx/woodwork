--- conflicted
+++ resolved
@@ -44,46 +44,30 @@
         self.time_index = time_index
 
         # Infer logical types and create columns
-<<<<<<< HEAD
-        self.columns = self._create_columns(self.dataframe, logical_types, semantic_types)
-=======
         self.columns = self._create_columns(self.dataframe.columns,
                                             logical_types,
                                             semantic_types)
->>>>>>> 10d5db8f
 
     def __repr__(self):
         # print out data column names, pandas dtypes, Logical Types & Semantic Tags
         # similar to df.types
         pass
 
-<<<<<<< HEAD
-    def _create_columns(self, dataframe, user_logical_types, user_semantic_types):
-=======
     def _create_columns(self, column_names, logical_types, semantic_types):
         """Create a dictionary with column names as keys and new DataColumn objects
             as values, while assigning any values that are passed for logical types or
             semantic types to the new column."""
->>>>>>> 10d5db8f
         data_columns = {}
         for name in column_names:
             if logical_types and name in logical_types:
                 logical_type = logical_types[name]
             else:
                 logical_type = None
-<<<<<<< HEAD
-            if user_semantic_types and col in user_semantic_types:
-                semantic_types = user_semantic_types[col]
-            else:
-                semantic_types = set()
-            dc = DataColumn(self.dataframe[col], logical_type, semantic_types)
-=======
             if semantic_types and name in semantic_types:
                 semantic_type = semantic_types[name]
             else:
-                semantic_type = set()
+                semantic_type = dict()
             dc = DataColumn(self.dataframe[name], logical_type, semantic_type)
->>>>>>> 10d5db8f
             data_columns[dc.name] = dc
         return data_columns
 
@@ -101,7 +85,7 @@
         # Get any existing semantic tags to retain on new columns
         semantic_types = {}
         for name in logical_types.keys():
-            semantic_types[name] = self.columns[name].tags
+            semantic_types[name] = self.columns[name].semantic_types
         cols_to_update = self._create_columns(logical_types.keys(),
                                               logical_types,
                                               semantic_types)
