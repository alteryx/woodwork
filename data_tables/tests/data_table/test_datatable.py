import re

import numpy as np
import pandas as pd
import pytest

from data_tables import DataTable
from data_tables.data_table import (
    _check_index,
    _check_logical_types,
    _check_time_index,
    _check_unique_column_names,
    _validate_params
)
from data_tables.logical_types import (
<<<<<<< HEAD
    Boolean,
    Datetime,
    Double,
    Integer,
    LogicalType,
    NaturalLanguage
=======
    Double,
    EmailAddress,
    FullName,
    Integer,
    NaturalLanguage,
    PhoneNumber
>>>>>>> 10d5db8f
)


def test_datatable_init(sample_df):
    dt = DataTable(sample_df)
    df = dt.df

    assert dt.name is None
    assert dt.index is None
    assert dt.time_index is None
    assert isinstance(df, pd.DataFrame)
    assert set(dt.columns.keys()) == set(sample_df.columns)
    assert df is sample_df
    pd.testing.assert_frame_equal(df, sample_df)


def test_datatable_copy_param(sample_df):
    dt_with_copy = DataTable(sample_df, copy_dataframe=True)
    assert sample_df is not dt_with_copy.df

    dt_no_copy = DataTable(sample_df)
    assert sample_df is dt_no_copy.df


def test_datatable_init_with_name_and_index_vals(sample_df):
    dt = DataTable(sample_df,
                   name='datatable',
                   index='id',
                   time_index='signup_date')

    assert dt.name == 'datatable'
    assert dt.index == 'id'
    assert dt.time_index == 'signup_date'


def test_datatable_init_with_logical_types(sample_df):
    logical_types = {
        'full_name': NaturalLanguage,
        'age': Double
    }
    dt = DataTable(sample_df,
                   name='datatable',
                   logical_types=logical_types)
    assert dt.columns['full_name'].logical_type == NaturalLanguage
    assert dt.columns['age'].logical_type == Double


def test_validate_params_errors(sample_df):
    error_message = 'Dataframe must be a pandas.DataFrame'
    with pytest.raises(TypeError, match=error_message):
        _validate_params(dataframe=pd.Series(),
                         name=None,
                         index=None,
                         time_index=None,
                         logical_types=None)

    error_message = 'DataTable name must be a string'
    with pytest.raises(TypeError, match=error_message):
        _validate_params(dataframe=sample_df,
                         name=1,
                         index=None,
                         time_index=None,
                         logical_types=None)


def test_check_index_errors(sample_df):
    error_message = 'Index column name must be a string'
    with pytest.raises(TypeError, match=error_message):
        _check_index(dataframe=sample_df, index=1)

    error_message = 'Specified index column `foo` not found in dataframe'
    with pytest.raises(LookupError, match=error_message):
        _check_index(dataframe=sample_df, index='foo')

    error_message = 'Index column must be unique'
    with pytest.raises(LookupError, match=error_message):
        _check_index(sample_df, index='age')


def test_check_time_index_errors(sample_df):
    error_message = 'Time index column name must be a string'
    with pytest.raises(TypeError, match=error_message):
        _check_time_index(dataframe=sample_df,
                          time_index=1)

    error_message = 'Specified time index column `foo` not found in dataframe'
    with pytest.raises(LookupError, match=error_message):
        _check_time_index(dataframe=sample_df, time_index='foo')


def test_check_unique_column_names(sample_df):
    duplicate_cols_df = sample_df.copy()
    duplicate_cols_df.insert(0, 'age', [18, 21, 65], allow_duplicates=True)
    with pytest.raises(IndexError, match='Dataframe cannot contain duplicate columns names'):
        _check_unique_column_names(duplicate_cols_df)


def test_check_logical_types_errors(sample_df):
    error_message = 'logical_types must be a dictionary'
    with pytest.raises(TypeError, match=error_message):
        _check_logical_types(sample_df, logical_types='type')

    bad_logical_types_keys = {
        'full_name': None,
        'age': None,
        'birthday': None,
        'occupation': None,
    }
    error_message = re.escape("logical_types contains columns that are not present in dataframe: ['birthday', 'occupation']")
    with pytest.raises(LookupError, match=error_message):
        _check_logical_types(sample_df, bad_logical_types_keys)


<<<<<<< HEAD
def test_datatable_types(sample_df):
    dt = DataTable(sample_df)
    returned_types = dt.types
    assert isinstance(returned_types, pd.DataFrame)
    assert 'Physical Type' in returned_types.columns
    assert 'Logical Type' in returned_types.columns
    assert 'Semantic Tag(s)' in returned_types.columns
    assert returned_types.shape[1] == 3
    assert len(returned_types.index) == len(sample_df.columns)
    for d_type in returned_types['Physical Type']:
        assert isinstance(d_type, np.dtype)
    assert all([issubclass(dc.logical_type, LogicalType) for dc in dt.columns.values()])
    correct_logical_types = {
        'id': Integer,
        'full_name': NaturalLanguage,
        'email': NaturalLanguage,
        'phone_number': NaturalLanguage,
        'age': Integer,
        'signup_date': Datetime,
        'is_registered': Boolean
    }
    correct_logical_types = pd.Series(list(correct_logical_types.values()),
                                      index=list(correct_logical_types.keys()))
    assert correct_logical_types.equals(returned_types['Logical Type'])
    for tag in returned_types['Semantic Tag(s)']:
        assert isinstance(tag, set)
        # TODO: Add a tag to DataTable, and check the tag shows up
        # Waiting on init with semantic tags / set_semantic_tags


def test_datatable_physical_types(sample_df):
    dt = DataTable(sample_df)
    assert isinstance(dt.physical_types, dict)
    assert set(dt.physical_types.keys()) == set(sample_df.columns)
    for k, v in dt.physical_types.items():
        assert isinstance(k, str)
        assert isinstance(v, np.dtype)
        assert v == sample_df[k].dtype


def test_datatable_logical_types(sample_df):
    dt = DataTable(sample_df)
    assert isinstance(dt.logical_types, dict)
    assert set(dt.logical_types.keys()) == set(sample_df.columns)
    for k, v in dt.logical_types.items():
        assert isinstance(k, str)
        assert k in sample_df.columns
        assert v in LogicalType.__subclasses__()
        assert v == dt.columns[k].logical_type
=======
def test_set_logical_types(sample_df):
    dt = DataTable(sample_df)
    assert dt.columns['full_name'].logical_type == NaturalLanguage
    assert dt.columns['email'].logical_type == NaturalLanguage
    assert dt.columns['phone_number'].logical_type == NaturalLanguage
    assert dt.columns['age'].logical_type == Integer
    original_name_column = dt.columns['full_name']

    dt.set_logical_types({
        'full_name': FullName,
        'email': EmailAddress,
        'phone_number': PhoneNumber,
        'age': Double,
    })

    assert dt.columns['full_name'].logical_type == FullName
    assert dt.columns['email'].logical_type == EmailAddress
    assert dt.columns['phone_number'].logical_type == PhoneNumber
    assert dt.columns['age'].logical_type == Double

    # Verify new column object was created
    new_name_column = dt.columns['full_name']
    assert new_name_column != original_name_column


def test_set_logical_types_invalid_data(sample_df):
    dt = DataTable(sample_df)
    error_message = re.escape("logical_types contains columns that are not present in dataframe: ['birthday']")
    with pytest.raises(LookupError, match=error_message):
        dt.set_logical_types({'birthday': Double})

    error_message = "Invalid logical type specified for 'age'"
    with pytest.raises(TypeError, match=error_message):
        dt.set_logical_types({'age': int})
>>>>>>> 10d5db8f
<|MERGE_RESOLUTION|>--- conflicted
+++ resolved
@@ -13,21 +13,15 @@
     _validate_params
 )
 from data_tables.logical_types import (
-<<<<<<< HEAD
     Boolean,
     Datetime,
-    Double,
-    Integer,
-    LogicalType,
-    NaturalLanguage
-=======
     Double,
     EmailAddress,
     FullName,
     Integer,
+    LogicalType,
     NaturalLanguage,
     PhoneNumber
->>>>>>> 10d5db8f
 )
 
 
@@ -141,7 +135,6 @@
         _check_logical_types(sample_df, bad_logical_types_keys)
 
 
-<<<<<<< HEAD
 def test_datatable_types(sample_df):
     dt = DataTable(sample_df)
     returned_types = dt.types
@@ -191,7 +184,8 @@
         assert k in sample_df.columns
         assert v in LogicalType.__subclasses__()
         assert v == dt.columns[k].logical_type
-=======
+
+
 def test_set_logical_types(sample_df):
     dt = DataTable(sample_df)
     assert dt.columns['full_name'].logical_type == NaturalLanguage
@@ -225,5 +219,4 @@
 
     error_message = "Invalid logical type specified for 'age'"
     with pytest.raises(TypeError, match=error_message):
-        dt.set_logical_types({'age': int})
->>>>>>> 10d5db8f
+        dt.set_logical_types({'age': int})