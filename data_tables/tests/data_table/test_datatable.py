--- conflicted
+++ resolved
@@ -150,7 +150,6 @@
         _check_logical_types(sample_df, bad_logical_types_keys)
 
 
-<<<<<<< HEAD
 def test_check_semantic_types_errors(sample_df):
     error_message = 'semantic_types must be a dictionary'
     with pytest.raises(TypeError, match=error_message):
@@ -165,7 +164,8 @@
     error_message = re.escape("semantic_types contains columns that are not present in dataframe: ['birthday', 'occupation']")
     with pytest.raises(LookupError, match=error_message):
         _check_semantic_types(sample_df, bad_semantic_types_keys)
-=======
+
+
 def test_set_logical_types(sample_df):
     dt = DataTable(sample_df)
     assert dt.columns['full_name'].logical_type == NaturalLanguage
@@ -199,5 +199,4 @@
 
     error_message = "Invalid logical type specified for 'age'"
     with pytest.raises(TypeError, match=error_message):
-        dt.set_logical_types({'age': int})
->>>>>>> 10d5db8f
+        dt.set_logical_types({'age': int})