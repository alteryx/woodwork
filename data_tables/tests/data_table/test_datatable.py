--- conflicted
+++ resolved
@@ -14,10 +14,7 @@
     _validate_params
 )
 from data_tables.logical_types import (
-<<<<<<< HEAD
     Boolean,
-=======
->>>>>>> 1585bafe
     Datetime,
     Double,
     EmailAddress,
@@ -156,7 +153,6 @@
         _check_logical_types(sample_df, bad_logical_types_keys)
 
 
-<<<<<<< HEAD
 def test_datatable_types(sample_df):
     dt = DataTable(sample_df)
     returned_types = dt.types
@@ -206,7 +202,8 @@
         assert k in sample_df.columns
         assert v in LogicalType.__subclasses__()
         assert v == dt.columns[k].logical_type
-=======
+
+
 def test_check_semantic_types_errors(sample_df):
     error_message = 'semantic_types must be a dictionary'
     with pytest.raises(TypeError, match=error_message):
@@ -221,7 +218,6 @@
     error_message = re.escape("semantic_types contains columns that are not present in dataframe: ['birthday', 'occupation']")
     with pytest.raises(LookupError, match=error_message):
         _check_semantic_types(sample_df, bad_semantic_types_keys)
->>>>>>> 1585bafe
 
 
 def test_set_logical_types(sample_df):
