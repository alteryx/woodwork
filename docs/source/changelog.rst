--- conflicted
+++ resolved
@@ -15,11 +15,8 @@
         * Update README and docs with new Woodwork logo, with better code snippets (:pr:`161`, :pr:`159`)
         * Add DataTable and DataColumn to API Reference (:pr:`162`)
         * Add docstrings to LogicalType classes (:pr:`168`)
-<<<<<<< HEAD
+        * Add Woodwork image to index, clear outputs of Juypter notebook in docs (:pr:`173`)
         * Update contributing.md, release.md with all instructions (:pr:`176`)
-=======
-        * Add Woodwork image to index, clear outputs of Juypter notebook in docs (:pr:`173`)
->>>>>>> d23dcb11
     * Testing Changes
         * Add tests that confirm dtypes are as expected after DataTable init (:pr:`152`)
 
