--- conflicted
+++ resolved
@@ -11,11 +11,8 @@
 
 
 **v0.1.0** September <TBD>, 2020
-<<<<<<< HEAD
+    * Add ability to create new datatable from specified columns with ``dt[[columns]]`` (:pr:`127`)
     * Handle setting and tagging of index and time index columns (:pr:`125`)
-=======
-    * Add ability to create new datatable from specified columns with ``dt[[columns]]`` (:pr:`127`)
->>>>>>> b44c8df9
     * Add combined tag and ltype selection (:pr:`124`)
     * Add changelog, and update changelog check to CI (:pr:`123`)
     * Implement reset_semantic_tags (:pr:`118`)
