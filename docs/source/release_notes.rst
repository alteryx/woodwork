.. _release_notes:

Release Notes
-------------
**Future Release**
    * Enhancements
        * Implement Schema and Accessor API (:pr:`497`)
        * Add Schema class that holds typing info (:pr:`499`)
        * Add WoodworkTableAccessor class that performs type inference and stores Schema (:pr:`514`)
        * Allow initializing Accessor schema with a valid Schema object (:pr:`522`)
        * Add ability to read in a csv and create a DataFrame with an initialized Woodwork Schema (:pr:`534`)
        * Add ability to call pandas methods from Accessor (:pr:`538`, :pr:`589`)
        * Add helpers for checking if a column is one of Boolean, Datetime, numeric, or categorical (:pr:`553`)
        * Add ability to load demo retail dataset with a Woodwork Accessor (:pr:`556`)
        * Add ``select`` to WoodworkTableAccessor (:pr:`548`)
        * Add ``mutual_information`` to WoodworkTableAccessor (:pr:`571`)
        * Add WoodworkColumnAccessor class (:pr:`562`)
        * Add semantic tag update methods to column accessor (:pr:`573`)
        * Add ``describe`` and ``describe_dict`` to WoodworkTableAccessor (:pr:`579`)
        * Add ``init_series`` util function for initializing a series with dtype change (:pr:`581`)
        * Add ``set_logical_type`` method to WoodworkColumnAccessor (:pr:`590`)
        * Add semantic tag update methods to table schema (:pr:`591`)
        * Add warning if additional parameters are passed along with schema (:pr:`593`)
        * Better warning when accessing column properties before init (:pr:`596`)
        * Update column accessor to work with LatLong columns (:pr:`598`)
        * Add ``set_index`` to WoodworkTableAccessor (:pr:`603`)
        * Implement ``loc`` and ``iloc`` for WoodworkColumnAccessor (:pr:`613`)
        * Add ``set_time_index`` to WoodworkTableAccessor (:pr:`612`)
        * Implement ``loc`` and ``iloc`` for WoodworkTableAccessor (:pr:`618`)
        * Allow updating logical types with ``set_types`` and make relevant DataFrame changes (:pr:`619`)
        * Allow serialization of WoodworkColumnAccessor to csv, pickle, and parquet (:pr:`624`)
        * Add DaskColumnAccessor (:pr:`625`)
        * Allow deserialization from csv, pickle, and parquet to Woodwork table (:pr:`626`)
        * Add ``value_counts`` to WoodworkTableAccessor (:pr:`632`)
        * Add KoalasColumnAccessor (:pr:`634`)
        * Add ``pop`` to WoodworkTableAccessor (:pr:`636`)
        * Add ``drop`` to WoodworkTableAccessor (:pr:`640`)
        * Add ``rename`` to WoodworkTableAccessor (:pr:`646`)
        * Add DaskTableAccessor (:pr:`648`)
        * Add Schema properties to WoodworkTableAccessor (:pr:`651`)
        * Add KoalasTableAccessor (:pr:`652`)
        * Adds ``__getitem__`` to WoodworkTableAccessor (:pr:`633`)
    * Fixes
        * Create new Schema object when performing pandas operation on Accessors (:pr:`595`)
        * Fix bug in ``_reset_semantic_tags`` causing columns to share same semantic tags set (:pr:`666`)
    * Changes
<<<<<<< HEAD
        * Move mutual information logic to statistics utils file (:pr:`584`)
        * Bump min Koalas version to 1.4.0 (:pr:`638`)
        * Preserve pandas underlying index when not creating a Woodwork index (:pr:`664`)
=======
        * Restrict Koalas version to ``<1.7.0`` due to breaking changes (:pr:`674`)
>>>>>>> f1538028
    * Documentation Changes
        * Update docstrings and API Reference page (:pr:`660`)
    * Testing Changes
        * Update branch reference in tests to run on main (:pr:`641`)
        * Make release notes updated check separate from unit tests (:pr:`642`)
        * Update release branch naming instructions (:pr:`644`)

    Thanks to the following people for contributing to this release:
<<<<<<< HEAD
    :user:`johnbridstrup`, :user:`gsheni`, :user:`tamargrey`, :user:`thehomebrewnerd`
=======
    :user:`gsheni`, :user:`thehomebrewnerd`
>>>>>>> f1538028

**v0.0.10 February 25, 2021**
    * Changes
        * Avoid calculating mutualinfo for non-unique columns (:pr:`563`)
        * Preserve underlying DataFrame index if index column is not specified (:pr:`588`)
        * Add blank issue template for creating issues (:pr:`630`)
    * Testing Changes
        * Update branch reference in tests workflow (:pr:`552`, :pr:`601`)
        * Fixed text on back arrow on install page (:pr:`564`)
        * Refactor test_datatable.py (:pr:`574`)

    Thanks to the following people for contributing to this release:
    :user:`gsheni`, :user:`jeff-hernandez`, :user:`johnbridstrup`, :user:`tamargrey`

**v0.0.9 February 5, 2021**
    * Enhancements
        * Add Python 3.9 support without Koalas testing (:pr:`511`)
        * Add ``get_valid_mi_types`` function to list LogicalTypes valid for mutual information calculation (:pr:`517`)
    * Fixes
        * Handle missing values in Datetime columns when calculating mutual information (:pr:`516`)
        * Support numpy 1.20.0 by restricting version for koalas and changing serialization error message (:pr:`532`)
        * Move Koalas option setting to DataTable init instead of import (:pr:`543`)
    * Documentation Changes
        * Add Alteryx OSS Twitter link (:pr:`519`)
        * Update logo and add new favicon (:pr:`521`)
        * Multiple improvements to Getting Started page and guides (:pr:`527`)
        * Clean up API Reference and docstrings (:pr:`536`)
        * Added Open Graph for Twitter and Facebook (:pr:`544`)

    Thanks to the following people for contributing to this release:
    :user:`gsheni`, :user:`tamargrey`, :user:`thehomebrewnerd`

**v0.0.8 January 25, 2021**
    * Enhancements
        * Add ``DataTable.df`` property for accessing the underling DataFrame (:pr:`470`)
        * Set index of underlying DataFrame to match DataTable index (:pr:`464`)
    * Fixes
        * Sort underlying series when sorting dataframe (:pr:`468`)
        * Allow setting indices to current index without side effects (:pr:`474`)
    * Changes
       * Fix release document with Github Actions link for CI (:pr:`462`)
       * Don't allow registered LogicalTypes with the same name (:pr:`477`)
       * Move ``str_to_logical_type`` to TypeSystem class (:pr:`482`)
       * Remove ``pyarrow`` from core dependencies (:pr:`508`)

    Thanks to the following people for contributing to this release:
    :user:`gsheni`, :user:`tamargrey`, :user:`thehomebrewnerd`

**v0.0.7 December 14, 2020**
    * Enhancements
        * Allow for user-defined logical types and inference functions in TypeSystem object (:pr:`424`)
        * Add ``__repr__`` to DataTable (:pr:`425`)
        * Allow initializing DataColumn with numpy array (:pr:`430`)
        * Add ``drop`` to DataTable (:pr:`434`)
        * Migrate CI tests to Github Actions (:pr:`417`, :pr:`441`, :pr:`451`)
        * Add ``metadata`` to DataColumn for user-defined metadata (:pr:`447`)
    * Fixes
        * Update DataColumn name when using setitem on column with no name (:pr:`426`)
        * Don't allow pickle serialization for Koalas DataFrames (:pr:`432`)
        * Check DataTable metadata in equality check (:pr:`449`)
        * Propagate all attributes of DataTable in ``_new_dt_including`` (:pr:`454`)
    * Changes
        * Update links to use alteryx org Github URL (:pr:`423`)
        * Support column names of any type allowed by the underlying DataFrame (:pr:`442`)
        * Use ``object`` dtype for LatLong columns for easy access to latitude and longitude values (:pr:`414`)
        * Restrict dask version to prevent 2020.12.0 release from being installed (:pr:`453`)
        * Lower minimum requirement for numpy to 1.15.4, and set pandas minimum requirement 1.1.1 (:pr:`459`)
    * Testing Changes
        * Fix missing test coverage (:pr:`436`)

    Thanks to the following people for contributing to this release:
    :user:`gsheni`, :user:`jeff-hernandez`, :user:`tamargrey`, :user:`thehomebrewnerd`

**v0.0.6 November 30, 2020**
    * Enhancements
        * Add support for creating DataTable from Koalas DataFrame (:pr:`327`)
        * Add ability to initialize DataTable with numpy array (:pr:`367`)
        * Add ``describe_dict`` method to DataTable (:pr:`405`)
        * Add ``mutual_information_dict`` method to DataTable (:pr:`404`)
        * Add ``metadata`` to DataTable for user-defined metadata (:pr:`392`)
        * Add ``update_dataframe`` method to DataTable to update underlying DataFrame (:pr:`407`)
        * Sort dataframe if ``time_index`` is specified, bypass sorting with ``already_sorted`` parameter. (:pr:`410`)
        * Add ``description`` attribute to DataColumn (:pr:`416`)
        * Implement ``DataColumn.__len__`` and ``DataTable.__len__`` (:pr:`415`)
    * Fixes
        * Rename ``data_column.py`` ``datacolumn.py`` (:pr:`386`)
        * Rename ``data_table.py`` ``datatable.py`` (:pr:`387`)
        * Rename ``get_mutual_information`` ``mutual_information`` (:pr:`390`)
    * Changes
        * Lower moto test requirement for serialization/deserialization (:pr:`376`)
        * Make Koalas an optional dependency installable with woodwork[koalas] (:pr:`378`)
        * Remove WholeNumber LogicalType from Woodwork (:pr:`380`)
        * Updates to LogicalTypes to support Koalas 1.4.0 (:pr:`393`)
        * Replace ``set_logical_types`` and ``set_semantic_tags`` with just ``set_types`` (:pr:`379`)
        * Remove ``copy_dataframe`` parameter from DataTable initialization (:pr:`398`)
        * Implement ``DataTable.__sizeof__`` to return size of the underlying dataframe (:pr:`401`)
        * Include Datetime columns in mutual info calculation (:pr:`399`)
        * Maintain column order on DataTable operations (:pr:`406`)
    * Testing Changes
        * Add pyarrow, dask, and koalas to automated dependency checks (:pr:`388`)
        * Use new version of pull request Github Action (:pr:`394`)
        * Improve parameterization for ``test_datatable_equality`` (:pr:`409`)

    Thanks to the following people for contributing to this release:
    :user:`ctduffy`, :user:`gsheni`, :user:`tamargrey`, :user:`thehomebrewnerd`

**Breaking Changes**
    * The ``DataTable.set_semantic_tags`` method was removed. ``DataTable.set_types`` can be used instead.
    * The ``DataTable.set_logical_types`` method was removed. ``DataTable.set_types`` can be used instead.
    * ``WholeNumber`` was removed from LogicalTypes. Columns that were previously inferred as WholeNumber will now be inferred as Integer.
    * The ``DataTable.get_mutual_information`` was renamed to ``DataTable.mutual_information``.
    * The ``copy_dataframe`` parameter was removed from DataTable initialization.

**v0.0.5 November 11, 2020**
    * Enhancements
        * Add ``__eq__`` to DataTable and DataColumn and update LogicalType equality (:pr:`318`)
        * Add ``value_counts()`` method to DataTable (:pr:`342`)
        * Support serialization and deserialization of DataTables via csv, pickle, or parquet (:pr:`293`)
        * Add ``shape`` property to DataTable and DataColumn (:pr:`358`)
        * Add ``iloc`` method to DataTable and DataColumn (:pr:`365`)
        * Add ``numeric_categorical_threshold`` config value to allow inferring numeric columns as Categorical (:pr:`363`)
        * Add ``rename`` method to DataTable (:pr:`367`)
    * Fixes
        * Catch non numeric time index at validation (:pr:`332`)
    * Changes
        * Support logical type inference from a Dask DataFrame (:pr:`248`)
        * Fix validation checks and ``make_index`` to work with Dask DataFrames (:pr:`260`)
        * Skip validation of Ordinal order values for Dask DataFrames (:pr:`270`)
        * Improve support for datetimes with Dask input (:pr:`286`)
        * Update ``DataTable.describe`` to work with Dask input (:pr:`296`)
        * Update ``DataTable.get_mutual_information`` to work with Dask input (:pr:`300`)
        * Modify ``to_pandas`` function to return DataFrame with correct index (:pr:`281`)
        * Rename ``DataColumn.to_pandas`` method to ``DataColumn.to_series`` (:pr:`311`)
        * Rename ``DataTable.to_pandas`` method to ``DataTable.to_dataframe`` (:pr:`319`)
        * Remove UserWarning when no matching columns found (:pr:`325`)
        * Remove ``copy`` parameter from ``DataTable.to_dataframe`` and ``DataColumn.to_series`` (:pr:`338`)
        * Allow pandas ExtensionArrays as inputs to DataColumn (:pr:`343`)
        * Move warnings to a separate exceptions file and call via UserWarning subclasses (:pr:`348`)
        * Make Dask an optional dependency installable with woodwork[dask] (:pr:`357`)
    * Documentation Changes
        * Create a guide for using Woodwork with Dask (:pr:`304`)
        * Add conda install instructions (:pr:`305`, :pr:`309`)
        * Fix README.md badge with correct link (:pr:`314`)
        * Simplify issue templates to make them easier to use (:pr:`339`)
        * Remove extra output cell in Start notebook (:pr:`341`)
    * Testing Changes
        * Parameterize numeric time index tests (:pr:`288`)
        * Add DockerHub credentials to CI testing environment (:pr:`326`)
        * Fix removing files for serialization test (:pr:`350`)

    Thanks to the following people for contributing to this release:
    :user:`ctduffy`, :user:`gsheni`, :user:`tamargrey`, :user:`thehomebrewnerd`

**Breaking Changes**
    * The ``DataColumn.to_pandas`` method was renamed to ``DataColumn.to_series``.
    * The ``DataTable.to_pandas`` method was renamed to ``DataTable.to_dataframe``.
    * ``copy`` is no longer a parameter of ``DataTable.to_dataframe`` or ``DataColumn.to_series``.

**v0.0.4 October 21, 2020**
    * Enhancements
        * Add optional ``include`` parameter for ``DataTable.describe()`` to filter results (:pr:`228`)
        * Add ``make_index`` parameter to ``DataTable.__init__`` to enable optional creation of a new index column (:pr:`238`)
        * Add support for setting ranking order on columns with Ordinal logical type (:pr:`240`)
        * Add ``list_semantic_tags`` function and CLI to get dataframe of woodwork semantic_tags (:pr:`244`)
        * Add support for numeric time index on DataTable (:pr:`267`)
        * Add pop method to DataTable (:pr:`289`)
        * Add entry point to setup.py to run CLI commands (:pr:`285`)
    * Fixes
        * Allow numeric datetime time indices (:pr:`282`)
    * Changes
        * Remove redundant methods ``DataTable.select_ltypes`` and ``DataTable.select_semantic_tags`` (:pr:`239`)
        * Make results of ``get_mutual_information`` more clear by sorting and removing self calculation (:pr:`247`)
        * Lower minimum scikit-learn version to 0.21.3 (:pr:`297`)
    * Documentation Changes
        * Add guide for ``dt.describe`` and ``dt.get_mutual_information`` (:pr:`245`)
        * Update README.md with documentation link (:pr:`261`)
        * Add footer to doc pages with Alteryx Open Source (:pr:`258`)
        * Add types and tags one-sentence definitions to Understanding Types and Tags guide (:pr:`271`)
        * Add issue and pull request templates (:pr:`280`, :pr:`284`)
    * Testing Changes
        * Add automated process to check latest dependencies. (:pr:`268`)
        * Add test for setting a time index with specified string logical type (:pr:`279`)

    Thanks to the following people for contributing to this release:
    :user:`ctduffy`, :user:`gsheni`, :user:`tamargrey`, :user:`thehomebrewnerd`

**v0.0.3 October 9, 2020**
    * Enhancements
        * Implement setitem on DataTable to create/overwrite an existing DataColumn (:pr:`165`)
        * Add ``to_pandas`` method to DataColumn to access the underlying series (:pr:`169`)
        * Add list_logical_types function and CLI to get dataframe of woodwork LogicalTypes (:pr:`172`)
        * Add ``describe`` method to DataTable to generate statistics for the underlying data (:pr:`181`)
        * Add optional ``return_dataframe`` parameter to ``load_retail`` to return either DataFrame or DataTable (:pr:`189`)
        * Add ``get_mutual_information`` method to DataTable to generate mutual information between columns (:pr:`203`)
        * Add ``read_csv`` function to create DataTable directly from CSV file (:pr:`222`)
    * Fixes
        * Fix bug causing incorrect values for quartiles in ``DataTable.describe`` method (:pr:`187`)
        * Fix bug in ``DataTable.describe`` that could cause an error if certain semantic tags were applied improperly (:pr:`190`)
        * Fix bug with instantiated LogicalTypes breaking when used with issubclass (:pr:`231`)
    * Changes
        * Remove unnecessary ``add_standard_tags`` attribute from DataTable (:pr:`171`)
        * Remove standard tags from index column and do not return stats for index column from ``DataTable.describe`` (:pr:`196`)
        * Update ``DataColumn.set_semantic_tags`` and ``DataColumn.add_semantic_tags`` to return new objects (:pr:`205`)
        * Update various DataTable methods to return new objects rather than modifying in place (:pr:`210`)
        * Move datetime_format to Datetime LogicalType (:pr:`216`)
        * Do not calculate mutual info with index column in ``DataTable.get_mutual_information`` (:pr:`221`)
        * Move setting of underlying physical types from DataTable to DataColumn (:pr:`233`)
    * Documentation Changes
        * Remove unused code from sphinx conf.py, update with Github URL(:pr:`160`, :pr:`163`)
        * Update README and docs with new Woodwork logo, with better code snippets (:pr:`161`, :pr:`159`)
        * Add DataTable and DataColumn to API Reference (:pr:`162`)
        * Add docstrings to LogicalType classes (:pr:`168`)
        * Add Woodwork image to index, clear outputs of Jupyter notebook in docs (:pr:`173`)
        * Update contributing.md, release.md with all instructions (:pr:`176`)
        * Add section for setting index and time index to start notebook (:pr:`179`)
        * Rename changelog to Release Notes (:pr:`193`)
        * Add section for standard tags to start notebook (:pr:`188`)
        * Add Understanding Types and Tags user guide (:pr:`201`)
        * Add missing docstring to ``list_logical_types`` (:pr:`202`)
        * Add Woodwork Global Configuration Options guide (:pr:`215`)
    * Testing Changes
        * Add tests that confirm dtypes are as expected after DataTable init (:pr:`152`)
        * Remove unused ``none_df`` test fixture (:pr:`224`)
        * Add test for ``LogicalType.__str__`` method (:pr:`225`)

    Thanks to the following people for contributing to this release:
    :user:`gsheni`, :user:`tamargrey`, :user:`thehomebrewnerd`

**v0.0.2 September 28, 2020**
    * Fixes
        * Fix formatting issue when printing global config variables (:pr:`138`)
    * Changes
        * Change add_standard_tags to use_standard_Tags to better describe behavior (:pr:`149`)
        * Change access of underlying dataframe to be through ``to_pandas`` with ._dataframe field on class (:pr:`146`)
        * Remove ``replace_none`` parameter to DataTables (:pr:`146`)
    * Documentation Changes
        * Add working code example to README and create Using Woodwork page (:pr:`103`)

    Thanks to the following people for contributing to this release:
    :user:`gsheni`, :user:`tamargrey`, :user:`thehomebrewnerd`

**v0.1.0 September 24, 2020**
    * Add ``natural_language_threshold`` global config option used for Categorical/NaturalLanguage type inference (:pr:`135`)
    * Add global config options and add ``datetime_format`` option for type inference (:pr:`134`)
    * Fix bug with Integer and WholeNumber inference in column with ``pd.NA`` values (:pr:`133`)
    * Add ``DataTable.ltypes`` property to return series of logical types (:pr:`131`)
    * Add ability to create new datatable from specified columns with ``dt[[columns]]`` (:pr:`127`)
    * Handle setting and tagging of index and time index columns (:pr:`125`)
    * Add combined tag and ltype selection (:pr:`124`)
    * Add changelog, and update changelog check to CI (:pr:`123`)
    * Implement ``reset_semantic_tags`` (:pr:`118`)
    * Implement DataTable getitem (:pr:`119`)
    * Add ``remove_semantic_tags`` method (:pr:`117`)
    * Add semantic tag selection (:pr:`106`)
    * Add github action, rename to woodwork (:pr:`113`)
    * Add license to setup.py (:pr:`112`)
    * Reset semantic tags on logical type change (:pr:`107`)
    * Add standard numeric and category tags (:pr:`100`)
    * Change ``semantic_types`` to ``semantic_tags``, a set of strings (:pr:`100`)
    * Update dataframe dtypes based on logical types (:pr:`94`)
    * Add ``select_logical_types`` to DataTable (:pr:`96`)
    * Add pygments to dev-requirements.txt (:pr:`97`)
    * Add replacing None with np.nan in DataTable init (:pr:`87`)
    * Refactor DataColumn to make ``semantic_types`` and ``logical_type`` private (:pr:`86`)
    * Add pandas_dtype to each Logical Type, and remove dtype attribute on DataColumn (:pr:`85`)
    * Add set_semantic_types methods on both DataTable and DataColumn (:pr:`75`)
    * Support passing camel case or snake case strings for setting logical types (:pr:`74`)
    * Improve flexibility when setting semantic types (:pr:`72`)
    * Add Whole Number Inference of Logical Types (:pr:`66`)
    * Add ``dtypes`` property to DataTables and ``repr`` for DataColumn (:pr:`61`)
    * Allow specification of semantic types during DataTable creation (:pr:`69`)
    * Implements ``set_logical_types`` on DataTable (:pr:`65`)
    * Add init files to tests to fix code coverage (:pr:`60`)
    * Add AutoAssign bot (:pr:`59`)
    * Add logical types validation in DataTables (:pr:`49`)
    * Fix working_directory in CI (:pr:`57`)
    * Add ``infer_logical_types`` for DataColumn (:pr:`45`)
    * Fix ReadME library name, and code coverage badge (:pr:`56`, :pr:`56`)
    * Add code coverage (:pr:`51`)
    * Improve and refactor the validation checks during initialization of a DataTable (:pr:`40`)
    * Add dataframe attribute to DataTable (:pr:`39`)
    * Update ReadME with minor usage details (:pr:`37`)
    * Add License (:pr:`34`)
    * Rename from datatables to datatables (:pr:`4`)
    * Add Logical Types, DataTable, DataColumn (:pr:`3`)
    * Add Makefile, setup.py, requirements.txt (:pr:`2`)
    * Initial Release (:pr:`1`)

    Thanks to the following people for contributing to this release:
    :user:`gsheni`, :user:`tamargrey`, :user:`thehomebrewnerd`

.. command
.. git log --pretty=oneline --abbrev-commit<|MERGE_RESOLUTION|>--- conflicted
+++ resolved
@@ -44,13 +44,10 @@
         * Create new Schema object when performing pandas operation on Accessors (:pr:`595`)
         * Fix bug in ``_reset_semantic_tags`` causing columns to share same semantic tags set (:pr:`666`)
     * Changes
-<<<<<<< HEAD
         * Move mutual information logic to statistics utils file (:pr:`584`)
         * Bump min Koalas version to 1.4.0 (:pr:`638`)
         * Preserve pandas underlying index when not creating a Woodwork index (:pr:`664`)
-=======
         * Restrict Koalas version to ``<1.7.0`` due to breaking changes (:pr:`674`)
->>>>>>> f1538028
     * Documentation Changes
         * Update docstrings and API Reference page (:pr:`660`)
     * Testing Changes
@@ -59,11 +56,7 @@
         * Update release branch naming instructions (:pr:`644`)
 
     Thanks to the following people for contributing to this release:
-<<<<<<< HEAD
     :user:`johnbridstrup`, :user:`gsheni`, :user:`tamargrey`, :user:`thehomebrewnerd`
-=======
-    :user:`gsheni`, :user:`thehomebrewnerd`
->>>>>>> f1538028
 
 **v0.0.10 February 25, 2021**
     * Changes
