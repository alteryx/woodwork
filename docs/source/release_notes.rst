--- conflicted
+++ resolved
@@ -8,11 +8,8 @@
 
     * Enhancements
         * Add validation control to WoodworkTableAccessor (:pr:`736`)
-<<<<<<< HEAD
+        * Store ``make_index`` value on WoodworkTableAccessor (:pr:`780`)
         * Add optional ``exclude`` parameter to WoodworkTableAccessor ``select`` method (:pr:`783`)
-=======
-        * Store ``make_index`` value on WoodworkTableAccessor (:pr:`780`)
->>>>>>> d099ea9c
     * Fixes
     * Changes
         * Rename ``FullName`` logical type to ``PersonFullName`` (:pr:`740`)
