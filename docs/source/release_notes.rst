--- conflicted
+++ resolved
@@ -31,11 +31,8 @@
         * Allow serialization of WoodworkColumnAccessor to csv, pickle, and parquet (:pr:`624`)
         * Add DaskColumnAccessor (:pr:`625`)
         * Allow deserialization from csv, pickle, and parquet to Woodwork table (:pr:`626`)
-<<<<<<< HEAD
+        * Add ``value_counts`` to WoodworkTableAccessor (:pr:`632`)
         * Adds ``__getitem__`` to table accessor (:pr:`633`)
-=======
-        * Add ``value_counts`` to WoodworkTableAccessor (:pr:`632`)
->>>>>>> bedfb562
     * Fixes
         * Create new Schema object when performing pandas operation on Accessors (:pr:`595`)
     * Changes
