.. _release_notes:

Release Notes
-------------
**Future Release**
    * Enhancements
        * Add ``DataTable.df`` property for accessing the underling DataFrame (:pr:`470`)
    * Fixes
        * Sort underlying series when sorting dataframe (:pr:`468`)
    * Changes
       * Fix release document with Github Actions link for CI (:pr:`462`)
    * Documentation Changes
    * Testing Changes

    Thanks to the following people for contributing to this release:
<<<<<<< HEAD
    :user:`gsheni`, :user:`thehomebrewnerd`
=======
    :user:`gsheni`, :user:`tamargrey`
>>>>>>> a33811ee
    
**v0.0.7 December 14, 2020**
    * Enhancements
        * Allow for user-defined logical types and inference functions in TypeSystem object (:pr:`424`)
        * Add ``__repr__`` to DataTable (:pr:`425`)
        * Allow initializing DataColumn with numpy array (:pr:`430`)
        * Add ``drop`` to DataTable (:pr:`434`)
        * Migrate CI tests to Github Actions (:pr:`417`, :pr:`441`, :pr:`451`)
        * Add ``metadata`` to DataColumn for user-defined metadata (:pr:`447`)
    * Fixes
        * Update DataColumn name when using setitem on column with no name (:pr:`426`)
        * Don't allow pickle serialization for Koalas DataFrames (:pr:`432`)
        * Check DataTable metadata in equality check (:pr:`449`)
        * Propagate all attributes of DataTable in ``_new_dt_including`` (:pr:`454`)
    * Changes
        * Update links to use alteryx org Github URL (:pr:`423`)
        * Support column names of any type allowed by the underlying DataFrame (:pr:`442`)
        * Use ``object`` dtype for LatLong columns for easy access to latitude and longitude values (:pr:`414`)
        * Restrict dask version to prevent 2020.12.0 release from being installed (:pr:`453`)
        * Lower minimum requirement for numpy to 1.15.4, and set pandas minimum requirement 1.1.1 (:pr:`459`)
    * Testing Changes
        * Fix missing test coverage (:pr:`436`)

    Thanks to the following people for contributing to this release:
    :user:`gsheni`, :user:`jeff-hernandez`, :user:`tamargrey`, :user:`thehomebrewnerd`

**v0.0.6 November 30, 2020**
    * Enhancements
        * Add support for creating DataTable from Koalas DataFrame (:pr:`327`)
        * Add ability to initialize DataTable with numpy array (:pr:`367`)
        * Add ``describe_dict`` method to DataTable (:pr:`405`)
        * Add ``mutual_information_dict`` method to DataTable (:pr:`404`)
        * Add ``metadata`` to DataTable for user-defined metadata (:pr:`392`)
        * Add ``update_dataframe`` method to DataTable to update underlying DataFrame (:pr:`407`)
        * Sort dataframe if ``time_index`` is specified, bypass sorting with ``already_sorted`` parameter. (:pr:`410`)
        * Add ``description`` attribute to DataColumn (:pr:`416`)
        * Implement ``DataColumn.__len__`` and ``DataTable.__len__`` (:pr:`415`)
    * Fixes
        * Rename ``data_column.py`` ``datacolumn.py`` (:pr:`386`)
        * Rename ``data_table.py`` ``datatable.py`` (:pr:`387`)
        * Rename ``get_mutual_information`` ``mutual_information`` (:pr:`390`)
    * Changes
        * Lower moto test requirement for serialization/deserialization (:pr:`376`)
        * Make Koalas an optional dependency installable with woodwork[koalas] (:pr:`378`)
        * Remove WholeNumber LogicalType from Woodwork (:pr:`380`)
        * Updates to LogicalTypes to support Koalas 1.4.0 (:pr:`393`)
        * Replace ``set_logical_types`` and ``set_semantic_tags`` with just ``set_types`` (:pr:`379`)
        * Remove ``copy_dataframe`` parameter from DataTable initialization (:pr:`398`)
        * Implement ``DataTable.__sizeof__`` to return size of the underlying dataframe (:pr:`401`)
        * Include Datetime columns in mutual info calculation (:pr:`399`)
        * Maintain column order on DataTable operations (:pr:`406`)
    * Testing Changes
        * Add pyarrow, dask, and koalas to automated dependency checks (:pr:`388`)
        * Use new version of pull request Github Action (:pr:`394`)
        * Improve parameterization for ``test_datatable_equality`` (:pr:`409`)

    Thanks to the following people for contributing to this release:
    :user:`ctduffy`, :user:`gsheni`, :user:`tamargrey`, :user:`thehomebrewnerd`

**Breaking Changes**
    * The ``DataTable.set_semantic_tags`` method was removed. ``DataTable.set_types`` can be used instead.
    * The ``DataTable.set_logical_types`` method was removed. ``DataTable.set_types`` can be used instead.
    * ``WholeNumber`` was removed from LogicalTypes. Columns that were previously inferred as WholeNumber will now be inferred as Integer.
    * The ``DataTable.get_mutual_information`` was renamed to ``DataTable.mutual_information``.
    * The ``copy_dataframe`` parameter was removed from DataTable initialization.

**v0.0.5 November 11, 2020**
    * Enhancements
        * Add ``__eq__`` to DataTable and DataColumn and update LogicalType equality (:pr:`318`)
        * Add ``value_counts()`` method to DataTable (:pr:`342`)
        * Support serialization and deserialization of DataTables via csv, pickle, or parquet (:pr:`293`)
        * Add ``shape`` property to DataTable and DataColumn (:pr:`358`)
        * Add ``iloc`` method to DataTable and DataColumn (:pr:`365`)
        * Add ``numeric_categorical_threshold`` config value to allow inferring numeric columns as Categorical (:pr:`363`)
        * Add ``rename`` method to DataTable (:pr:`367`)
    * Fixes
        * Catch non numeric time index at validation (:pr:`332`)
    * Changes
        * Support logical type inference from a Dask DataFrame (:pr:`248`)
        * Fix validation checks and ``make_index`` to work with Dask DataFrames (:pr:`260`)
        * Skip validation of Ordinal order values for Dask DataFrames (:pr:`270`)
        * Improve support for datetimes with Dask input (:pr:`286`)
        * Update ``DataTable.describe`` to work with Dask input (:pr:`296`)
        * Update ``DataTable.get_mutual_information`` to work with Dask input (:pr:`300`)
        * Modify ``to_pandas`` function to return DataFrame with correct index (:pr:`281`)
        * Rename ``DataColumn.to_pandas`` method to ``DataColumn.to_series`` (:pr:`311`)
        * Rename ``DataTable.to_pandas`` method to ``DataTable.to_dataframe`` (:pr:`319`)
        * Remove UserWarning when no matching columns found (:pr:`325`)
        * Remove ``copy`` parameter from ``DataTable.to_dataframe`` and ``DataColumn.to_series`` (:pr:`338`)
        * Allow pandas ExtensionArrays as inputs to DataColumn (:pr:`343`)
        * Move warnings to a separate exceptions file and call via UserWarning subclasses (:pr:`348`)
        * Make Dask an optional dependency installable with woodwork[dask] (:pr:`357`)
    * Documentation Changes
        * Create a guide for using Woodwork with Dask (:pr:`304`)
        * Add conda install instructions (:pr:`305`, :pr:`309`)
        * Fix README.md badge with correct link (:pr:`314`)
        * Simplify issue templates to make them easier to use (:pr:`339`)
        * Remove extra output cell in Start notebook (:pr:`341`)
    * Testing Changes
        * Parameterize numeric time index tests (:pr:`288`)
        * Add DockerHub credentials to CI testing environment (:pr:`326`)
        * Fix removing files for serialization test (:pr:`350`)

    Thanks to the following people for contributing to this release:
    :user:`ctduffy`, :user:`gsheni`, :user:`tamargrey`, :user:`thehomebrewnerd`

**Breaking Changes**
    * The ``DataColumn.to_pandas`` method was renamed to ``DataColumn.to_series``.
    * The ``DataTable.to_pandas`` method was renamed to ``DataTable.to_dataframe``.
    * ``copy`` is no longer a parameter of ``DataTable.to_dataframe`` or ``DataColumn.to_series``.

**v0.0.4 October 21, 2020**
    * Enhancements
        * Add optional ``include`` parameter for ``DataTable.describe()`` to filter results (:pr:`228`)
        * Add ``make_index`` parameter to ``DataTable.__init__`` to enable optional creation of a new index column (:pr:`238`)
        * Add support for setting ranking order on columns with Ordinal logical type (:pr:`240`)
        * Add ``list_semantic_tags`` function and CLI to get dataframe of woodwork semantic_tags (:pr:`244`)
        * Add support for numeric time index on DataTable (:pr:`267`)
        * Add pop method to DataTable (:pr:`289`)
        * Add entry point to setup.py to run CLI commands (:pr:`285`)
    * Fixes
        * Allow numeric datetime time indices (:pr:`282`)
    * Changes
        * Remove redundant methods ``DataTable.select_ltypes`` and ``DataTable.select_semantic_tags`` (:pr:`239`)
        * Make results of ``get_mutual_information`` more clear by sorting and removing self calculation (:pr:`247`)
        * Lower minimum scikit-learn version to 0.21.3 (:pr:`297`)
    * Documentation Changes
        * Add guide for ``dt.describe`` and ``dt.get_mutual_information`` (:pr:`245`)
        * Update README.md with documentation link (:pr:`261`)
        * Add footer to doc pages with Alteryx Open Source (:pr:`258`)
        * Add types and tags one-sentence definitions to Understanding Types and Tags guide (:pr:`271`)
        * Add issue and pull request templates (:pr:`280`, :pr:`284`)
    * Testing Changes
        * Add automated process to check latest dependencies. (:pr:`268`)
        * Add test for setting a time index with specified string logical type (:pr:`279`)

    Thanks to the following people for contributing to this release:
    :user:`ctduffy`, :user:`gsheni`, :user:`tamargrey`, :user:`thehomebrewnerd`

**v0.0.3 October 9, 2020**
    * Enhancements
        * Implement setitem on DataTable to create/overwrite an existing DataColumn (:pr:`165`)
        * Add ``to_pandas`` method to DataColumn to access the underlying series (:pr:`169`)
        * Add list_logical_types function and CLI to get dataframe of woodwork LogicalTypes (:pr:`172`)
        * Add ``describe`` method to DataTable to generate statistics for the underlying data (:pr:`181`)
        * Add optional ``return_dataframe`` parameter to ``load_retail`` to return either DataFrame or DataTable (:pr:`189`)
        * Add ``get_mutual_information`` method to DataTable to generate mutual information between columns (:pr:`203`)
        * Add ``read_csv`` function to create DataTable directly from CSV file (:pr:`222`)
    * Fixes
        * Fix bug causing incorrect values for quartiles in ``DataTable.describe`` method (:pr:`187`)
        * Fix bug in ``DataTable.describe`` that could cause an error if certain semantic tags were applied improperly (:pr:`190`)
        * Fix bug with instantiated LogicalTypes breaking when used with issubclass (:pr:`231`)
    * Changes
        * Remove unnecessary ``add_standard_tags`` attribute from DataTable (:pr:`171`)
        * Remove standard tags from index column and do not return stats for index column from ``DataTable.describe`` (:pr:`196`)
        * Update ``DataColumn.set_semantic_tags`` and ``DataColumn.add_semantic_tags`` to return new objects (:pr:`205`)
        * Update various DataTable methods to return new objects rather than modifying in place (:pr:`210`)
        * Move datetime_format to Datetime LogicalType (:pr:`216`)
        * Do not calculate mutual info with index column in ``DataTable.get_mutual_information`` (:pr:`221`)
        * Move setting of underlying physical types from DataTable to DataColumn (:pr:`233`)
    * Documentation Changes
        * Remove unused code from sphinx conf.py, update with Github URL(:pr:`160`, :pr:`163`)
        * Update README and docs with new Woodwork logo, with better code snippets (:pr:`161`, :pr:`159`)
        * Add DataTable and DataColumn to API Reference (:pr:`162`)
        * Add docstrings to LogicalType classes (:pr:`168`)
        * Add Woodwork image to index, clear outputs of Jupyter notebook in docs (:pr:`173`)
        * Update contributing.md, release.md with all instructions (:pr:`176`)
        * Add section for setting index and time index to start notebook (:pr:`179`)
        * Rename changelog to Release Notes (:pr:`193`)
        * Add section for standard tags to start notebook (:pr:`188`)
        * Add Understanding Types and Tags user guide (:pr:`201`)
        * Add missing docstring to ``list_logical_types`` (:pr:`202`)
        * Add Woodwork Global Configuration Options guide (:pr:`215`)
    * Testing Changes
        * Add tests that confirm dtypes are as expected after DataTable init (:pr:`152`)
        * Remove unused ``none_df`` test fixture (:pr:`224`)
        * Add test for ``LogicalType.__str__`` method (:pr:`225`)

    Thanks to the following people for contributing to this release:
    :user:`gsheni`, :user:`tamargrey`, :user:`thehomebrewnerd`

**v0.0.2 September 28, 2020**
    * Fixes
        * Fix formatting issue when printing global config variables (:pr:`138`)
    * Changes
        * Change add_standard_tags to use_standard_Tags to better describe behavior (:pr:`149`)
        * Change access of underlying dataframe to be through ``to_pandas`` with ._dataframe field on class (:pr:`146`)
        * Remove ``replace_none`` parameter to DataTables (:pr:`146`)
    * Documentation Changes
        * Add working code example to README and create Using Woodwork page (:pr:`103`)

    Thanks to the following people for contributing to this release:
    :user:`gsheni`, :user:`tamargrey`, :user:`thehomebrewnerd`

**v0.1.0 September 24, 2020**
    * Add ``natural_language_threshold`` global config option used for Categorical/NaturalLanguage type inference (:pr:`135`)
    * Add global config options and add ``datetime_format`` option for type inference (:pr:`134`)
    * Fix bug with Integer and WholeNumber inference in column with ``pd.NA`` values (:pr:`133`)
    * Add ``DataTable.ltypes`` property to return series of logical types (:pr:`131`)
    * Add ability to create new datatable from specified columns with ``dt[[columns]]`` (:pr:`127`)
    * Handle setting and tagging of index and time index columns (:pr:`125`)
    * Add combined tag and ltype selection (:pr:`124`)
    * Add changelog, and update changelog check to CI (:pr:`123`)
    * Implement ``reset_semantic_tags`` (:pr:`118`)
    * Implement DataTable getitem (:pr:`119`)
    * Add ``remove_semantic_tags`` method (:pr:`117`)
    * Add semantic tag selection (:pr:`106`)
    * Add github action, rename to woodwork (:pr:`113`)
    * Add license to setup.py (:pr:`112`)
    * Reset semantic tags on logical type change (:pr:`107`)
    * Add standard numeric and category tags (:pr:`100`)
    * Change ``semantic_types`` to ``semantic_tags``, a set of strings (:pr:`100`)
    * Update dataframe dtypes based on logical types (:pr:`94`)
    * Add ``select_logical_types`` to DataTable (:pr:`96`)
    * Add pygments to dev-requirements.txt (:pr:`97`)
    * Add replacing None with np.nan in DataTable init (:pr:`87`)
    * Refactor DataColumn to make ``semantic_types`` and ``logical_type`` private (:pr:`86`)
    * Add pandas_dtype to each Logical Type, and remove dtype attribute on DataColumn (:pr:`85`)
    * Add set_semantic_types methods on both DataTable and DataColumn (:pr:`75`)
    * Support passing camel case or snake case strings for setting logical types (:pr:`74`)
    * Improve flexibility when setting semantic types (:pr:`72`)
    * Add Whole Number Inference of Logical Types (:pr:`66`)
    * Add ``dtypes`` property to DataTables and ``repr`` for DataColumn (:pr:`61`)
    * Allow specification of semantic types during DataTable creation (:pr:`69`)
    * Implements ``set_logical_types`` on DataTable (:pr:`65`)
    * Add init files to tests to fix code coverage (:pr:`60`)
    * Add AutoAssign bot (:pr:`59`)
    * Add logical types validation in DataTables (:pr:`49`)
    * Fix working_directory in CI (:pr:`57`)
    * Add ``infer_logical_types`` for DataColumn (:pr:`45`)
    * Fix ReadME library name, and code coverage badge (:pr:`56`, :pr:`56`)
    * Add code coverage (:pr:`51`)
    * Improve and refactor the validation checks during initialization of a DataTable (:pr:`40`)
    * Add dataframe attribute to DataTable (:pr:`39`)
    * Update ReadME with minor usage details (:pr:`37`)
    * Add License (:pr:`34`)
    * Rename from datatables to datatables (:pr:`4`)
    * Add Logical Types, DataTable, DataColumn (:pr:`3`)
    * Add Makefile, setup.py, requirements.txt (:pr:`2`)
    * Initial Release (:pr:`1`)

    Thanks to the following people for contributing to this release:
    :user:`gsheni`, :user:`tamargrey`, :user:`thehomebrewnerd`

.. command
.. git log --pretty=oneline --abbrev-commit<|MERGE_RESOLUTION|>--- conflicted
+++ resolved
@@ -13,11 +13,7 @@
     * Testing Changes
 
     Thanks to the following people for contributing to this release:
-<<<<<<< HEAD
-    :user:`gsheni`, :user:`thehomebrewnerd`
-=======
-    :user:`gsheni`, :user:`tamargrey`
->>>>>>> a33811ee
+    :user:`gsheni`, :user:`tamargrey`, :user:`thehomebrewnerd`
     
 **v0.0.7 December 14, 2020**
     * Enhancements
