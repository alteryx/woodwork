.. _release_notes:

Release Notes
-------------
**Future Release**
    * Enhancements
        * Implement Schema and Accessor API (:pr:`497`)
        * Add Schema class that holds typing info (:pr:`499`)
        * Add WoodworkTableAccessor class that performs type inference and stores Schema (:pr:`514`)
        * Allow initializing Accessor schema with a valid Schema object (:pr:`522`)
        * Add ability to read in a csv and create a DataFrame with an initialized Woodwork Schema (:pr:`534`)
        * Add ability to call pandas methods from Accessor (:pr:`538`, :pr:`589`)
        * Add helpers for checking if a column is one of Boolean, Datetime, numeric, or categorical (:pr:`553`)
        * Add ability to load demo retail dataset with a Woodwork Accessor (:pr:`556`)
        * Add ``select`` to WoodworkTableAccessor (:pr:`548`)
        * Add ``mutual_information`` to WoodworkTableAccessor (:pr:`571`)
        * Add WoodworkColumnAccessor class (:pr:`562`)
        * Add semantic tag update methods to column accessor (:pr:`573`)
        * Add ``describe`` and ``describe_dict`` to WoodworkTableAccessor (:pr:`579`)
        * Add ``init_series`` util function for initializing a series with dtype change (:pr:`581`)
<<<<<<< HEAD
        * Add ``set_logical_type`` method to WoodworkColumnAccessor (:pr:`590`)
=======

>>>>>>> cf12278b
    * Fixes
    * Changes
        * Avoid calculating mutualinfo for non-unique columns (:pr:`563`)
        * Move mutual information logic to statistics utils file (:pr:`584`)
    * Documentation Changes
    * Testing Changes
        * Update branch reference in tests workflow (:pr:`552`)
        * Fixed text on back arrow on install page (:pr:`564`)
        * Refactor test_datatable.py (:pr:`574`)

    Thanks to the following people for contributing to this release:
    :user:`gsheni`, :user:`johnbridstrup`, :user:`tamargrey`, :user:`thehomebrewnerd`

**v0.0.9 February 5, 2021**
    * Enhancements
        * Add Python 3.9 support without Koalas testing (:pr:`511`)
        * Add ``get_valid_mi_types`` function to list LogicalTypes valid for mutual information calculation (:pr:`517`)
    * Fixes
        * Handle missing values in Datetime columns when calculating mutual information (:pr:`516`)
        * Support numpy 1.20.0 by restricting version for koalas and changing serialization error message (:pr:`532`)
        * Move Koalas option setting to DataTable init instead of import (:pr:`543`)
    * Documentation Changes
        * Add Alteryx OSS Twitter link (:pr:`519`)
        * Update logo and add new favicon (:pr:`521`)
        * Multiple improvements to Getting Started page and guides (:pr:`527`)
        * Clean up API Reference and docstrings (:pr:`536`)
        * Added Open Graph for Twitter and Facebook (:pr:`544`)

    Thanks to the following people for contributing to this release:
    :user:`gsheni`, :user:`tamargrey`, :user:`thehomebrewnerd`

**v0.0.8 January 25, 2021**
    * Enhancements
        * Add ``DataTable.df`` property for accessing the underling DataFrame (:pr:`470`)
        * Set index of underlying DataFrame to match DataTable index (:pr:`464`)
    * Fixes
        * Sort underlying series when sorting dataframe (:pr:`468`)
        * Allow setting indices to current index without side effects (:pr:`474`)
    * Changes
       * Fix release document with Github Actions link for CI (:pr:`462`)
       * Don't allow registered LogicalTypes with the same name (:pr:`477`)
       * Move ``str_to_logical_type`` to TypeSystem class (:pr:`482`)
       * Remove ``pyarrow`` from core dependencies (:pr:`508`)

    Thanks to the following people for contributing to this release:
    :user:`gsheni`, :user:`tamargrey`, :user:`thehomebrewnerd`

**v0.0.7 December 14, 2020**
    * Enhancements
        * Allow for user-defined logical types and inference functions in TypeSystem object (:pr:`424`)
        * Add ``__repr__`` to DataTable (:pr:`425`)
        * Allow initializing DataColumn with numpy array (:pr:`430`)
        * Add ``drop`` to DataTable (:pr:`434`)
        * Migrate CI tests to Github Actions (:pr:`417`, :pr:`441`, :pr:`451`)
        * Add ``metadata`` to DataColumn for user-defined metadata (:pr:`447`)
    * Fixes
        * Update DataColumn name when using setitem on column with no name (:pr:`426`)
        * Don't allow pickle serialization for Koalas DataFrames (:pr:`432`)
        * Check DataTable metadata in equality check (:pr:`449`)
        * Propagate all attributes of DataTable in ``_new_dt_including`` (:pr:`454`)
    * Changes
        * Update links to use alteryx org Github URL (:pr:`423`)
        * Support column names of any type allowed by the underlying DataFrame (:pr:`442`)
        * Use ``object`` dtype for LatLong columns for easy access to latitude and longitude values (:pr:`414`)
        * Restrict dask version to prevent 2020.12.0 release from being installed (:pr:`453`)
        * Lower minimum requirement for numpy to 1.15.4, and set pandas minimum requirement 1.1.1 (:pr:`459`)
    * Testing Changes
        * Fix missing test coverage (:pr:`436`)

    Thanks to the following people for contributing to this release:
    :user:`gsheni`, :user:`jeff-hernandez`, :user:`tamargrey`, :user:`thehomebrewnerd`

**v0.0.6 November 30, 2020**
    * Enhancements
        * Add support for creating DataTable from Koalas DataFrame (:pr:`327`)
        * Add ability to initialize DataTable with numpy array (:pr:`367`)
        * Add ``describe_dict`` method to DataTable (:pr:`405`)
        * Add ``mutual_information_dict`` method to DataTable (:pr:`404`)
        * Add ``metadata`` to DataTable for user-defined metadata (:pr:`392`)
        * Add ``update_dataframe`` method to DataTable to update underlying DataFrame (:pr:`407`)
        * Sort dataframe if ``time_index`` is specified, bypass sorting with ``already_sorted`` parameter. (:pr:`410`)
        * Add ``description`` attribute to DataColumn (:pr:`416`)
        * Implement ``DataColumn.__len__`` and ``DataTable.__len__`` (:pr:`415`)
    * Fixes
        * Rename ``data_column.py`` ``datacolumn.py`` (:pr:`386`)
        * Rename ``data_table.py`` ``datatable.py`` (:pr:`387`)
        * Rename ``get_mutual_information`` ``mutual_information`` (:pr:`390`)
    * Changes
        * Lower moto test requirement for serialization/deserialization (:pr:`376`)
        * Make Koalas an optional dependency installable with woodwork[koalas] (:pr:`378`)
        * Remove WholeNumber LogicalType from Woodwork (:pr:`380`)
        * Updates to LogicalTypes to support Koalas 1.4.0 (:pr:`393`)
        * Replace ``set_logical_types`` and ``set_semantic_tags`` with just ``set_types`` (:pr:`379`)
        * Remove ``copy_dataframe`` parameter from DataTable initialization (:pr:`398`)
        * Implement ``DataTable.__sizeof__`` to return size of the underlying dataframe (:pr:`401`)
        * Include Datetime columns in mutual info calculation (:pr:`399`)
        * Maintain column order on DataTable operations (:pr:`406`)
    * Testing Changes
        * Add pyarrow, dask, and koalas to automated dependency checks (:pr:`388`)
        * Use new version of pull request Github Action (:pr:`394`)
        * Improve parameterization for ``test_datatable_equality`` (:pr:`409`)

    Thanks to the following people for contributing to this release:
    :user:`ctduffy`, :user:`gsheni`, :user:`tamargrey`, :user:`thehomebrewnerd`

**Breaking Changes**
    * The ``DataTable.set_semantic_tags`` method was removed. ``DataTable.set_types`` can be used instead.
    * The ``DataTable.set_logical_types`` method was removed. ``DataTable.set_types`` can be used instead.
    * ``WholeNumber`` was removed from LogicalTypes. Columns that were previously inferred as WholeNumber will now be inferred as Integer.
    * The ``DataTable.get_mutual_information`` was renamed to ``DataTable.mutual_information``.
    * The ``copy_dataframe`` parameter was removed from DataTable initialization.

**v0.0.5 November 11, 2020**
    * Enhancements
        * Add ``__eq__`` to DataTable and DataColumn and update LogicalType equality (:pr:`318`)
        * Add ``value_counts()`` method to DataTable (:pr:`342`)
        * Support serialization and deserialization of DataTables via csv, pickle, or parquet (:pr:`293`)
        * Add ``shape`` property to DataTable and DataColumn (:pr:`358`)
        * Add ``iloc`` method to DataTable and DataColumn (:pr:`365`)
        * Add ``numeric_categorical_threshold`` config value to allow inferring numeric columns as Categorical (:pr:`363`)
        * Add ``rename`` method to DataTable (:pr:`367`)
    * Fixes
        * Catch non numeric time index at validation (:pr:`332`)
    * Changes
        * Support logical type inference from a Dask DataFrame (:pr:`248`)
        * Fix validation checks and ``make_index`` to work with Dask DataFrames (:pr:`260`)
        * Skip validation of Ordinal order values for Dask DataFrames (:pr:`270`)
        * Improve support for datetimes with Dask input (:pr:`286`)
        * Update ``DataTable.describe`` to work with Dask input (:pr:`296`)
        * Update ``DataTable.get_mutual_information`` to work with Dask input (:pr:`300`)
        * Modify ``to_pandas`` function to return DataFrame with correct index (:pr:`281`)
        * Rename ``DataColumn.to_pandas`` method to ``DataColumn.to_series`` (:pr:`311`)
        * Rename ``DataTable.to_pandas`` method to ``DataTable.to_dataframe`` (:pr:`319`)
        * Remove UserWarning when no matching columns found (:pr:`325`)
        * Remove ``copy`` parameter from ``DataTable.to_dataframe`` and ``DataColumn.to_series`` (:pr:`338`)
        * Allow pandas ExtensionArrays as inputs to DataColumn (:pr:`343`)
        * Move warnings to a separate exceptions file and call via UserWarning subclasses (:pr:`348`)
        * Make Dask an optional dependency installable with woodwork[dask] (:pr:`357`)
    * Documentation Changes
        * Create a guide for using Woodwork with Dask (:pr:`304`)
        * Add conda install instructions (:pr:`305`, :pr:`309`)
        * Fix README.md badge with correct link (:pr:`314`)
        * Simplify issue templates to make them easier to use (:pr:`339`)
        * Remove extra output cell in Start notebook (:pr:`341`)
    * Testing Changes
        * Parameterize numeric time index tests (:pr:`288`)
        * Add DockerHub credentials to CI testing environment (:pr:`326`)
        * Fix removing files for serialization test (:pr:`350`)

    Thanks to the following people for contributing to this release:
    :user:`ctduffy`, :user:`gsheni`, :user:`tamargrey`, :user:`thehomebrewnerd`

**Breaking Changes**
    * The ``DataColumn.to_pandas`` method was renamed to ``DataColumn.to_series``.
    * The ``DataTable.to_pandas`` method was renamed to ``DataTable.to_dataframe``.
    * ``copy`` is no longer a parameter of ``DataTable.to_dataframe`` or ``DataColumn.to_series``.

**v0.0.4 October 21, 2020**
    * Enhancements
        * Add optional ``include`` parameter for ``DataTable.describe()`` to filter results (:pr:`228`)
        * Add ``make_index`` parameter to ``DataTable.__init__`` to enable optional creation of a new index column (:pr:`238`)
        * Add support for setting ranking order on columns with Ordinal logical type (:pr:`240`)
        * Add ``list_semantic_tags`` function and CLI to get dataframe of woodwork semantic_tags (:pr:`244`)
        * Add support for numeric time index on DataTable (:pr:`267`)
        * Add pop method to DataTable (:pr:`289`)
        * Add entry point to setup.py to run CLI commands (:pr:`285`)
    * Fixes
        * Allow numeric datetime time indices (:pr:`282`)
    * Changes
        * Remove redundant methods ``DataTable.select_ltypes`` and ``DataTable.select_semantic_tags`` (:pr:`239`)
        * Make results of ``get_mutual_information`` more clear by sorting and removing self calculation (:pr:`247`)
        * Lower minimum scikit-learn version to 0.21.3 (:pr:`297`)
    * Documentation Changes
        * Add guide for ``dt.describe`` and ``dt.get_mutual_information`` (:pr:`245`)
        * Update README.md with documentation link (:pr:`261`)
        * Add footer to doc pages with Alteryx Open Source (:pr:`258`)
        * Add types and tags one-sentence definitions to Understanding Types and Tags guide (:pr:`271`)
        * Add issue and pull request templates (:pr:`280`, :pr:`284`)
    * Testing Changes
        * Add automated process to check latest dependencies. (:pr:`268`)
        * Add test for setting a time index with specified string logical type (:pr:`279`)

    Thanks to the following people for contributing to this release:
    :user:`ctduffy`, :user:`gsheni`, :user:`tamargrey`, :user:`thehomebrewnerd`

**v0.0.3 October 9, 2020**
    * Enhancements
        * Implement setitem on DataTable to create/overwrite an existing DataColumn (:pr:`165`)
        * Add ``to_pandas`` method to DataColumn to access the underlying series (:pr:`169`)
        * Add list_logical_types function and CLI to get dataframe of woodwork LogicalTypes (:pr:`172`)
        * Add ``describe`` method to DataTable to generate statistics for the underlying data (:pr:`181`)
        * Add optional ``return_dataframe`` parameter to ``load_retail`` to return either DataFrame or DataTable (:pr:`189`)
        * Add ``get_mutual_information`` method to DataTable to generate mutual information between columns (:pr:`203`)
        * Add ``read_csv`` function to create DataTable directly from CSV file (:pr:`222`)
    * Fixes
        * Fix bug causing incorrect values for quartiles in ``DataTable.describe`` method (:pr:`187`)
        * Fix bug in ``DataTable.describe`` that could cause an error if certain semantic tags were applied improperly (:pr:`190`)
        * Fix bug with instantiated LogicalTypes breaking when used with issubclass (:pr:`231`)
    * Changes
        * Remove unnecessary ``add_standard_tags`` attribute from DataTable (:pr:`171`)
        * Remove standard tags from index column and do not return stats for index column from ``DataTable.describe`` (:pr:`196`)
        * Update ``DataColumn.set_semantic_tags`` and ``DataColumn.add_semantic_tags`` to return new objects (:pr:`205`)
        * Update various DataTable methods to return new objects rather than modifying in place (:pr:`210`)
        * Move datetime_format to Datetime LogicalType (:pr:`216`)
        * Do not calculate mutual info with index column in ``DataTable.get_mutual_information`` (:pr:`221`)
        * Move setting of underlying physical types from DataTable to DataColumn (:pr:`233`)
    * Documentation Changes
        * Remove unused code from sphinx conf.py, update with Github URL(:pr:`160`, :pr:`163`)
        * Update README and docs with new Woodwork logo, with better code snippets (:pr:`161`, :pr:`159`)
        * Add DataTable and DataColumn to API Reference (:pr:`162`)
        * Add docstrings to LogicalType classes (:pr:`168`)
        * Add Woodwork image to index, clear outputs of Jupyter notebook in docs (:pr:`173`)
        * Update contributing.md, release.md with all instructions (:pr:`176`)
        * Add section for setting index and time index to start notebook (:pr:`179`)
        * Rename changelog to Release Notes (:pr:`193`)
        * Add section for standard tags to start notebook (:pr:`188`)
        * Add Understanding Types and Tags user guide (:pr:`201`)
        * Add missing docstring to ``list_logical_types`` (:pr:`202`)
        * Add Woodwork Global Configuration Options guide (:pr:`215`)
    * Testing Changes
        * Add tests that confirm dtypes are as expected after DataTable init (:pr:`152`)
        * Remove unused ``none_df`` test fixture (:pr:`224`)
        * Add test for ``LogicalType.__str__`` method (:pr:`225`)

    Thanks to the following people for contributing to this release:
    :user:`gsheni`, :user:`tamargrey`, :user:`thehomebrewnerd`

**v0.0.2 September 28, 2020**
    * Fixes
        * Fix formatting issue when printing global config variables (:pr:`138`)
    * Changes
        * Change add_standard_tags to use_standard_Tags to better describe behavior (:pr:`149`)
        * Change access of underlying dataframe to be through ``to_pandas`` with ._dataframe field on class (:pr:`146`)
        * Remove ``replace_none`` parameter to DataTables (:pr:`146`)
    * Documentation Changes
        * Add working code example to README and create Using Woodwork page (:pr:`103`)

    Thanks to the following people for contributing to this release:
    :user:`gsheni`, :user:`tamargrey`, :user:`thehomebrewnerd`

**v0.1.0 September 24, 2020**
    * Add ``natural_language_threshold`` global config option used for Categorical/NaturalLanguage type inference (:pr:`135`)
    * Add global config options and add ``datetime_format`` option for type inference (:pr:`134`)
    * Fix bug with Integer and WholeNumber inference in column with ``pd.NA`` values (:pr:`133`)
    * Add ``DataTable.ltypes`` property to return series of logical types (:pr:`131`)
    * Add ability to create new datatable from specified columns with ``dt[[columns]]`` (:pr:`127`)
    * Handle setting and tagging of index and time index columns (:pr:`125`)
    * Add combined tag and ltype selection (:pr:`124`)
    * Add changelog, and update changelog check to CI (:pr:`123`)
    * Implement ``reset_semantic_tags`` (:pr:`118`)
    * Implement DataTable getitem (:pr:`119`)
    * Add ``remove_semantic_tags`` method (:pr:`117`)
    * Add semantic tag selection (:pr:`106`)
    * Add github action, rename to woodwork (:pr:`113`)
    * Add license to setup.py (:pr:`112`)
    * Reset semantic tags on logical type change (:pr:`107`)
    * Add standard numeric and category tags (:pr:`100`)
    * Change ``semantic_types`` to ``semantic_tags``, a set of strings (:pr:`100`)
    * Update dataframe dtypes based on logical types (:pr:`94`)
    * Add ``select_logical_types`` to DataTable (:pr:`96`)
    * Add pygments to dev-requirements.txt (:pr:`97`)
    * Add replacing None with np.nan in DataTable init (:pr:`87`)
    * Refactor DataColumn to make ``semantic_types`` and ``logical_type`` private (:pr:`86`)
    * Add pandas_dtype to each Logical Type, and remove dtype attribute on DataColumn (:pr:`85`)
    * Add set_semantic_types methods on both DataTable and DataColumn (:pr:`75`)
    * Support passing camel case or snake case strings for setting logical types (:pr:`74`)
    * Improve flexibility when setting semantic types (:pr:`72`)
    * Add Whole Number Inference of Logical Types (:pr:`66`)
    * Add ``dtypes`` property to DataTables and ``repr`` for DataColumn (:pr:`61`)
    * Allow specification of semantic types during DataTable creation (:pr:`69`)
    * Implements ``set_logical_types`` on DataTable (:pr:`65`)
    * Add init files to tests to fix code coverage (:pr:`60`)
    * Add AutoAssign bot (:pr:`59`)
    * Add logical types validation in DataTables (:pr:`49`)
    * Fix working_directory in CI (:pr:`57`)
    * Add ``infer_logical_types`` for DataColumn (:pr:`45`)
    * Fix ReadME library name, and code coverage badge (:pr:`56`, :pr:`56`)
    * Add code coverage (:pr:`51`)
    * Improve and refactor the validation checks during initialization of a DataTable (:pr:`40`)
    * Add dataframe attribute to DataTable (:pr:`39`)
    * Update ReadME with minor usage details (:pr:`37`)
    * Add License (:pr:`34`)
    * Rename from datatables to datatables (:pr:`4`)
    * Add Logical Types, DataTable, DataColumn (:pr:`3`)
    * Add Makefile, setup.py, requirements.txt (:pr:`2`)
    * Initial Release (:pr:`1`)

    Thanks to the following people for contributing to this release:
    :user:`gsheni`, :user:`tamargrey`, :user:`thehomebrewnerd`

.. command
.. git log --pretty=oneline --abbrev-commit<|MERGE_RESOLUTION|>--- conflicted
+++ resolved
@@ -18,11 +18,7 @@
         * Add semantic tag update methods to column accessor (:pr:`573`)
         * Add ``describe`` and ``describe_dict`` to WoodworkTableAccessor (:pr:`579`)
         * Add ``init_series`` util function for initializing a series with dtype change (:pr:`581`)
-<<<<<<< HEAD
         * Add ``set_logical_type`` method to WoodworkColumnAccessor (:pr:`590`)
-=======
-
->>>>>>> cf12278b
     * Fixes
     * Changes
         * Avoid calculating mutualinfo for non-unique columns (:pr:`563`)
