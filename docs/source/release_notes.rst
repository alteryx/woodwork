--- conflicted
+++ resolved
@@ -40,11 +40,8 @@
         * Add Schema properties to WoodworkTableAccessor (:pr:`651`)
         * Add KoalasTableAccessor (:pr:`652`)
         * Adds ``__getitem__`` to WoodworkTableAccessor (:pr:`633`)
-<<<<<<< HEAD
+        * Update Koalas min version and add support for more new pandas dtypes with Koalas (:pr:`678`)
         * Adds ``__setitem__`` to WoodworkTableAccessor (:pr:`669`)
-=======
-        * Update Koalas min version and add support for more new pandas dtypes with Koalas (:pr:`678`)
->>>>>>> e73e1293
     * Fixes
         * Create new Schema object when performing pandas operation on Accessors (:pr:`595`)
         * Fix bug in ``_reset_semantic_tags`` causing columns to share same semantic tags set (:pr:`666`)
