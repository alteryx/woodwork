--- conflicted
+++ resolved
@@ -11,13 +11,8 @@
         * Add conda install instructions (:pr:`305`)
     * Testing Changes
 
-<<<<<<< HEAD
 Thanks to the following people for contributing to this release:
-    :user:`gsheni`, :
-=======
-.. Thanks to the following people for contributing to this release:
-    :user:`ctduffy`
->>>>>>> 339a0628
+    :user:`ctduffy`, :user:`gsheni`, :
 
 **v0.0.4** October 21, 2020
     * Enhancements
