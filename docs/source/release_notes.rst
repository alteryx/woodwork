--- conflicted
+++ resolved
@@ -14,11 +14,8 @@
         * Make results of ``get_mutual_information`` more clear by sorting and removing self calculation (:pr:`247`)
     * Documentation Changes
         * Add guide for ``dt.describe`` and ``dt.get_mutual_information`` (:pr:`245`)
-<<<<<<< HEAD
         * Update README.md with documentation link (:pr:`261`)
-=======
         * Add footer to doc pages with Alteryx Open Source (:pr:`258`)
->>>>>>> e4965c75
     * Testing Changes
 
 Thanks to the following people for contributing to this release:
