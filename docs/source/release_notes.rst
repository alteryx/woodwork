.. _release_notes:

Release Notes
-------------
**Future Release**
    * Enhancements
<<<<<<< HEAD
       * Add Python 3.9 support without Koalas testing (:pr:`511`)
       * Add ``get_valid_mi_types`` function to list LogicalTypes valid for mutual information calculation (:pr:`517`)
=======
        * Add Python 3.9 support without Koalas testing (:pr:`511`)
>>>>>>> 1ac332a2
    * Fixes
        * Handle missing values in Datetime columns when calculating mutual information (:pr:`516`)
    * Changes
    * Documentation Changes
    * Testing Changes

Thanks to the following people for contributing to this release:
    :user:`gsheni`, :user:`thehomebrewnerd`

**v0.0.8 January 25, 2021**
    * Enhancements
        * Add ``DataTable.df`` property for accessing the underling DataFrame (:pr:`470`)
        * Set index of underlying DataFrame to match DataTable index (:pr:`464`)
    * Fixes
        * Sort underlying series when sorting dataframe (:pr:`468`)
        * Allow setting indices to current index without side effects (:pr:`474`)
    * Changes
       * Fix release document with Github Actions link for CI (:pr:`462`)
       * Don't allow registered LogicalTypes with the same name (:pr:`477`)
       * Move ``str_to_logical_type`` to TypeSystem class (:pr:`482`)
       * Remove ``pyarrow`` from core dependencies (:pr:`508`)

    Thanks to the following people for contributing to this release:
    :user:`gsheni`, :user:`tamargrey`, :user:`thehomebrewnerd`

**v0.0.7 December 14, 2020**
    * Enhancements
        * Allow for user-defined logical types and inference functions in TypeSystem object (:pr:`424`)
        * Add ``__repr__`` to DataTable (:pr:`425`)
        * Allow initializing DataColumn with numpy array (:pr:`430`)
        * Add ``drop`` to DataTable (:pr:`434`)
        * Migrate CI tests to Github Actions (:pr:`417`, :pr:`441`, :pr:`451`)
        * Add ``metadata`` to DataColumn for user-defined metadata (:pr:`447`)
    * Fixes
        * Update DataColumn name when using setitem on column with no name (:pr:`426`)
        * Don't allow pickle serialization for Koalas DataFrames (:pr:`432`)
        * Check DataTable metadata in equality check (:pr:`449`)
        * Propagate all attributes of DataTable in ``_new_dt_including`` (:pr:`454`)
    * Changes
        * Update links to use alteryx org Github URL (:pr:`423`)
        * Support column names of any type allowed by the underlying DataFrame (:pr:`442`)
        * Use ``object`` dtype for LatLong columns for easy access to latitude and longitude values (:pr:`414`)
        * Restrict dask version to prevent 2020.12.0 release from being installed (:pr:`453`)
        * Lower minimum requirement for numpy to 1.15.4, and set pandas minimum requirement 1.1.1 (:pr:`459`)
    * Testing Changes
        * Fix missing test coverage (:pr:`436`)

    Thanks to the following people for contributing to this release:
    :user:`gsheni`, :user:`jeff-hernandez`, :user:`tamargrey`, :user:`thehomebrewnerd`

**v0.0.6 November 30, 2020**
    * Enhancements
        * Add support for creating DataTable from Koalas DataFrame (:pr:`327`)
        * Add ability to initialize DataTable with numpy array (:pr:`367`)
        * Add ``describe_dict`` method to DataTable (:pr:`405`)
        * Add ``mutual_information_dict`` method to DataTable (:pr:`404`)
        * Add ``metadata`` to DataTable for user-defined metadata (:pr:`392`)
        * Add ``update_dataframe`` method to DataTable to update underlying DataFrame (:pr:`407`)
        * Sort dataframe if ``time_index`` is specified, bypass sorting with ``already_sorted`` parameter. (:pr:`410`)
        * Add ``description`` attribute to DataColumn (:pr:`416`)
        * Implement ``DataColumn.__len__`` and ``DataTable.__len__`` (:pr:`415`)
    * Fixes
        * Rename ``data_column.py`` ``datacolumn.py`` (:pr:`386`)
        * Rename ``data_table.py`` ``datatable.py`` (:pr:`387`)
        * Rename ``get_mutual_information`` ``mutual_information`` (:pr:`390`)
    * Changes
        * Lower moto test requirement for serialization/deserialization (:pr:`376`)
        * Make Koalas an optional dependency installable with woodwork[koalas] (:pr:`378`)
        * Remove WholeNumber LogicalType from Woodwork (:pr:`380`)
        * Updates to LogicalTypes to support Koalas 1.4.0 (:pr:`393`)
        * Replace ``set_logical_types`` and ``set_semantic_tags`` with just ``set_types`` (:pr:`379`)
        * Remove ``copy_dataframe`` parameter from DataTable initialization (:pr:`398`)
        * Implement ``DataTable.__sizeof__`` to return size of the underlying dataframe (:pr:`401`)
        * Include Datetime columns in mutual info calculation (:pr:`399`)
        * Maintain column order on DataTable operations (:pr:`406`)
    * Testing Changes
        * Add pyarrow, dask, and koalas to automated dependency checks (:pr:`388`)
        * Use new version of pull request Github Action (:pr:`394`)
        * Improve parameterization for ``test_datatable_equality`` (:pr:`409`)

    Thanks to the following people for contributing to this release:
    :user:`ctduffy`, :user:`gsheni`, :user:`tamargrey`, :user:`thehomebrewnerd`

**Breaking Changes**
    * The ``DataTable.set_semantic_tags`` method was removed. ``DataTable.set_types`` can be used instead.
    * The ``DataTable.set_logical_types`` method was removed. ``DataTable.set_types`` can be used instead.
    * ``WholeNumber`` was removed from LogicalTypes. Columns that were previously inferred as WholeNumber will now be inferred as Integer.
    * The ``DataTable.get_mutual_information`` was renamed to ``DataTable.mutual_information``.
    * The ``copy_dataframe`` parameter was removed from DataTable initialization.

**v0.0.5 November 11, 2020**
    * Enhancements
        * Add ``__eq__`` to DataTable and DataColumn and update LogicalType equality (:pr:`318`)
        * Add ``value_counts()`` method to DataTable (:pr:`342`)
        * Support serialization and deserialization of DataTables via csv, pickle, or parquet (:pr:`293`)
        * Add ``shape`` property to DataTable and DataColumn (:pr:`358`)
        * Add ``iloc`` method to DataTable and DataColumn (:pr:`365`)
        * Add ``numeric_categorical_threshold`` config value to allow inferring numeric columns as Categorical (:pr:`363`)
        * Add ``rename`` method to DataTable (:pr:`367`)
    * Fixes
        * Catch non numeric time index at validation (:pr:`332`)
    * Changes
        * Support logical type inference from a Dask DataFrame (:pr:`248`)
        * Fix validation checks and ``make_index`` to work with Dask DataFrames (:pr:`260`)
        * Skip validation of Ordinal order values for Dask DataFrames (:pr:`270`)
        * Improve support for datetimes with Dask input (:pr:`286`)
        * Update ``DataTable.describe`` to work with Dask input (:pr:`296`)
        * Update ``DataTable.get_mutual_information`` to work with Dask input (:pr:`300`)
        * Modify ``to_pandas`` function to return DataFrame with correct index (:pr:`281`)
        * Rename ``DataColumn.to_pandas`` method to ``DataColumn.to_series`` (:pr:`311`)
        * Rename ``DataTable.to_pandas`` method to ``DataTable.to_dataframe`` (:pr:`319`)
        * Remove UserWarning when no matching columns found (:pr:`325`)
        * Remove ``copy`` parameter from ``DataTable.to_dataframe`` and ``DataColumn.to_series`` (:pr:`338`)
        * Allow pandas ExtensionArrays as inputs to DataColumn (:pr:`343`)
        * Move warnings to a separate exceptions file and call via UserWarning subclasses (:pr:`348`)
        * Make Dask an optional dependency installable with woodwork[dask] (:pr:`357`)
    * Documentation Changes
        * Create a guide for using Woodwork with Dask (:pr:`304`)
        * Add conda install instructions (:pr:`305`, :pr:`309`)
        * Fix README.md badge with correct link (:pr:`314`)
        * Simplify issue templates to make them easier to use (:pr:`339`)
        * Remove extra output cell in Start notebook (:pr:`341`)
    * Testing Changes
        * Parameterize numeric time index tests (:pr:`288`)
        * Add DockerHub credentials to CI testing environment (:pr:`326`)
        * Fix removing files for serialization test (:pr:`350`)

    Thanks to the following people for contributing to this release:
    :user:`ctduffy`, :user:`gsheni`, :user:`tamargrey`, :user:`thehomebrewnerd`

**Breaking Changes**
    * The ``DataColumn.to_pandas`` method was renamed to ``DataColumn.to_series``.
    * The ``DataTable.to_pandas`` method was renamed to ``DataTable.to_dataframe``.
    * ``copy`` is no longer a parameter of ``DataTable.to_dataframe`` or ``DataColumn.to_series``.

**v0.0.4 October 21, 2020**
    * Enhancements
        * Add optional ``include`` parameter for ``DataTable.describe()`` to filter results (:pr:`228`)
        * Add ``make_index`` parameter to ``DataTable.__init__`` to enable optional creation of a new index column (:pr:`238`)
        * Add support for setting ranking order on columns with Ordinal logical type (:pr:`240`)
        * Add ``list_semantic_tags`` function and CLI to get dataframe of woodwork semantic_tags (:pr:`244`)
        * Add support for numeric time index on DataTable (:pr:`267`)
        * Add pop method to DataTable (:pr:`289`)
        * Add entry point to setup.py to run CLI commands (:pr:`285`)
    * Fixes
        * Allow numeric datetime time indices (:pr:`282`)
    * Changes
        * Remove redundant methods ``DataTable.select_ltypes`` and ``DataTable.select_semantic_tags`` (:pr:`239`)
        * Make results of ``get_mutual_information`` more clear by sorting and removing self calculation (:pr:`247`)
        * Lower minimum scikit-learn version to 0.21.3 (:pr:`297`)
    * Documentation Changes
        * Add guide for ``dt.describe`` and ``dt.get_mutual_information`` (:pr:`245`)
        * Update README.md with documentation link (:pr:`261`)
        * Add footer to doc pages with Alteryx Open Source (:pr:`258`)
        * Add types and tags one-sentence definitions to Understanding Types and Tags guide (:pr:`271`)
        * Add issue and pull request templates (:pr:`280`, :pr:`284`)
    * Testing Changes
        * Add automated process to check latest dependencies. (:pr:`268`)
        * Add test for setting a time index with specified string logical type (:pr:`279`)

    Thanks to the following people for contributing to this release:
    :user:`ctduffy`, :user:`gsheni`, :user:`tamargrey`, :user:`thehomebrewnerd`

**v0.0.3 October 9, 2020**
    * Enhancements
        * Implement setitem on DataTable to create/overwrite an existing DataColumn (:pr:`165`)
        * Add ``to_pandas`` method to DataColumn to access the underlying series (:pr:`169`)
        * Add list_logical_types function and CLI to get dataframe of woodwork LogicalTypes (:pr:`172`)
        * Add ``describe`` method to DataTable to generate statistics for the underlying data (:pr:`181`)
        * Add optional ``return_dataframe`` parameter to ``load_retail`` to return either DataFrame or DataTable (:pr:`189`)
        * Add ``get_mutual_information`` method to DataTable to generate mutual information between columns (:pr:`203`)
        * Add ``read_csv`` function to create DataTable directly from CSV file (:pr:`222`)
    * Fixes
        * Fix bug causing incorrect values for quartiles in ``DataTable.describe`` method (:pr:`187`)
        * Fix bug in ``DataTable.describe`` that could cause an error if certain semantic tags were applied improperly (:pr:`190`)
        * Fix bug with instantiated LogicalTypes breaking when used with issubclass (:pr:`231`)
    * Changes
        * Remove unnecessary ``add_standard_tags`` attribute from DataTable (:pr:`171`)
        * Remove standard tags from index column and do not return stats for index column from ``DataTable.describe`` (:pr:`196`)
        * Update ``DataColumn.set_semantic_tags`` and ``DataColumn.add_semantic_tags`` to return new objects (:pr:`205`)
        * Update various DataTable methods to return new objects rather than modifying in place (:pr:`210`)
        * Move datetime_format to Datetime LogicalType (:pr:`216`)
        * Do not calculate mutual info with index column in ``DataTable.get_mutual_information`` (:pr:`221`)
        * Move setting of underlying physical types from DataTable to DataColumn (:pr:`233`)
    * Documentation Changes
        * Remove unused code from sphinx conf.py, update with Github URL(:pr:`160`, :pr:`163`)
        * Update README and docs with new Woodwork logo, with better code snippets (:pr:`161`, :pr:`159`)
        * Add DataTable and DataColumn to API Reference (:pr:`162`)
        * Add docstrings to LogicalType classes (:pr:`168`)
        * Add Woodwork image to index, clear outputs of Jupyter notebook in docs (:pr:`173`)
        * Update contributing.md, release.md with all instructions (:pr:`176`)
        * Add section for setting index and time index to start notebook (:pr:`179`)
        * Rename changelog to Release Notes (:pr:`193`)
        * Add section for standard tags to start notebook (:pr:`188`)
        * Add Understanding Types and Tags user guide (:pr:`201`)
        * Add missing docstring to ``list_logical_types`` (:pr:`202`)
        * Add Woodwork Global Configuration Options guide (:pr:`215`)
    * Testing Changes
        * Add tests that confirm dtypes are as expected after DataTable init (:pr:`152`)
        * Remove unused ``none_df`` test fixture (:pr:`224`)
        * Add test for ``LogicalType.__str__`` method (:pr:`225`)

    Thanks to the following people for contributing to this release:
    :user:`gsheni`, :user:`tamargrey`, :user:`thehomebrewnerd`

**v0.0.2 September 28, 2020**
    * Fixes
        * Fix formatting issue when printing global config variables (:pr:`138`)
    * Changes
        * Change add_standard_tags to use_standard_Tags to better describe behavior (:pr:`149`)
        * Change access of underlying dataframe to be through ``to_pandas`` with ._dataframe field on class (:pr:`146`)
        * Remove ``replace_none`` parameter to DataTables (:pr:`146`)
    * Documentation Changes
        * Add working code example to README and create Using Woodwork page (:pr:`103`)

    Thanks to the following people for contributing to this release:
    :user:`gsheni`, :user:`tamargrey`, :user:`thehomebrewnerd`

**v0.1.0 September 24, 2020**
    * Add ``natural_language_threshold`` global config option used for Categorical/NaturalLanguage type inference (:pr:`135`)
    * Add global config options and add ``datetime_format`` option for type inference (:pr:`134`)
    * Fix bug with Integer and WholeNumber inference in column with ``pd.NA`` values (:pr:`133`)
    * Add ``DataTable.ltypes`` property to return series of logical types (:pr:`131`)
    * Add ability to create new datatable from specified columns with ``dt[[columns]]`` (:pr:`127`)
    * Handle setting and tagging of index and time index columns (:pr:`125`)
    * Add combined tag and ltype selection (:pr:`124`)
    * Add changelog, and update changelog check to CI (:pr:`123`)
    * Implement ``reset_semantic_tags`` (:pr:`118`)
    * Implement DataTable getitem (:pr:`119`)
    * Add ``remove_semantic_tags`` method (:pr:`117`)
    * Add semantic tag selection (:pr:`106`)
    * Add github action, rename to woodwork (:pr:`113`)
    * Add license to setup.py (:pr:`112`)
    * Reset semantic tags on logical type change (:pr:`107`)
    * Add standard numeric and category tags (:pr:`100`)
    * Change ``semantic_types`` to ``semantic_tags``, a set of strings (:pr:`100`)
    * Update dataframe dtypes based on logical types (:pr:`94`)
    * Add ``select_logical_types`` to DataTable (:pr:`96`)
    * Add pygments to dev-requirements.txt (:pr:`97`)
    * Add replacing None with np.nan in DataTable init (:pr:`87`)
    * Refactor DataColumn to make ``semantic_types`` and ``logical_type`` private (:pr:`86`)
    * Add pandas_dtype to each Logical Type, and remove dtype attribute on DataColumn (:pr:`85`)
    * Add set_semantic_types methods on both DataTable and DataColumn (:pr:`75`)
    * Support passing camel case or snake case strings for setting logical types (:pr:`74`)
    * Improve flexibility when setting semantic types (:pr:`72`)
    * Add Whole Number Inference of Logical Types (:pr:`66`)
    * Add ``dtypes`` property to DataTables and ``repr`` for DataColumn (:pr:`61`)
    * Allow specification of semantic types during DataTable creation (:pr:`69`)
    * Implements ``set_logical_types`` on DataTable (:pr:`65`)
    * Add init files to tests to fix code coverage (:pr:`60`)
    * Add AutoAssign bot (:pr:`59`)
    * Add logical types validation in DataTables (:pr:`49`)
    * Fix working_directory in CI (:pr:`57`)
    * Add ``infer_logical_types`` for DataColumn (:pr:`45`)
    * Fix ReadME library name, and code coverage badge (:pr:`56`, :pr:`56`)
    * Add code coverage (:pr:`51`)
    * Improve and refactor the validation checks during initialization of a DataTable (:pr:`40`)
    * Add dataframe attribute to DataTable (:pr:`39`)
    * Update ReadME with minor usage details (:pr:`37`)
    * Add License (:pr:`34`)
    * Rename from datatables to datatables (:pr:`4`)
    * Add Logical Types, DataTable, DataColumn (:pr:`3`)
    * Add Makefile, setup.py, requirements.txt (:pr:`2`)
    * Initial Release (:pr:`1`)

    Thanks to the following people for contributing to this release:
    :user:`gsheni`, :user:`tamargrey`, :user:`thehomebrewnerd`

.. command
.. git log --pretty=oneline --abbrev-commit<|MERGE_RESOLUTION|>--- conflicted
+++ resolved
@@ -4,12 +4,8 @@
 -------------
 **Future Release**
     * Enhancements
-<<<<<<< HEAD
-       * Add Python 3.9 support without Koalas testing (:pr:`511`)
-       * Add ``get_valid_mi_types`` function to list LogicalTypes valid for mutual information calculation (:pr:`517`)
-=======
         * Add Python 3.9 support without Koalas testing (:pr:`511`)
->>>>>>> 1ac332a2
+        * Add ``get_valid_mi_types`` function to list LogicalTypes valid for mutual information calculation (:pr:`517`)
     * Fixes
         * Handle missing values in Datetime columns when calculating mutual information (:pr:`516`)
     * Changes
