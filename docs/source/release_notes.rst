--- conflicted
+++ resolved
@@ -7,11 +7,8 @@
         * Add ``is_schema_valid`` and ``get_invalid_schema_message`` functions for checking schema validity (:pr:`834`)
     * Fixes
     * Changes
-<<<<<<< HEAD
+        * Consistently use ``ColumnNotPresentError`` for mismatches between user input and dataframe/schema columns (:pr:`837`)
         * Raise custom ``WoodworkNotInitError`` when accessing Woodwork attributes before initialization (:pr:`838`)
-=======
-        * Consistently use ``ColumnNotPresentError`` for mismatches between user input and dataframe/schema columns (:pr:`837`)
->>>>>>> 5364473b
     * Documentation Changes
     * Testing Changes
 
