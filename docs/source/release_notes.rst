--- conflicted
+++ resolved
@@ -15,11 +15,8 @@
         * Make Koalas an optional dependency installable with woodwork[koalas] (:pr:`378`)
         * Remove WholeNumber LogicalType from Woodwork (:pr:`380`)
         * Updates to LogicalTypes to support Koalas 1.4.0 (:pr:`393`)
-<<<<<<< HEAD
+        * Replace ``set_logical_types`` and ``set_semantic_tags`` with just ``set_types`` (:pr:`379`)
         * Remove ``copy_dataframe`` parameter from init of DataTable (:pr:`398`)
-=======
-        * Replace ``set_logical_types`` and ``set_semantic_tags`` with just ``set_types`` (:pr:`379`)
->>>>>>> 6bb9cdbd
     * Documentation Changes
     * Testing Changes
         * Add pyarrow, dask, and koalas to automated dependency checks (:pr:`388`)
