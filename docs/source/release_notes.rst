--- conflicted
+++ resolved
@@ -16,11 +16,7 @@
         * Add unit tests aganist minimum dependencies for python 3.6 (:pr:`743`)
 
     Thanks to the following people for contributing to this release:
-<<<<<<< HEAD
-    :user:`gsheni`, :user:`jeff-hernandez`, :user:`tamargrey`, :user:`thehomebrewnerd`
-=======
-    :user:`jeff-hernandez`, :user:`rwedge`, :user:`tamargrey`, :user:`thehomebrewnerd`
->>>>>>> f2a6f91b
+    :user:`gsheni`, :user:`jeff-hernandez`, :user:`rwedge`, :user:`tamargrey`, :user:`thehomebrewnerd`
 
 **Breaking Changes**
     * The ``ZIPCode`` logical type has been renamed to ``PostalCode``
