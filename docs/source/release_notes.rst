--- conflicted
+++ resolved
@@ -55,11 +55,8 @@
         * Improve error when calling accessor properties or methods before init (:pr:`683`)
         * Remove dtype from Schema dictionary (:pr:`685`)
     * Documentation Changes
-<<<<<<< HEAD
+        * Update README.md and Get Started guide to use accessor (:pr:`655`)
         * Update Understanding Types and Tags guide to use accessor (:pr:`657`)
-=======
-        * Update README.md and Get Started guide to use accessor (:pr:`655`)
->>>>>>> b9c9017b
         * Update docstrings and API Reference page (:pr:`660`)
     * Testing Changes
         * Update branch reference in tests to run on main (:pr:`641`)
