--- conflicted
+++ resolved
@@ -6,11 +6,8 @@
     * Enhancements
         * Add support for creating DataTable from Koalas DataFrame (:pr:`327`)
         * Add ability to initialize DataTable with numpy array (:pr:`367`)
-<<<<<<< HEAD
         * Add ``describe_dict`` method to DataTable (:pr:`405`)
-=======
         * Add ``mutual_information_dict`` method to DataTable (:pr:`404`)
->>>>>>> da5f21a8
     * Fixes
         * Rename ``data_column.py`` ``datacolumn.py`` (:pr:`386`)
         * Rename ``data_table.py`` ``datatable.py`` (:pr:`387`)
