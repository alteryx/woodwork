--- conflicted
+++ resolved
@@ -6,28 +6,20 @@
     * Enhancements
     * Fixes
     * Changes
-<<<<<<< HEAD
         * Support logical type inference from a Dask dataframe (:pr:`248`)
         * Fix validation checks and ``make_index`` to work with Dask dataframes (:pr:`260`)
         * Skip validation of Ordinal order values for Dask dataframes (:pr:`270`)
         * Improve support for datetimes with Dask input (:pr:`286`)
         * Update ``DataTable.describe`` to work with Dask input (:pr:`296`)
         * Update ``DataTable.get_mutual_information`` to work with Dask input (:pr:`300`)
-=======
         * Modify ``to_pandas`` function to return DataFrame with correct index (:pr:`281`)
->>>>>>> 339a0628
     * Documentation Changes
         * Create a guide for using Woodwork with Dask (:pr:`304`)
     * Testing Changes
         * Parameterize numeric time index tests (:pr:`288`)
 
-<<<<<<< HEAD
     Thanks to the following people for contributing to this release:
-    :user:`thehomebrewnerd`
-=======
-.. Thanks to the following people for contributing to this release:
-    :user:`ctduffy`
->>>>>>> 339a0628
+    :user:`ctduffy`, :user:`thehomebrewnerd`
 
 **v0.0.4** October 21, 2020
     * Enhancements
