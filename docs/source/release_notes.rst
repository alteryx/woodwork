--- conflicted
+++ resolved
@@ -29,12 +29,9 @@
         * Implement ``loc`` and ``iloc`` for WoodworkTableAccessor (:pr:`618`)
         * Allow updating logical types with ``set_types`` and make relevant DataFrame changes (:pr:`619`)
         * Allow serialization of WoodworkColumnAccessor to csv, pickle, and parquet (:pr:`624`)
-<<<<<<< HEAD
-        * Adds ``__getitem__`` to table accessor (:pr:`632`)
-=======
         * Add DaskColumnAccessor (:pr:`625`)
         * Allow deserialization from csv, pickle, and parquet to Woodwork table (:pr:`626`)
->>>>>>> dd844b24
+        * Adds ``__getitem__`` to table accessor (:pr:`632`)
     * Fixes
         * Create new Schema object when performing pandas operation on Accessors (:pr:`595`)
     * Changes
