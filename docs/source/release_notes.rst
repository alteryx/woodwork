--- conflicted
+++ resolved
@@ -22,11 +22,8 @@
         * Add semantic tag update methods to table schema (:pr:`591`)
         * Add warning if additional parameters are passed along with schema (:pr:`593`)
         * Better warning when accessing column properties before init (:pr:`596`)
-<<<<<<< HEAD
         * Update column accessor to work with LatLong columns (:pr:`598`)
-=======
         * Add ``set_index`` to WoodworkTableAccessor (:pr:`603`)
->>>>>>> 6a3fd0d7
     * Fixes
         * Create new Schema object when performing pandas operation on Accessors (:pr:`595`)
     * Changes
