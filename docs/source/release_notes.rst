.. _release_notes:

Release Notes
-------------
**Future Release**
    .. warning::
        This Woodwork release does not support Python 3.6

    * Enhancements
        * Add validation control to WoodworkTableAccessor (:pr:`736`)
        * Store ``make_index`` value on WoodworkTableAccessor (:pr:`780`)
        * Add optional ``exclude`` parameter to WoodworkTableAccessor ``select`` method (:pr:`783`)
        * Add validation control to ``deserialize.read_woodwork_table`` and ``ww.read_csv`` (:pr:`788`)
        * Add ``WoodworkColumnAccessor.schema`` and handle copying column schema (:pr:`799`)
        * Allow initializing a ``WoodworkColumnAccessor`` with a ``ColumnSchema`` (:pr:`814`)
<<<<<<< HEAD
        * Add ``BooleanNullable`` and ``IntegerNullable`` logical types (:pr:`830`)
=======
        * Add ``__repr__`` to ``ColumnSchema`` (:pr:`817`)
>>>>>>> 8359fb16
    * Fixes
    * Changes
        * Rename ``FullName`` logical type to ``PersonFullName`` (:pr:`740`)
        * Rename ``ZIPCode`` logical type to ``PostalCode`` (:pr:`741`)
        * Fix issue with smart-open version 5.0.0 (:pr:`750`, :pr:`758`)
        * Update minimum scikit-learn version to 0.22 (:pr:`763`)
        * Drop support for Python version 3.6 (:pr:`768`)
        * Remove ``ColumnNameMismatchWarning`` (:pr:`777`)
        * ``get_column_dict`` does not use standard tags by default (:pr:`782`)
        * Make ``logical_type`` and ``name`` params to ``_get_column_dict`` optional (:pr:`786`)
        * Rename Schema object and files to match new table-column schema structure (:pr:`789`)
        * Store column typing information in a ``ColumnSchema`` object instead of a dictionary (:pr:`791`)
        * ``TableSchema`` does not use standard tags by default (:pr:`806`)
        * Store ``use_standard_tags`` on the ``ColumnSchema`` instead of the ``TableSchema`` (:pr:`809`)
    * Documentation Changes
        * Update Pygments version requirement (:pr:`751`)
        * Update spark config for docs build (:pr:`787`, :pr:`801`, :pr:`810`)
    * Testing Changes
        * Add unit tests against minimum dependencies for python 3.6 on PRs and main (:pr:`743`, :pr:`753`, :pr:`763`)
        * Update spark config for test fixtures (:pr:`787`)
        * Separate latest unit tests into pandas, dask, koalas (:pr:`813`)
        * Update latest dependency checker to generate separate core, koalas, and dask dependencies (:pr:`815`, :pr:`825`)
        * Ignore latest dependency branch when checking for updates to the release notes (:pr:`827`)

    Thanks to the following people for contributing to this release:
    :user:`gsheni`, :user:`jeff-hernandez`, :user:`rwedge`, :user:`tamargrey`, :user:`thehomebrewnerd`

**Breaking Changes**
    * The ``ZIPCode`` logical type has been renamed to ``PostalCode``
    * The ``FullName`` logical type has been renamed to ``PersonFullName``
    * The ``Schema`` object has been renamed to ``TableSchema``
    * With the ``ColumnSchema`` object, typing information for a column can no longer be accessed
      with ``df.ww.columns[col_name]['logical_type']``. Instead use ``df.ww.columns[col_name].logical_type``.
    * The ``Boolean`` and ``Integer`` logical types will no longer work with data that contains null
      values. The new ``BooleanNullable`` and ``IntegerNullable`` logical types should be used if
      null values are present.

**v0.1.0 March 22, 2021**
    * Enhancements
        * Implement Schema and Accessor API (:pr:`497`)
        * Add Schema class that holds typing info (:pr:`499`)
        * Add WoodworkTableAccessor class that performs type inference and stores Schema (:pr:`514`)
        * Allow initializing Accessor schema with a valid Schema object (:pr:`522`)
        * Add ability to read in a csv and create a DataFrame with an initialized Woodwork Schema (:pr:`534`)
        * Add ability to call pandas methods from Accessor (:pr:`538`, :pr:`589`)
        * Add helpers for checking if a column is one of Boolean, Datetime, numeric, or categorical (:pr:`553`)
        * Add ability to load demo retail dataset with a Woodwork Accessor (:pr:`556`)
        * Add ``select`` to WoodworkTableAccessor (:pr:`548`)
        * Add ``mutual_information`` to WoodworkTableAccessor (:pr:`571`)
        * Add WoodworkColumnAccessor class (:pr:`562`)
        * Add semantic tag update methods to column accessor (:pr:`573`)
        * Add ``describe`` and ``describe_dict`` to WoodworkTableAccessor (:pr:`579`)
        * Add ``init_series`` util function for initializing a series with dtype change (:pr:`581`)
        * Add ``set_logical_type`` method to WoodworkColumnAccessor (:pr:`590`)
        * Add semantic tag update methods to table schema (:pr:`591`)
        * Add warning if additional parameters are passed along with schema (:pr:`593`)
        * Better warning when accessing column properties before init (:pr:`596`)
        * Update column accessor to work with LatLong columns (:pr:`598`)
        * Add ``set_index`` to WoodworkTableAccessor (:pr:`603`)
        * Implement ``loc`` and ``iloc`` for WoodworkColumnAccessor (:pr:`613`)
        * Add ``set_time_index`` to WoodworkTableAccessor (:pr:`612`)
        * Implement ``loc`` and ``iloc`` for WoodworkTableAccessor (:pr:`618`)
        * Allow updating logical types with ``set_types`` and make relevant DataFrame changes (:pr:`619`)
        * Allow serialization of WoodworkColumnAccessor to csv, pickle, and parquet (:pr:`624`)
        * Add DaskColumnAccessor (:pr:`625`)
        * Allow deserialization from csv, pickle, and parquet to Woodwork table (:pr:`626`)
        * Add ``value_counts`` to WoodworkTableAccessor (:pr:`632`)
        * Add KoalasColumnAccessor (:pr:`634`)
        * Add ``pop`` to WoodworkTableAccessor (:pr:`636`)
        * Add ``drop`` to WoodworkTableAccessor (:pr:`640`)
        * Add ``rename`` to WoodworkTableAccessor (:pr:`646`)
        * Add DaskTableAccessor (:pr:`648`)
        * Add Schema properties to WoodworkTableAccessor (:pr:`651`)
        * Add KoalasTableAccessor (:pr:`652`)
        * Adds ``__getitem__`` to WoodworkTableAccessor (:pr:`633`)
        * Update Koalas min version and add support for more new pandas dtypes with Koalas (:pr:`678`)
        * Adds ``__setitem__`` to WoodworkTableAccessor (:pr:`669`)
    * Fixes
        * Create new Schema object when performing pandas operation on Accessors (:pr:`595`)
        * Fix bug in ``_reset_semantic_tags`` causing columns to share same semantic tags set (:pr:`666`)
        * Maintain column order in DataFrame and Woodwork repr (:pr:`677`)
    * Changes
        * Move mutual information logic to statistics utils file (:pr:`584`)
        * Bump min Koalas version to 1.4.0 (:pr:`638`)
        * Preserve pandas underlying index when not creating a Woodwork index (:pr:`664`)
        * Restrict Koalas version to ``<1.7.0`` due to breaking changes (:pr:`674`)
        * Clean up dtype usage across Woodwork (:pr:`682`)
        * Improve error when calling accessor properties or methods before init (:pr:`683`)
        * Remove dtype from Schema dictionary (:pr:`685`)
        * Add ``include_index`` param and allow unique columns in Accessor mutual information (:pr:`699`)
        * Include DataFrame equality and ``use_standard_tags`` in WoodworkTableAccessor equality check (:pr:`700`)
        * Remove ``DataTable`` and ``DataColumn`` classes to migrate towards the accessor approach (:pr:`713`)
        * Change ``sample_series`` dtype to not need conversion and remove ``convert_series`` util (:pr:`720`)
        * Rename Accessor methods since ``DataTable`` has been removed (:pr:`723`)
    * Documentation Changes
        * Update README.md and Get Started guide to use accessor (:pr:`655`, :pr:`717`)
        * Update Understanding Types and Tags guide to use accessor (:pr:`657`)
        * Update docstrings and API Reference page (:pr:`660`)
        * Update statistical insights guide to use accessor (:pr:`693`)
        * Update Customizing Type Inference guide to use accessor (:pr:`696`)
        * Update Dask and Koalas guide to use accessor (:pr:`701`)
        * Update index notebook and install guide to use accessor (:pr:`715`)
        * Add section to documentation about schema validity (:pr:`729`)
        * Update README.md and Get Started guide to use ``pd.read_csv`` (:pr:`730`)
        * Make small fixes to documentation formatting (:pr:`731`)
    * Testing Changes
        * Add tests to Accessor/Schema that weren't previously covered (:pr:`712`, :pr:`716`)
        * Update release branch name in notes update check (:pr:`719`)

    Thanks to the following people for contributing to this release:
    :user:`gsheni`, :user:`jeff-hernandez`, :user:`johnbridstrup`, :user:`tamargrey`, :user:`thehomebrewnerd`

**Breaking Changes**
    * The ``DataTable`` and ``DataColumn`` classes have been removed and replaced by new ``WoodworkTableAccessor`` and ``WoodworkColumnAccessor`` classes which are used through the ``ww`` namespace available on DataFrames after importing Woodwork.

**v0.0.11 March 15, 2021**
    * Changes
        * Restrict Koalas version to ``<1.7.0`` due to breaking changes (:pr:`674`)
        * Include unique columns in mutual information calculations (:pr:`687`)
        * Add parameter to include index column in mutual information calculations (:pr:`692`)
    * Documentation Changes
        * Update to remove warning message from statistical insights guide (:pr:`690`)
    * Testing Changes
        * Update branch reference in tests to run on main (:pr:`641`)
        * Make release notes updated check separate from unit tests (:pr:`642`)
        * Update release branch naming instructions (:pr:`644`)

    Thanks to the following people for contributing to this release:
    :user:`gsheni`, :user:`tamargrey`, :user:`thehomebrewnerd`

**v0.0.10 February 25, 2021**
    * Changes
        * Avoid calculating mutualinfo for non-unique columns (:pr:`563`)
        * Preserve underlying DataFrame index if index column is not specified (:pr:`588`)
        * Add blank issue template for creating issues (:pr:`630`)
    * Testing Changes
        * Update branch reference in tests workflow (:pr:`552`, :pr:`601`)
        * Fixed text on back arrow on install page (:pr:`564`)
        * Refactor test_datatable.py (:pr:`574`)

    Thanks to the following people for contributing to this release:
    :user:`gsheni`, :user:`jeff-hernandez`, :user:`johnbridstrup`, :user:`tamargrey`

**v0.0.9 February 5, 2021**
    * Enhancements
        * Add Python 3.9 support without Koalas testing (:pr:`511`)
        * Add ``get_valid_mi_types`` function to list LogicalTypes valid for mutual information calculation (:pr:`517`)
    * Fixes
        * Handle missing values in Datetime columns when calculating mutual information (:pr:`516`)
        * Support numpy 1.20.0 by restricting version for koalas and changing serialization error message (:pr:`532`)
        * Move Koalas option setting to DataTable init instead of import (:pr:`543`)
    * Documentation Changes
        * Add Alteryx OSS Twitter link (:pr:`519`)
        * Update logo and add new favicon (:pr:`521`)
        * Multiple improvements to Getting Started page and guides (:pr:`527`)
        * Clean up API Reference and docstrings (:pr:`536`)
        * Added Open Graph for Twitter and Facebook (:pr:`544`)

    Thanks to the following people for contributing to this release:
    :user:`gsheni`, :user:`tamargrey`, :user:`thehomebrewnerd`

**v0.0.8 January 25, 2021**
    * Enhancements
        * Add ``DataTable.df`` property for accessing the underling DataFrame (:pr:`470`)
        * Set index of underlying DataFrame to match DataTable index (:pr:`464`)
    * Fixes
        * Sort underlying series when sorting dataframe (:pr:`468`)
        * Allow setting indices to current index without side effects (:pr:`474`)
    * Changes
       * Fix release document with Github Actions link for CI (:pr:`462`)
       * Don't allow registered LogicalTypes with the same name (:pr:`477`)
       * Move ``str_to_logical_type`` to TypeSystem class (:pr:`482`)
       * Remove ``pyarrow`` from core dependencies (:pr:`508`)

    Thanks to the following people for contributing to this release:
    :user:`gsheni`, :user:`tamargrey`, :user:`thehomebrewnerd`

**v0.0.7 December 14, 2020**
    * Enhancements
        * Allow for user-defined logical types and inference functions in TypeSystem object (:pr:`424`)
        * Add ``__repr__`` to DataTable (:pr:`425`)
        * Allow initializing DataColumn with numpy array (:pr:`430`)
        * Add ``drop`` to DataTable (:pr:`434`)
        * Migrate CI tests to Github Actions (:pr:`417`, :pr:`441`, :pr:`451`)
        * Add ``metadata`` to DataColumn for user-defined metadata (:pr:`447`)
    * Fixes
        * Update DataColumn name when using setitem on column with no name (:pr:`426`)
        * Don't allow pickle serialization for Koalas DataFrames (:pr:`432`)
        * Check DataTable metadata in equality check (:pr:`449`)
        * Propagate all attributes of DataTable in ``_new_dt_including`` (:pr:`454`)
    * Changes
        * Update links to use alteryx org Github URL (:pr:`423`)
        * Support column names of any type allowed by the underlying DataFrame (:pr:`442`)
        * Use ``object`` dtype for LatLong columns for easy access to latitude and longitude values (:pr:`414`)
        * Restrict dask version to prevent 2020.12.0 release from being installed (:pr:`453`)
        * Lower minimum requirement for numpy to 1.15.4, and set pandas minimum requirement 1.1.1 (:pr:`459`)
    * Testing Changes
        * Fix missing test coverage (:pr:`436`)

    Thanks to the following people for contributing to this release:
    :user:`gsheni`, :user:`jeff-hernandez`, :user:`tamargrey`, :user:`thehomebrewnerd`

**v0.0.6 November 30, 2020**
    * Enhancements
        * Add support for creating DataTable from Koalas DataFrame (:pr:`327`)
        * Add ability to initialize DataTable with numpy array (:pr:`367`)
        * Add ``describe_dict`` method to DataTable (:pr:`405`)
        * Add ``mutual_information_dict`` method to DataTable (:pr:`404`)
        * Add ``metadata`` to DataTable for user-defined metadata (:pr:`392`)
        * Add ``update_dataframe`` method to DataTable to update underlying DataFrame (:pr:`407`)
        * Sort dataframe if ``time_index`` is specified, bypass sorting with ``already_sorted`` parameter. (:pr:`410`)
        * Add ``description`` attribute to DataColumn (:pr:`416`)
        * Implement ``DataColumn.__len__`` and ``DataTable.__len__`` (:pr:`415`)
    * Fixes
        * Rename ``data_column.py`` ``datacolumn.py`` (:pr:`386`)
        * Rename ``data_table.py`` ``datatable.py`` (:pr:`387`)
        * Rename ``get_mutual_information`` ``mutual_information`` (:pr:`390`)
    * Changes
        * Lower moto test requirement for serialization/deserialization (:pr:`376`)
        * Make Koalas an optional dependency installable with woodwork[koalas] (:pr:`378`)
        * Remove WholeNumber LogicalType from Woodwork (:pr:`380`)
        * Updates to LogicalTypes to support Koalas 1.4.0 (:pr:`393`)
        * Replace ``set_logical_types`` and ``set_semantic_tags`` with just ``set_types`` (:pr:`379`)
        * Remove ``copy_dataframe`` parameter from DataTable initialization (:pr:`398`)
        * Implement ``DataTable.__sizeof__`` to return size of the underlying dataframe (:pr:`401`)
        * Include Datetime columns in mutual info calculation (:pr:`399`)
        * Maintain column order on DataTable operations (:pr:`406`)
    * Testing Changes
        * Add pyarrow, dask, and koalas to automated dependency checks (:pr:`388`)
        * Use new version of pull request Github Action (:pr:`394`)
        * Improve parameterization for ``test_datatable_equality`` (:pr:`409`)

    Thanks to the following people for contributing to this release:
    :user:`ctduffy`, :user:`gsheni`, :user:`tamargrey`, :user:`thehomebrewnerd`

**Breaking Changes**
    * The ``DataTable.set_semantic_tags`` method was removed. ``DataTable.set_types`` can be used instead.
    * The ``DataTable.set_logical_types`` method was removed. ``DataTable.set_types`` can be used instead.
    * ``WholeNumber`` was removed from LogicalTypes. Columns that were previously inferred as WholeNumber will now be inferred as Integer.
    * The ``DataTable.get_mutual_information`` was renamed to ``DataTable.mutual_information``.
    * The ``copy_dataframe`` parameter was removed from DataTable initialization.

**v0.0.5 November 11, 2020**
    * Enhancements
        * Add ``__eq__`` to DataTable and DataColumn and update LogicalType equality (:pr:`318`)
        * Add ``value_counts()`` method to DataTable (:pr:`342`)
        * Support serialization and deserialization of DataTables via csv, pickle, or parquet (:pr:`293`)
        * Add ``shape`` property to DataTable and DataColumn (:pr:`358`)
        * Add ``iloc`` method to DataTable and DataColumn (:pr:`365`)
        * Add ``numeric_categorical_threshold`` config value to allow inferring numeric columns as Categorical (:pr:`363`)
        * Add ``rename`` method to DataTable (:pr:`367`)
    * Fixes
        * Catch non numeric time index at validation (:pr:`332`)
    * Changes
        * Support logical type inference from a Dask DataFrame (:pr:`248`)
        * Fix validation checks and ``make_index`` to work with Dask DataFrames (:pr:`260`)
        * Skip validation of Ordinal order values for Dask DataFrames (:pr:`270`)
        * Improve support for datetimes with Dask input (:pr:`286`)
        * Update ``DataTable.describe`` to work with Dask input (:pr:`296`)
        * Update ``DataTable.get_mutual_information`` to work with Dask input (:pr:`300`)
        * Modify ``to_pandas`` function to return DataFrame with correct index (:pr:`281`)
        * Rename ``DataColumn.to_pandas`` method to ``DataColumn.to_series`` (:pr:`311`)
        * Rename ``DataTable.to_pandas`` method to ``DataTable.to_dataframe`` (:pr:`319`)
        * Remove UserWarning when no matching columns found (:pr:`325`)
        * Remove ``copy`` parameter from ``DataTable.to_dataframe`` and ``DataColumn.to_series`` (:pr:`338`)
        * Allow pandas ExtensionArrays as inputs to DataColumn (:pr:`343`)
        * Move warnings to a separate exceptions file and call via UserWarning subclasses (:pr:`348`)
        * Make Dask an optional dependency installable with woodwork[dask] (:pr:`357`)
    * Documentation Changes
        * Create a guide for using Woodwork with Dask (:pr:`304`)
        * Add conda install instructions (:pr:`305`, :pr:`309`)
        * Fix README.md badge with correct link (:pr:`314`)
        * Simplify issue templates to make them easier to use (:pr:`339`)
        * Remove extra output cell in Start notebook (:pr:`341`)
    * Testing Changes
        * Parameterize numeric time index tests (:pr:`288`)
        * Add DockerHub credentials to CI testing environment (:pr:`326`)
        * Fix removing files for serialization test (:pr:`350`)

    Thanks to the following people for contributing to this release:
    :user:`ctduffy`, :user:`gsheni`, :user:`tamargrey`, :user:`thehomebrewnerd`

**Breaking Changes**
    * The ``DataColumn.to_pandas`` method was renamed to ``DataColumn.to_series``.
    * The ``DataTable.to_pandas`` method was renamed to ``DataTable.to_dataframe``.
    * ``copy`` is no longer a parameter of ``DataTable.to_dataframe`` or ``DataColumn.to_series``.

**v0.0.4 October 21, 2020**
    * Enhancements
        * Add optional ``include`` parameter for ``DataTable.describe()`` to filter results (:pr:`228`)
        * Add ``make_index`` parameter to ``DataTable.__init__`` to enable optional creation of a new index column (:pr:`238`)
        * Add support for setting ranking order on columns with Ordinal logical type (:pr:`240`)
        * Add ``list_semantic_tags`` function and CLI to get dataframe of woodwork semantic_tags (:pr:`244`)
        * Add support for numeric time index on DataTable (:pr:`267`)
        * Add pop method to DataTable (:pr:`289`)
        * Add entry point to setup.py to run CLI commands (:pr:`285`)
    * Fixes
        * Allow numeric datetime time indices (:pr:`282`)
    * Changes
        * Remove redundant methods ``DataTable.select_ltypes`` and ``DataTable.select_semantic_tags`` (:pr:`239`)
        * Make results of ``get_mutual_information`` more clear by sorting and removing self calculation (:pr:`247`)
        * Lower minimum scikit-learn version to 0.21.3 (:pr:`297`)
    * Documentation Changes
        * Add guide for ``dt.describe`` and ``dt.get_mutual_information`` (:pr:`245`)
        * Update README.md with documentation link (:pr:`261`)
        * Add footer to doc pages with Alteryx Open Source (:pr:`258`)
        * Add types and tags one-sentence definitions to Understanding Types and Tags guide (:pr:`271`)
        * Add issue and pull request templates (:pr:`280`, :pr:`284`)
    * Testing Changes
        * Add automated process to check latest dependencies. (:pr:`268`)
        * Add test for setting a time index with specified string logical type (:pr:`279`)

    Thanks to the following people for contributing to this release:
    :user:`ctduffy`, :user:`gsheni`, :user:`tamargrey`, :user:`thehomebrewnerd`

**v0.0.3 October 9, 2020**
    * Enhancements
        * Implement setitem on DataTable to create/overwrite an existing DataColumn (:pr:`165`)
        * Add ``to_pandas`` method to DataColumn to access the underlying series (:pr:`169`)
        * Add list_logical_types function and CLI to get dataframe of woodwork LogicalTypes (:pr:`172`)
        * Add ``describe`` method to DataTable to generate statistics for the underlying data (:pr:`181`)
        * Add optional ``return_dataframe`` parameter to ``load_retail`` to return either DataFrame or DataTable (:pr:`189`)
        * Add ``get_mutual_information`` method to DataTable to generate mutual information between columns (:pr:`203`)
        * Add ``read_csv`` function to create DataTable directly from CSV file (:pr:`222`)
    * Fixes
        * Fix bug causing incorrect values for quartiles in ``DataTable.describe`` method (:pr:`187`)
        * Fix bug in ``DataTable.describe`` that could cause an error if certain semantic tags were applied improperly (:pr:`190`)
        * Fix bug with instantiated LogicalTypes breaking when used with issubclass (:pr:`231`)
    * Changes
        * Remove unnecessary ``add_standard_tags`` attribute from DataTable (:pr:`171`)
        * Remove standard tags from index column and do not return stats for index column from ``DataTable.describe`` (:pr:`196`)
        * Update ``DataColumn.set_semantic_tags`` and ``DataColumn.add_semantic_tags`` to return new objects (:pr:`205`)
        * Update various DataTable methods to return new objects rather than modifying in place (:pr:`210`)
        * Move datetime_format to Datetime LogicalType (:pr:`216`)
        * Do not calculate mutual info with index column in ``DataTable.get_mutual_information`` (:pr:`221`)
        * Move setting of underlying physical types from DataTable to DataColumn (:pr:`233`)
    * Documentation Changes
        * Remove unused code from sphinx conf.py, update with Github URL(:pr:`160`, :pr:`163`)
        * Update README and docs with new Woodwork logo, with better code snippets (:pr:`161`, :pr:`159`)
        * Add DataTable and DataColumn to API Reference (:pr:`162`)
        * Add docstrings to LogicalType classes (:pr:`168`)
        * Add Woodwork image to index, clear outputs of Jupyter notebook in docs (:pr:`173`)
        * Update contributing.md, release.md with all instructions (:pr:`176`)
        * Add section for setting index and time index to start notebook (:pr:`179`)
        * Rename changelog to Release Notes (:pr:`193`)
        * Add section for standard tags to start notebook (:pr:`188`)
        * Add Understanding Types and Tags user guide (:pr:`201`)
        * Add missing docstring to ``list_logical_types`` (:pr:`202`)
        * Add Woodwork Global Configuration Options guide (:pr:`215`)
    * Testing Changes
        * Add tests that confirm dtypes are as expected after DataTable init (:pr:`152`)
        * Remove unused ``none_df`` test fixture (:pr:`224`)
        * Add test for ``LogicalType.__str__`` method (:pr:`225`)

    Thanks to the following people for contributing to this release:
    :user:`gsheni`, :user:`tamargrey`, :user:`thehomebrewnerd`

**v0.0.2 September 28, 2020**
    * Fixes
        * Fix formatting issue when printing global config variables (:pr:`138`)
    * Changes
        * Change add_standard_tags to use_standard_Tags to better describe behavior (:pr:`149`)
        * Change access of underlying dataframe to be through ``to_pandas`` with ._dataframe field on class (:pr:`146`)
        * Remove ``replace_none`` parameter to DataTables (:pr:`146`)
    * Documentation Changes
        * Add working code example to README and create Using Woodwork page (:pr:`103`)

    Thanks to the following people for contributing to this release:
    :user:`gsheni`, :user:`tamargrey`, :user:`thehomebrewnerd`

**v0.1.0 September 24, 2020**
    * Add ``natural_language_threshold`` global config option used for Categorical/NaturalLanguage type inference (:pr:`135`)
    * Add global config options and add ``datetime_format`` option for type inference (:pr:`134`)
    * Fix bug with Integer and WholeNumber inference in column with ``pd.NA`` values (:pr:`133`)
    * Add ``DataTable.ltypes`` property to return series of logical types (:pr:`131`)
    * Add ability to create new datatable from specified columns with ``dt[[columns]]`` (:pr:`127`)
    * Handle setting and tagging of index and time index columns (:pr:`125`)
    * Add combined tag and ltype selection (:pr:`124`)
    * Add changelog, and update changelog check to CI (:pr:`123`)
    * Implement ``reset_semantic_tags`` (:pr:`118`)
    * Implement DataTable getitem (:pr:`119`)
    * Add ``remove_semantic_tags`` method (:pr:`117`)
    * Add semantic tag selection (:pr:`106`)
    * Add github action, rename to woodwork (:pr:`113`)
    * Add license to setup.py (:pr:`112`)
    * Reset semantic tags on logical type change (:pr:`107`)
    * Add standard numeric and category tags (:pr:`100`)
    * Change ``semantic_types`` to ``semantic_tags``, a set of strings (:pr:`100`)
    * Update dataframe dtypes based on logical types (:pr:`94`)
    * Add ``select_logical_types`` to DataTable (:pr:`96`)
    * Add pygments to dev-requirements.txt (:pr:`97`)
    * Add replacing None with np.nan in DataTable init (:pr:`87`)
    * Refactor DataColumn to make ``semantic_types`` and ``logical_type`` private (:pr:`86`)
    * Add pandas_dtype to each Logical Type, and remove dtype attribute on DataColumn (:pr:`85`)
    * Add set_semantic_types methods on both DataTable and DataColumn (:pr:`75`)
    * Support passing camel case or snake case strings for setting logical types (:pr:`74`)
    * Improve flexibility when setting semantic types (:pr:`72`)
    * Add Whole Number Inference of Logical Types (:pr:`66`)
    * Add ``dtypes`` property to DataTables and ``repr`` for DataColumn (:pr:`61`)
    * Allow specification of semantic types during DataTable creation (:pr:`69`)
    * Implements ``set_logical_types`` on DataTable (:pr:`65`)
    * Add init files to tests to fix code coverage (:pr:`60`)
    * Add AutoAssign bot (:pr:`59`)
    * Add logical types validation in DataTables (:pr:`49`)
    * Fix working_directory in CI (:pr:`57`)
    * Add ``infer_logical_types`` for DataColumn (:pr:`45`)
    * Fix ReadME library name, and code coverage badge (:pr:`56`, :pr:`56`)
    * Add code coverage (:pr:`51`)
    * Improve and refactor the validation checks during initialization of a DataTable (:pr:`40`)
    * Add dataframe attribute to DataTable (:pr:`39`)
    * Update ReadME with minor usage details (:pr:`37`)
    * Add License (:pr:`34`)
    * Rename from datatables to datatables (:pr:`4`)
    * Add Logical Types, DataTable, DataColumn (:pr:`3`)
    * Add Makefile, setup.py, requirements.txt (:pr:`2`)
    * Initial Release (:pr:`1`)

    Thanks to the following people for contributing to this release:
    :user:`gsheni`, :user:`tamargrey`, :user:`thehomebrewnerd`

.. command
.. git log --pretty=oneline --abbrev-commit<|MERGE_RESOLUTION|>--- conflicted
+++ resolved
@@ -13,11 +13,8 @@
         * Add validation control to ``deserialize.read_woodwork_table`` and ``ww.read_csv`` (:pr:`788`)
         * Add ``WoodworkColumnAccessor.schema`` and handle copying column schema (:pr:`799`)
         * Allow initializing a ``WoodworkColumnAccessor`` with a ``ColumnSchema`` (:pr:`814`)
-<<<<<<< HEAD
+        * Add ``__repr__`` to ``ColumnSchema`` (:pr:`817`)
         * Add ``BooleanNullable`` and ``IntegerNullable`` logical types (:pr:`830`)
-=======
-        * Add ``__repr__`` to ``ColumnSchema`` (:pr:`817`)
->>>>>>> 8359fb16
     * Fixes
     * Changes
         * Rename ``FullName`` logical type to ``PersonFullName`` (:pr:`740`)
