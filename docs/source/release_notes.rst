.. _release_notes:

Release Notes
-------------
**Future Release**

    * Enhancements
        * Add ``__eq__`` to DataTable and DataColumn and update LogicalType equality (:pr:`318`)
    * Fixes
    * Changes
        * Support logical type inference from a Dask DataFrame (:pr:`248`)
        * Fix validation checks and ``make_index`` to work with Dask DataFrames (:pr:`260`)
        * Skip validation of Ordinal order values for Dask DataFrames (:pr:`270`)
        * Improve support for datetimes with Dask input (:pr:`286`)
        * Update ``DataTable.describe`` to work with Dask input (:pr:`296`)
        * Update ``DataTable.get_mutual_information`` to work with Dask input (:pr:`300`)
        * Modify ``to_pandas`` function to return DataFrame with correct index (:pr:`281`)
        * Rename ``DataColumn.to_pandas`` method to ``DataColumn.to_series`` (:pr:`311`)
        * Rename ``DataTable.to_pandas`` method to ``DataTable.to_dataframe`` (:pr:`319`)
        * Remove UserWarning when no matching columns found (:pr:`325`)
    * Documentation Changes
        * Create a guide for using Woodwork with Dask (:pr:`304`)
        * Add conda install instructions (:pr:`305`, :pr:`309`)
        * Fix README.md badge with correct link (:pr:`314`)
    * Testing Changes
        * Parameterize numeric time index tests (:pr:`288`)
        * Add DockerHub credentials to CI testing environment (:pr:`326`)

    Thanks to the following people for contributing to this release:
    :user:`ctduffy`, :user:`gsheni`, :user:`tamargrey`, :user:`thehomebrewnerd`

**Breaking Changes**

    * The ``DataColumn.to_pandas`` method was renamed to ``DataColumn.to_series``.
    * The ``DataTable.to_pandas`` method was renamed to ``DataTable.to_dataframe``.

**v0.0.4** October 21, 2020
    * Enhancements
        * Add optional ``include`` parameter for ``DataTable.describe()`` to filter results (:pr:`228`)
        * Add ``make_index`` parameter to ``DataTable.__init__`` to enable optional creation of a new index column (:pr:`238`)
        * Add support for setting ranking order on columns with Ordinal logical type (:pr:`240`)
        * Add ``list_semantic_tags`` function and CLI to get dataframe of woodwork semantic_tags (:pr:`244`)
        * Add support for numeric time index on DataTable (:pr:`267`)
        * Add pop method to DataTable (:pr:`289`)
        * Add entry point to setup.py to run CLI commands (:pr:`285`)
    * Fixes
        * Allow numeric datetime time indices (:pr:`282`)
    * Changes
        * Remove redundant methods ``DataTable.select_ltypes`` and ``DataTable.select_semantic_tags`` (:pr:`239`)
        * Make results of ``get_mutual_information`` more clear by sorting and removing self calculation (:pr:`247`)
        * Lower minimum scikit-learn version to 0.21.3 (:pr:`297`)
    * Documentation Changes
        * Add guide for ``dt.describe`` and ``dt.get_mutual_information`` (:pr:`245`)
        * Update README.md with documentation link (:pr:`261`)
        * Add footer to doc pages with Alteryx Open Source (:pr:`258`)
        * Add types and tags one-sentence definitions to Understanding Types and Tags guide (:pr:`271`)
        * Add issue and pull request templates (:pr:`280`, :pr:`284`)
    * Testing Changes
        * Add automated process to check latest dependencies. (:pr:`268`)
        * Add test for setting a time index with specified string logical type (:pr:`279`)

Thanks to the following people for contributing to this release:
    :user:`ctduffy`, :user:`gsheni`, :user:`tamargrey`, :user:`thehomebrewnerd`

**v0.0.3** October 9, 2020
    * Enhancements
        * Implement setitem on DataTable to create/overwrite an existing DataColumn (:pr:`165`)
        * Add ``to_pandas`` method to DataColumn to access the underlying series (:pr:`169`)
        * Add list_logical_types function and CLI to get dataframe of woodwork LogicalTypes (:pr:`172`)
        * Add ``describe`` method to DataTable to generate statistics for the underlying data (:pr:`181`)
        * Add optional ``return_dataframe`` parameter to ``load_retail`` to return either DataFrame or DataTable (:pr:`189`)
        * Add ``get_mutual_information`` method to DataTable to generate mutual information between columns (:pr:`203`)
        * Add ``read_csv`` function to create DataTable directly from CSV file (:pr:`222`)
    * Fixes
        * Fix bug causing incorrect values for quartiles in ``DataTable.describe`` method (:pr:`187`)
        * Fix bug in ``DataTable.describe`` that could cause an error if certain semantic tags were applied improperly (:pr:`190`)
        * Fix bug with instantiated LogicalTypes breaking when used with issubclass (:pr:`231`)
    * Changes
        * Remove unnecessary ``add_standard_tags`` attribute from DataTable (:pr:`171`)
        * Remove standard tags from index column and do not return stats for index column from ``DataTable.describe`` (:pr:`196`)
        * Update ``DataColumn.set_semantic_tags`` and ``DataColumn.add_semantic_tags`` to return new objects (:pr:`205`)
<<<<<<< HEAD
        * Update various ``DataTable`` methods to return new objects rather than modifying in place (:pr:`210`)
        * Add support for Python 3.9 (:pr:`207`)
=======
        * Update various DataTable methods to return new objects rather than modifying in place (:pr:`210`)
        * Move datetime_format to Datetime LogicalType (:pr:`216`)
        * Do not calculate mutual info with index column in ``DataTable.get_mutual_information`` (:pr:`221`)
        * Move setting of underlying physical types from DataTable to DataColumn (:pr:`233`)
>>>>>>> 7566e50e
    * Documentation Changes
        * Remove unused code from sphinx conf.py, update with Github URL(:pr:`160`, :pr:`163`)
        * Update README and docs with new Woodwork logo, with better code snippets (:pr:`161`, :pr:`159`)
        * Add DataTable and DataColumn to API Reference (:pr:`162`)
        * Add docstrings to LogicalType classes (:pr:`168`)
        * Add Woodwork image to index, clear outputs of Jupyter notebook in docs (:pr:`173`)
        * Update contributing.md, release.md with all instructions (:pr:`176`)
        * Add section for setting index and time index to start notebook (:pr:`179`)
        * Rename changelog to Release Notes (:pr:`193`)
        * Add section for standard tags to start notebook (:pr:`188`)
        * Add Understanding Types and Tags user guide (:pr:`201`)
        * Add missing docstring to ``list_logical_types`` (:pr:`202`)
        * Add Woodwork Global Configuration Options guide (:pr:`215`)
    * Testing Changes
        * Add tests that confirm dtypes are as expected after DataTable init (:pr:`152`)
        * Remove unused ``none_df`` test fixture (:pr:`224`)
        * Add test for ``LogicalType.__str__`` method (:pr:`225`)

    Thanks to the following people for contributing to this release:
    :user:`gsheni`, :user:`tamargrey`, :user:`thehomebrewnerd`

**v0.0.2** September 28, 2020
    * Fixes
        * Fix formatting issue when printing global config variables (:pr:`138`)
    * Changes
        * Change add_standard_tags to use_standard_Tags to better describe behavior (:pr:`149`)
        * Change access of underlying dataframe to be through ``to_pandas`` with ._dataframe field on class (:pr:`146`)
        * Remove ``replace_none`` parameter to DataTables (:pr:`146`)
    * Documentation Changes
        * Add working code example to README and create Using Woodwork page (:pr:`103`)

    Thanks to the following people for contributing to this release:
    :user:`gsheni`, :user:`tamargrey`, :user:`thehomebrewnerd`

**v0.1.0** September 24, 2020
    * Add ``natural_language_threshold`` global config option used for Categorical/NaturalLanguage type inference (:pr:`135`)
    * Add global config options and add ``datetime_format`` option for type inference (:pr:`134`)
    * Fix bug with Integer and WholeNumber inference in column with ``pd.NA`` values (:pr:`133`)
    * Add ``DataTable.ltypes`` property to return series of logical types (:pr:`131`)
    * Add ability to create new datatable from specified columns with ``dt[[columns]]`` (:pr:`127`)
    * Handle setting and tagging of index and time index columns (:pr:`125`)
    * Add combined tag and ltype selection (:pr:`124`)
    * Add changelog, and update changelog check to CI (:pr:`123`)
    * Implement ``reset_semantic_tags`` (:pr:`118`)
    * Implement DataTable getitem (:pr:`119`)
    * Add ``remove_semantic_tags`` method (:pr:`117`)
    * Add semantic tag selection (:pr:`106`)
    * Add github action, rename to woodwork (:pr:`113`)
    * Add license to setup.py (:pr:`112`)
    * Reset semantic tags on logical type change (:pr:`107`)
    * Add standard numeric and category tags (:pr:`100`)
    * Change ``semantic_types`` to ``semantic_tags``, a set of strings (:pr:`100`)
    * Update dataframe dtypes based on logical types (:pr:`94`)
    * Add ``select_logical_types`` to DataTable (:pr:`96`)
    * Add pygments to dev-requirements.txt (:pr:`97`)
    * Add replacing None with np.nan in DataTable init (:pr:`87`)
    * Refactor DataColumn to make ``semantic_types`` and ``logical_type`` private (:pr:`86`)
    * Add pandas_dtype to each Logical Type, and remove dtype attribute on DataColumn (:pr:`85`)
    * Add set_semantic_types methods on both DataTable and DataColumn (:pr:`75`)
    * Support passing camel case or snake case strings for setting logical types (:pr:`74`)
    * Improve flexibility when setting semantic types (:pr:`72`)
    * Add Whole Number Inference of Logical Types (:pr:`66`)
    * Add ``dtypes`` property to DataTables and ``repr`` for DataColumn (:pr:`61`)
    * Allow specification of semantic types during DataTable creation (:pr:`69`)
    * Implements ``set_logical_types`` on DataTable (:pr:`65`)
    * Add init files to tests to fix code coverage (:pr:`60`)
    * Add AutoAssign bot (:pr:`59`)
    * Add logical types validation in DataTables (:pr:`49`)
    * Fix working_directory in CI (:pr:`57`)
    * Add ``infer_logical_types`` for DataColumn (:pr:`45`)
    * Fix ReadME library name, and code coverage badge (:pr:`56`, :pr:`56`)
    * Add code coverage (:pr:`51`)
    * Improve and refactor the validation checks during initialization of a DataTable (:pr:`40`)
    * Add dataframe attribute to DataTable (:pr:`39`)
    * Update ReadME with minor usage details (:pr:`37`)
    * Add License (:pr:`34`)
    * Rename from datatables to data_tables (:pr:`4`)
    * Add Logical Types, DataTable, DataColumn (:pr:`3`)
    * Add Makefile, setup.py, requirements.txt (:pr:`2`)
    * Initial Release (:pr:`1`)

    Thanks to the following people for contributing to this release:
    :user:`gsheni`, :user:`tamargrey`, :user:`thehomebrewnerd`

.. command
.. git log --pretty=oneline --abbrev-commit<|MERGE_RESOLUTION|>--- conflicted
+++ resolved
@@ -25,6 +25,7 @@
     * Testing Changes
         * Parameterize numeric time index tests (:pr:`288`)
         * Add DockerHub credentials to CI testing environment (:pr:`326`)
+        * Add support for Python 3.9 in CI (:pr:`207`)
 
     Thanks to the following people for contributing to this release:
     :user:`ctduffy`, :user:`gsheni`, :user:`tamargrey`, :user:`thehomebrewnerd`
@@ -79,15 +80,10 @@
         * Remove unnecessary ``add_standard_tags`` attribute from DataTable (:pr:`171`)
         * Remove standard tags from index column and do not return stats for index column from ``DataTable.describe`` (:pr:`196`)
         * Update ``DataColumn.set_semantic_tags`` and ``DataColumn.add_semantic_tags`` to return new objects (:pr:`205`)
-<<<<<<< HEAD
-        * Update various ``DataTable`` methods to return new objects rather than modifying in place (:pr:`210`)
-        * Add support for Python 3.9 (:pr:`207`)
-=======
         * Update various DataTable methods to return new objects rather than modifying in place (:pr:`210`)
         * Move datetime_format to Datetime LogicalType (:pr:`216`)
         * Do not calculate mutual info with index column in ``DataTable.get_mutual_information`` (:pr:`221`)
         * Move setting of underlying physical types from DataTable to DataColumn (:pr:`233`)
->>>>>>> 7566e50e
     * Documentation Changes
         * Remove unused code from sphinx conf.py, update with Github URL(:pr:`160`, :pr:`163`)
         * Update README and docs with new Woodwork logo, with better code snippets (:pr:`161`, :pr:`159`)
