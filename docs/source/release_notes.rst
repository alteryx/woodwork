.. _release_notes:

Release Notes
-------------
**Future Release**
    * Enhancements
        * Add ``is_schema_valid`` and ``get_invalid_schema_message`` functions for checking schema validity (:pr:`834`)
        * Add logical type for ``Age`` and ``AgeNullable`` (:pr:`849`)
    * Fixes
        * Raise error when a column is set as the index and time index (:pr:`859`)
        * Allow NaNs in index for schema validation check (:pr:`862`)
        * Fix bug where invalid casting to ``Boolean`` would not raise error (:pr:`863`)
    * Changes
        * Consistently use ``ColumnNotPresentError`` for mismatches between user input and dataframe/schema columns (:pr:`837`)
        * Raise custom ``WoodworkNotInitError`` when accessing Woodwork attributes before initialization (:pr:`838`)
        * Remove check requiring ``Ordinal`` instance for initializing a ``ColumnSchema`` object (:pr:`870`)
    * Documentation Changes
    * Testing Changes
<<<<<<< HEAD
        * Specify the dtypes in conftest (:pr:`854`)
=======
        * Remove unnecessary argument in codecov upload job (:pr:`853`)
        * Change from GitHub Token to regenerated GitHub PAT dependency checkers (:pr:`855`)
        * Update README.md with non-nullable dtypes in code example (:pr:`856`)
>>>>>>> 18e44c37

    Thanks to the following people for contributing to this release:
    :user:`jeff-hernandez`, :user:`gsheni`, :user:`rwedge`, :user:`tamargrey`, :user:`thehomebrewnerd`

**v0.2.0 April 20, 2021**
    .. warning::
        This Woodwork release does not support Python 3.6

    * Enhancements
        * Add validation control to WoodworkTableAccessor (:pr:`736`)
        * Store ``make_index`` value on WoodworkTableAccessor (:pr:`780`)
        * Add optional ``exclude`` parameter to WoodworkTableAccessor ``select`` method (:pr:`783`)
        * Add validation control to ``deserialize.read_woodwork_table`` and ``ww.read_csv`` (:pr:`788`)
        * Add ``WoodworkColumnAccessor.schema`` and handle copying column schema (:pr:`799`)
        * Allow initializing a ``WoodworkColumnAccessor`` with a ``ColumnSchema`` (:pr:`814`)
        * Add ``__repr__`` to ``ColumnSchema`` (:pr:`817`)
        * Add ``BooleanNullable`` and ``IntegerNullable`` logical types (:pr:`830`)
        * Add validation control to ``WoodworkColumnAccessor`` (:pr:`833`)
    * Changes
        * Rename ``FullName`` logical type to ``PersonFullName`` (:pr:`740`)
        * Rename ``ZIPCode`` logical type to ``PostalCode`` (:pr:`741`)
        * Fix issue with smart-open version 5.0.0 (:pr:`750`, :pr:`758`)
        * Update minimum scikit-learn version to 0.22 (:pr:`763`)
        * Drop support for Python version 3.6 (:pr:`768`)
        * Remove ``ColumnNameMismatchWarning`` (:pr:`777`)
        * ``get_column_dict`` does not use standard tags by default (:pr:`782`)
        * Make ``logical_type`` and ``name`` params to ``_get_column_dict`` optional (:pr:`786`)
        * Rename Schema object and files to match new table-column schema structure (:pr:`789`)
        * Store column typing information in a ``ColumnSchema`` object instead of a dictionary (:pr:`791`)
        * ``TableSchema`` does not use standard tags by default (:pr:`806`)
        * Store ``use_standard_tags`` on the ``ColumnSchema`` instead of the ``TableSchema`` (:pr:`809`)
        * Move functions in ``column_schema.py`` to be methods on ``ColumnSchema`` (:pr:`829`)
    * Documentation Changes
        * Update Pygments version requirement (:pr:`751`)
        * Update spark config for docs build (:pr:`787`, :pr:`801`, :pr:`810`)
    * Testing Changes
        * Add unit tests against minimum dependencies for python 3.6 on PRs and main (:pr:`743`, :pr:`753`, :pr:`763`)
        * Update spark config for test fixtures (:pr:`787`)
        * Separate latest unit tests into pandas, dask, koalas (:pr:`813`)
        * Update latest dependency checker to generate separate core, koalas, and dask dependencies (:pr:`815`, :pr:`825`)
        * Ignore latest dependency branch when checking for updates to the release notes (:pr:`827`)
        * Change from GitHub PAT to auto generated GitHub Token for dependency checker (:pr:`831`)
        * Expand ``ColumnSchema`` semantic tag testing coverage and null ``logical_type`` testing coverage (:pr:`832`)

    Thanks to the following people for contributing to this release:
    :user:`gsheni`, :user:`jeff-hernandez`, :user:`rwedge`, :user:`tamargrey`, :user:`thehomebrewnerd`

**Breaking Changes**
    * The ``ZIPCode`` logical type has been renamed to ``PostalCode``
    * The ``FullName`` logical type has been renamed to ``PersonFullName``
    * The ``Schema`` object has been renamed to ``TableSchema``
    * With the ``ColumnSchema`` object, typing information for a column can no longer be accessed
      with ``df.ww.columns[col_name]['logical_type']``. Instead use ``df.ww.columns[col_name].logical_type``.
    * The ``Boolean`` and ``Integer`` logical types will no longer work with data that contains null
      values. The new ``BooleanNullable`` and ``IntegerNullable`` logical types should be used if
      null values are present.

**v0.1.0 March 22, 2021**
    * Enhancements
        * Implement Schema and Accessor API (:pr:`497`)
        * Add Schema class that holds typing info (:pr:`499`)
        * Add WoodworkTableAccessor class that performs type inference and stores Schema (:pr:`514`)
        * Allow initializing Accessor schema with a valid Schema object (:pr:`522`)
        * Add ability to read in a csv and create a DataFrame with an initialized Woodwork Schema (:pr:`534`)
        * Add ability to call pandas methods from Accessor (:pr:`538`, :pr:`589`)
        * Add helpers for checking if a column is one of Boolean, Datetime, numeric, or categorical (:pr:`553`)
        * Add ability to load demo retail dataset with a Woodwork Accessor (:pr:`556`)
        * Add ``select`` to WoodworkTableAccessor (:pr:`548`)
        * Add ``mutual_information`` to WoodworkTableAccessor (:pr:`571`)
        * Add WoodworkColumnAccessor class (:pr:`562`)
        * Add semantic tag update methods to column accessor (:pr:`573`)
        * Add ``describe`` and ``describe_dict`` to WoodworkTableAccessor (:pr:`579`)
        * Add ``init_series`` util function for initializing a series with dtype change (:pr:`581`)
        * Add ``set_logical_type`` method to WoodworkColumnAccessor (:pr:`590`)
        * Add semantic tag update methods to table schema (:pr:`591`)
        * Add warning if additional parameters are passed along with schema (:pr:`593`)
        * Better warning when accessing column properties before init (:pr:`596`)
        * Update column accessor to work with LatLong columns (:pr:`598`)
        * Add ``set_index`` to WoodworkTableAccessor (:pr:`603`)
        * Implement ``loc`` and ``iloc`` for WoodworkColumnAccessor (:pr:`613`)
        * Add ``set_time_index`` to WoodworkTableAccessor (:pr:`612`)
        * Implement ``loc`` and ``iloc`` for WoodworkTableAccessor (:pr:`618`)
        * Allow updating logical types with ``set_types`` and make relevant DataFrame changes (:pr:`619`)
        * Allow serialization of WoodworkColumnAccessor to csv, pickle, and parquet (:pr:`624`)
        * Add DaskColumnAccessor (:pr:`625`)
        * Allow deserialization from csv, pickle, and parquet to Woodwork table (:pr:`626`)
        * Add ``value_counts`` to WoodworkTableAccessor (:pr:`632`)
        * Add KoalasColumnAccessor (:pr:`634`)
        * Add ``pop`` to WoodworkTableAccessor (:pr:`636`)
        * Add ``drop`` to WoodworkTableAccessor (:pr:`640`)
        * Add ``rename`` to WoodworkTableAccessor (:pr:`646`)
        * Add DaskTableAccessor (:pr:`648`)
        * Add Schema properties to WoodworkTableAccessor (:pr:`651`)
        * Add KoalasTableAccessor (:pr:`652`)
        * Adds ``__getitem__`` to WoodworkTableAccessor (:pr:`633`)
        * Update Koalas min version and add support for more new pandas dtypes with Koalas (:pr:`678`)
        * Adds ``__setitem__`` to WoodworkTableAccessor (:pr:`669`)
    * Fixes
        * Create new Schema object when performing pandas operation on Accessors (:pr:`595`)
        * Fix bug in ``_reset_semantic_tags`` causing columns to share same semantic tags set (:pr:`666`)
        * Maintain column order in DataFrame and Woodwork repr (:pr:`677`)
    * Changes
        * Move mutual information logic to statistics utils file (:pr:`584`)
        * Bump min Koalas version to 1.4.0 (:pr:`638`)
        * Preserve pandas underlying index when not creating a Woodwork index (:pr:`664`)
        * Restrict Koalas version to ``<1.7.0`` due to breaking changes (:pr:`674`)
        * Clean up dtype usage across Woodwork (:pr:`682`)
        * Improve error when calling accessor properties or methods before init (:pr:`683`)
        * Remove dtype from Schema dictionary (:pr:`685`)
        * Add ``include_index`` param and allow unique columns in Accessor mutual information (:pr:`699`)
        * Include DataFrame equality and ``use_standard_tags`` in WoodworkTableAccessor equality check (:pr:`700`)
        * Remove ``DataTable`` and ``DataColumn`` classes to migrate towards the accessor approach (:pr:`713`)
        * Change ``sample_series`` dtype to not need conversion and remove ``convert_series`` util (:pr:`720`)
        * Rename Accessor methods since ``DataTable`` has been removed (:pr:`723`)
    * Documentation Changes
        * Update README.md and Get Started guide to use accessor (:pr:`655`, :pr:`717`)
        * Update Understanding Types and Tags guide to use accessor (:pr:`657`)
        * Update docstrings and API Reference page (:pr:`660`)
        * Update statistical insights guide to use accessor (:pr:`693`)
        * Update Customizing Type Inference guide to use accessor (:pr:`696`)
        * Update Dask and Koalas guide to use accessor (:pr:`701`)
        * Update index notebook and install guide to use accessor (:pr:`715`)
        * Add section to documentation about schema validity (:pr:`729`)
        * Update README.md and Get Started guide to use ``pd.read_csv`` (:pr:`730`)
        * Make small fixes to documentation formatting (:pr:`731`)
    * Testing Changes
        * Add tests to Accessor/Schema that weren't previously covered (:pr:`712`, :pr:`716`)
        * Update release branch name in notes update check (:pr:`719`)

    Thanks to the following people for contributing to this release:
    :user:`gsheni`, :user:`jeff-hernandez`, :user:`johnbridstrup`, :user:`tamargrey`, :user:`thehomebrewnerd`

**Breaking Changes**
    * The ``DataTable`` and ``DataColumn`` classes have been removed and replaced by new ``WoodworkTableAccessor`` and ``WoodworkColumnAccessor`` classes which are used through the ``ww`` namespace available on DataFrames after importing Woodwork.

**v0.0.11 March 15, 2021**
    * Changes
        * Restrict Koalas version to ``<1.7.0`` due to breaking changes (:pr:`674`)
        * Include unique columns in mutual information calculations (:pr:`687`)
        * Add parameter to include index column in mutual information calculations (:pr:`692`)
    * Documentation Changes
        * Update to remove warning message from statistical insights guide (:pr:`690`)
    * Testing Changes
        * Update branch reference in tests to run on main (:pr:`641`)
        * Make release notes updated check separate from unit tests (:pr:`642`)
        * Update release branch naming instructions (:pr:`644`)

    Thanks to the following people for contributing to this release:
    :user:`gsheni`, :user:`tamargrey`, :user:`thehomebrewnerd`

**v0.0.10 February 25, 2021**
    * Changes
        * Avoid calculating mutualinfo for non-unique columns (:pr:`563`)
        * Preserve underlying DataFrame index if index column is not specified (:pr:`588`)
        * Add blank issue template for creating issues (:pr:`630`)
    * Testing Changes
        * Update branch reference in tests workflow (:pr:`552`, :pr:`601`)
        * Fixed text on back arrow on install page (:pr:`564`)
        * Refactor test_datatable.py (:pr:`574`)

    Thanks to the following people for contributing to this release:
    :user:`gsheni`, :user:`jeff-hernandez`, :user:`johnbridstrup`, :user:`tamargrey`

**v0.0.9 February 5, 2021**
    * Enhancements
        * Add Python 3.9 support without Koalas testing (:pr:`511`)
        * Add ``get_valid_mi_types`` function to list LogicalTypes valid for mutual information calculation (:pr:`517`)
    * Fixes
        * Handle missing values in Datetime columns when calculating mutual information (:pr:`516`)
        * Support numpy 1.20.0 by restricting version for koalas and changing serialization error message (:pr:`532`)
        * Move Koalas option setting to DataTable init instead of import (:pr:`543`)
    * Documentation Changes
        * Add Alteryx OSS Twitter link (:pr:`519`)
        * Update logo and add new favicon (:pr:`521`)
        * Multiple improvements to Getting Started page and guides (:pr:`527`)
        * Clean up API Reference and docstrings (:pr:`536`)
        * Added Open Graph for Twitter and Facebook (:pr:`544`)

    Thanks to the following people for contributing to this release:
    :user:`gsheni`, :user:`tamargrey`, :user:`thehomebrewnerd`

**v0.0.8 January 25, 2021**
    * Enhancements
        * Add ``DataTable.df`` property for accessing the underling DataFrame (:pr:`470`)
        * Set index of underlying DataFrame to match DataTable index (:pr:`464`)
    * Fixes
        * Sort underlying series when sorting dataframe (:pr:`468`)
        * Allow setting indices to current index without side effects (:pr:`474`)
    * Changes
       * Fix release document with Github Actions link for CI (:pr:`462`)
       * Don't allow registered LogicalTypes with the same name (:pr:`477`)
       * Move ``str_to_logical_type`` to TypeSystem class (:pr:`482`)
       * Remove ``pyarrow`` from core dependencies (:pr:`508`)

    Thanks to the following people for contributing to this release:
    :user:`gsheni`, :user:`tamargrey`, :user:`thehomebrewnerd`

**v0.0.7 December 14, 2020**
    * Enhancements
        * Allow for user-defined logical types and inference functions in TypeSystem object (:pr:`424`)
        * Add ``__repr__`` to DataTable (:pr:`425`)
        * Allow initializing DataColumn with numpy array (:pr:`430`)
        * Add ``drop`` to DataTable (:pr:`434`)
        * Migrate CI tests to Github Actions (:pr:`417`, :pr:`441`, :pr:`451`)
        * Add ``metadata`` to DataColumn for user-defined metadata (:pr:`447`)
    * Fixes
        * Update DataColumn name when using setitem on column with no name (:pr:`426`)
        * Don't allow pickle serialization for Koalas DataFrames (:pr:`432`)
        * Check DataTable metadata in equality check (:pr:`449`)
        * Propagate all attributes of DataTable in ``_new_dt_including`` (:pr:`454`)
    * Changes
        * Update links to use alteryx org Github URL (:pr:`423`)
        * Support column names of any type allowed by the underlying DataFrame (:pr:`442`)
        * Use ``object`` dtype for LatLong columns for easy access to latitude and longitude values (:pr:`414`)
        * Restrict dask version to prevent 2020.12.0 release from being installed (:pr:`453`)
        * Lower minimum requirement for numpy to 1.15.4, and set pandas minimum requirement 1.1.1 (:pr:`459`)
    * Testing Changes
        * Fix missing test coverage (:pr:`436`)

    Thanks to the following people for contributing to this release:
    :user:`gsheni`, :user:`jeff-hernandez`, :user:`tamargrey`, :user:`thehomebrewnerd`

**v0.0.6 November 30, 2020**
    * Enhancements
        * Add support for creating DataTable from Koalas DataFrame (:pr:`327`)
        * Add ability to initialize DataTable with numpy array (:pr:`367`)
        * Add ``describe_dict`` method to DataTable (:pr:`405`)
        * Add ``mutual_information_dict`` method to DataTable (:pr:`404`)
        * Add ``metadata`` to DataTable for user-defined metadata (:pr:`392`)
        * Add ``update_dataframe`` method to DataTable to update underlying DataFrame (:pr:`407`)
        * Sort dataframe if ``time_index`` is specified, bypass sorting with ``already_sorted`` parameter. (:pr:`410`)
        * Add ``description`` attribute to DataColumn (:pr:`416`)
        * Implement ``DataColumn.__len__`` and ``DataTable.__len__`` (:pr:`415`)
    * Fixes
        * Rename ``data_column.py`` ``datacolumn.py`` (:pr:`386`)
        * Rename ``data_table.py`` ``datatable.py`` (:pr:`387`)
        * Rename ``get_mutual_information`` ``mutual_information`` (:pr:`390`)
    * Changes
        * Lower moto test requirement for serialization/deserialization (:pr:`376`)
        * Make Koalas an optional dependency installable with woodwork[koalas] (:pr:`378`)
        * Remove WholeNumber LogicalType from Woodwork (:pr:`380`)
        * Updates to LogicalTypes to support Koalas 1.4.0 (:pr:`393`)
        * Replace ``set_logical_types`` and ``set_semantic_tags`` with just ``set_types`` (:pr:`379`)
        * Remove ``copy_dataframe`` parameter from DataTable initialization (:pr:`398`)
        * Implement ``DataTable.__sizeof__`` to return size of the underlying dataframe (:pr:`401`)
        * Include Datetime columns in mutual info calculation (:pr:`399`)
        * Maintain column order on DataTable operations (:pr:`406`)
    * Testing Changes
        * Add pyarrow, dask, and koalas to automated dependency checks (:pr:`388`)
        * Use new version of pull request Github Action (:pr:`394`)
        * Improve parameterization for ``test_datatable_equality`` (:pr:`409`)

    Thanks to the following people for contributing to this release:
    :user:`ctduffy`, :user:`gsheni`, :user:`tamargrey`, :user:`thehomebrewnerd`

**Breaking Changes**
    * The ``DataTable.set_semantic_tags`` method was removed. ``DataTable.set_types`` can be used instead.
    * The ``DataTable.set_logical_types`` method was removed. ``DataTable.set_types`` can be used instead.
    * ``WholeNumber`` was removed from LogicalTypes. Columns that were previously inferred as WholeNumber will now be inferred as Integer.
    * The ``DataTable.get_mutual_information`` was renamed to ``DataTable.mutual_information``.
    * The ``copy_dataframe`` parameter was removed from DataTable initialization.

**v0.0.5 November 11, 2020**
    * Enhancements
        * Add ``__eq__`` to DataTable and DataColumn and update LogicalType equality (:pr:`318`)
        * Add ``value_counts()`` method to DataTable (:pr:`342`)
        * Support serialization and deserialization of DataTables via csv, pickle, or parquet (:pr:`293`)
        * Add ``shape`` property to DataTable and DataColumn (:pr:`358`)
        * Add ``iloc`` method to DataTable and DataColumn (:pr:`365`)
        * Add ``numeric_categorical_threshold`` config value to allow inferring numeric columns as Categorical (:pr:`363`)
        * Add ``rename`` method to DataTable (:pr:`367`)
    * Fixes
        * Catch non numeric time index at validation (:pr:`332`)
    * Changes
        * Support logical type inference from a Dask DataFrame (:pr:`248`)
        * Fix validation checks and ``make_index`` to work with Dask DataFrames (:pr:`260`)
        * Skip validation of Ordinal order values for Dask DataFrames (:pr:`270`)
        * Improve support for datetimes with Dask input (:pr:`286`)
        * Update ``DataTable.describe`` to work with Dask input (:pr:`296`)
        * Update ``DataTable.get_mutual_information`` to work with Dask input (:pr:`300`)
        * Modify ``to_pandas`` function to return DataFrame with correct index (:pr:`281`)
        * Rename ``DataColumn.to_pandas`` method to ``DataColumn.to_series`` (:pr:`311`)
        * Rename ``DataTable.to_pandas`` method to ``DataTable.to_dataframe`` (:pr:`319`)
        * Remove UserWarning when no matching columns found (:pr:`325`)
        * Remove ``copy`` parameter from ``DataTable.to_dataframe`` and ``DataColumn.to_series`` (:pr:`338`)
        * Allow pandas ExtensionArrays as inputs to DataColumn (:pr:`343`)
        * Move warnings to a separate exceptions file and call via UserWarning subclasses (:pr:`348`)
        * Make Dask an optional dependency installable with woodwork[dask] (:pr:`357`)
    * Documentation Changes
        * Create a guide for using Woodwork with Dask (:pr:`304`)
        * Add conda install instructions (:pr:`305`, :pr:`309`)
        * Fix README.md badge with correct link (:pr:`314`)
        * Simplify issue templates to make them easier to use (:pr:`339`)
        * Remove extra output cell in Start notebook (:pr:`341`)
    * Testing Changes
        * Parameterize numeric time index tests (:pr:`288`)
        * Add DockerHub credentials to CI testing environment (:pr:`326`)
        * Fix removing files for serialization test (:pr:`350`)

    Thanks to the following people for contributing to this release:
    :user:`ctduffy`, :user:`gsheni`, :user:`tamargrey`, :user:`thehomebrewnerd`

**Breaking Changes**
    * The ``DataColumn.to_pandas`` method was renamed to ``DataColumn.to_series``.
    * The ``DataTable.to_pandas`` method was renamed to ``DataTable.to_dataframe``.
    * ``copy`` is no longer a parameter of ``DataTable.to_dataframe`` or ``DataColumn.to_series``.

**v0.0.4 October 21, 2020**
    * Enhancements
        * Add optional ``include`` parameter for ``DataTable.describe()`` to filter results (:pr:`228`)
        * Add ``make_index`` parameter to ``DataTable.__init__`` to enable optional creation of a new index column (:pr:`238`)
        * Add support for setting ranking order on columns with Ordinal logical type (:pr:`240`)
        * Add ``list_semantic_tags`` function and CLI to get dataframe of woodwork semantic_tags (:pr:`244`)
        * Add support for numeric time index on DataTable (:pr:`267`)
        * Add pop method to DataTable (:pr:`289`)
        * Add entry point to setup.py to run CLI commands (:pr:`285`)
    * Fixes
        * Allow numeric datetime time indices (:pr:`282`)
    * Changes
        * Remove redundant methods ``DataTable.select_ltypes`` and ``DataTable.select_semantic_tags`` (:pr:`239`)
        * Make results of ``get_mutual_information`` more clear by sorting and removing self calculation (:pr:`247`)
        * Lower minimum scikit-learn version to 0.21.3 (:pr:`297`)
    * Documentation Changes
        * Add guide for ``dt.describe`` and ``dt.get_mutual_information`` (:pr:`245`)
        * Update README.md with documentation link (:pr:`261`)
        * Add footer to doc pages with Alteryx Open Source (:pr:`258`)
        * Add types and tags one-sentence definitions to Understanding Types and Tags guide (:pr:`271`)
        * Add issue and pull request templates (:pr:`280`, :pr:`284`)
    * Testing Changes
        * Add automated process to check latest dependencies. (:pr:`268`)
        * Add test for setting a time index with specified string logical type (:pr:`279`)

    Thanks to the following people for contributing to this release:
    :user:`ctduffy`, :user:`gsheni`, :user:`tamargrey`, :user:`thehomebrewnerd`

**v0.0.3 October 9, 2020**
    * Enhancements
        * Implement setitem on DataTable to create/overwrite an existing DataColumn (:pr:`165`)
        * Add ``to_pandas`` method to DataColumn to access the underlying series (:pr:`169`)
        * Add list_logical_types function and CLI to get dataframe of woodwork LogicalTypes (:pr:`172`)
        * Add ``describe`` method to DataTable to generate statistics for the underlying data (:pr:`181`)
        * Add optional ``return_dataframe`` parameter to ``load_retail`` to return either DataFrame or DataTable (:pr:`189`)
        * Add ``get_mutual_information`` method to DataTable to generate mutual information between columns (:pr:`203`)
        * Add ``read_csv`` function to create DataTable directly from CSV file (:pr:`222`)
    * Fixes
        * Fix bug causing incorrect values for quartiles in ``DataTable.describe`` method (:pr:`187`)
        * Fix bug in ``DataTable.describe`` that could cause an error if certain semantic tags were applied improperly (:pr:`190`)
        * Fix bug with instantiated LogicalTypes breaking when used with issubclass (:pr:`231`)
    * Changes
        * Remove unnecessary ``add_standard_tags`` attribute from DataTable (:pr:`171`)
        * Remove standard tags from index column and do not return stats for index column from ``DataTable.describe`` (:pr:`196`)
        * Update ``DataColumn.set_semantic_tags`` and ``DataColumn.add_semantic_tags`` to return new objects (:pr:`205`)
        * Update various DataTable methods to return new objects rather than modifying in place (:pr:`210`)
        * Move datetime_format to Datetime LogicalType (:pr:`216`)
        * Do not calculate mutual info with index column in ``DataTable.get_mutual_information`` (:pr:`221`)
        * Move setting of underlying physical types from DataTable to DataColumn (:pr:`233`)
    * Documentation Changes
        * Remove unused code from sphinx conf.py, update with Github URL(:pr:`160`, :pr:`163`)
        * Update README and docs with new Woodwork logo, with better code snippets (:pr:`161`, :pr:`159`)
        * Add DataTable and DataColumn to API Reference (:pr:`162`)
        * Add docstrings to LogicalType classes (:pr:`168`)
        * Add Woodwork image to index, clear outputs of Jupyter notebook in docs (:pr:`173`)
        * Update contributing.md, release.md with all instructions (:pr:`176`)
        * Add section for setting index and time index to start notebook (:pr:`179`)
        * Rename changelog to Release Notes (:pr:`193`)
        * Add section for standard tags to start notebook (:pr:`188`)
        * Add Understanding Types and Tags user guide (:pr:`201`)
        * Add missing docstring to ``list_logical_types`` (:pr:`202`)
        * Add Woodwork Global Configuration Options guide (:pr:`215`)
    * Testing Changes
        * Add tests that confirm dtypes are as expected after DataTable init (:pr:`152`)
        * Remove unused ``none_df`` test fixture (:pr:`224`)
        * Add test for ``LogicalType.__str__`` method (:pr:`225`)

    Thanks to the following people for contributing to this release:
    :user:`gsheni`, :user:`tamargrey`, :user:`thehomebrewnerd`

**v0.0.2 September 28, 2020**
    * Fixes
        * Fix formatting issue when printing global config variables (:pr:`138`)
    * Changes
        * Change add_standard_tags to use_standard_Tags to better describe behavior (:pr:`149`)
        * Change access of underlying dataframe to be through ``to_pandas`` with ._dataframe field on class (:pr:`146`)
        * Remove ``replace_none`` parameter to DataTables (:pr:`146`)
    * Documentation Changes
        * Add working code example to README and create Using Woodwork page (:pr:`103`)

    Thanks to the following people for contributing to this release:
    :user:`gsheni`, :user:`tamargrey`, :user:`thehomebrewnerd`

**v0.1.0 September 24, 2020**
    * Add ``natural_language_threshold`` global config option used for Categorical/NaturalLanguage type inference (:pr:`135`)
    * Add global config options and add ``datetime_format`` option for type inference (:pr:`134`)
    * Fix bug with Integer and WholeNumber inference in column with ``pd.NA`` values (:pr:`133`)
    * Add ``DataTable.ltypes`` property to return series of logical types (:pr:`131`)
    * Add ability to create new datatable from specified columns with ``dt[[columns]]`` (:pr:`127`)
    * Handle setting and tagging of index and time index columns (:pr:`125`)
    * Add combined tag and ltype selection (:pr:`124`)
    * Add changelog, and update changelog check to CI (:pr:`123`)
    * Implement ``reset_semantic_tags`` (:pr:`118`)
    * Implement DataTable getitem (:pr:`119`)
    * Add ``remove_semantic_tags`` method (:pr:`117`)
    * Add semantic tag selection (:pr:`106`)
    * Add github action, rename to woodwork (:pr:`113`)
    * Add license to setup.py (:pr:`112`)
    * Reset semantic tags on logical type change (:pr:`107`)
    * Add standard numeric and category tags (:pr:`100`)
    * Change ``semantic_types`` to ``semantic_tags``, a set of strings (:pr:`100`)
    * Update dataframe dtypes based on logical types (:pr:`94`)
    * Add ``select_logical_types`` to DataTable (:pr:`96`)
    * Add pygments to dev-requirements.txt (:pr:`97`)
    * Add replacing None with np.nan in DataTable init (:pr:`87`)
    * Refactor DataColumn to make ``semantic_types`` and ``logical_type`` private (:pr:`86`)
    * Add pandas_dtype to each Logical Type, and remove dtype attribute on DataColumn (:pr:`85`)
    * Add set_semantic_types methods on both DataTable and DataColumn (:pr:`75`)
    * Support passing camel case or snake case strings for setting logical types (:pr:`74`)
    * Improve flexibility when setting semantic types (:pr:`72`)
    * Add Whole Number Inference of Logical Types (:pr:`66`)
    * Add ``dtypes`` property to DataTables and ``repr`` for DataColumn (:pr:`61`)
    * Allow specification of semantic types during DataTable creation (:pr:`69`)
    * Implements ``set_logical_types`` on DataTable (:pr:`65`)
    * Add init files to tests to fix code coverage (:pr:`60`)
    * Add AutoAssign bot (:pr:`59`)
    * Add logical types validation in DataTables (:pr:`49`)
    * Fix working_directory in CI (:pr:`57`)
    * Add ``infer_logical_types`` for DataColumn (:pr:`45`)
    * Fix ReadME library name, and code coverage badge (:pr:`56`, :pr:`56`)
    * Add code coverage (:pr:`51`)
    * Improve and refactor the validation checks during initialization of a DataTable (:pr:`40`)
    * Add dataframe attribute to DataTable (:pr:`39`)
    * Update ReadME with minor usage details (:pr:`37`)
    * Add License (:pr:`34`)
    * Rename from datatables to datatables (:pr:`4`)
    * Add Logical Types, DataTable, DataColumn (:pr:`3`)
    * Add Makefile, setup.py, requirements.txt (:pr:`2`)
    * Initial Release (:pr:`1`)

    Thanks to the following people for contributing to this release:
    :user:`gsheni`, :user:`tamargrey`, :user:`thehomebrewnerd`

.. command
.. git log --pretty=oneline --abbrev-commit<|MERGE_RESOLUTION|>--- conflicted
+++ resolved
@@ -16,13 +16,10 @@
         * Remove check requiring ``Ordinal`` instance for initializing a ``ColumnSchema`` object (:pr:`870`)
     * Documentation Changes
     * Testing Changes
-<<<<<<< HEAD
         * Specify the dtypes in conftest (:pr:`854`)
-=======
         * Remove unnecessary argument in codecov upload job (:pr:`853`)
         * Change from GitHub Token to regenerated GitHub PAT dependency checkers (:pr:`855`)
         * Update README.md with non-nullable dtypes in code example (:pr:`856`)
->>>>>>> 18e44c37
 
     Thanks to the following people for contributing to this release:
     :user:`jeff-hernandez`, :user:`gsheni`, :user:`rwedge`, :user:`tamargrey`, :user:`thehomebrewnerd`
