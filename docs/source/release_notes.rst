.. _release_notes:

Release Notes
-------------
.. **Future Release**
    * Enhancements
    * Fixes
    * Changes
    * Documentation Changes
    * Testing Changes

.. Thanks to the following people for contributing to this release:

**v0.0.3** October 9, 2020
    * Enhancements
        * Implement setitem on DataTable to create/overwrite an existing DataColumn (:pr:`165`)
        * Add ``to_pandas`` method to DataColumn to access the underlying series (:pr:`169`)
        * Add list_logical_types function and CLI to get dataframe of woodwork LogicalTypes (:pr:`172`)
        * Add ``describe`` method to DataTable to generate statistics for the underlying data (:pr:`181`)
        * Add optional ``return_dataframe`` parameter to ``load_retail`` to return either DataFrame or DataTable (:pr:`189`)
        * Add optional ``include`` parameter for ``DataTable.describe()`` to filter results (:pr:`228`)
        * Add ``get_mutual_information`` method to DataTable to generate mutual information between columns (:pr:`203`)
        * Add ``read_csv`` function to create DataTable directly from CSV file (:pr:`222`)
    * Fixes
        * Fix bug causing incorrect values for quartiles in ``DataTable.describe`` method (:pr:`187`)
        * Fix bug in ``DataTable.describe`` that could cause an error if certain semantic tags were applied improperly (:pr:`190`)
        * Fix bug with instantiated LogicalTypes breaking when used with issubclass (:pr:`231`)
    * Changes
        * Remove unnecessary ``add_standard_tags`` attribute from DataTable (:pr:`171`)
        * Remove standard tags from index column and do not return stats for index column from ``DataTable.describe`` (:pr:`196`)
        * Update ``DataColumn.set_semantic_tags`` and ``DataColumn.add_semantic_tags`` to return new objects (:pr:`205`)
        * Update various DataTable methods to return new objects rather than modifying in place (:pr:`210`)
        * Move datetime_format to Datetime LogicalType (:pr:`216`)
        * Do not calculate mutual info with index column in ``DataTable.get_mutual_information`` (:pr:`221`)
        * Move setting of underlying physical types from DataTable to DataColumn (:pr:`233`)
    * Documentation Changes
        * Remove unused code from sphinx conf.py, update with Github URL(:pr:`160`, :pr:`163`)
        * Update README and docs with new Woodwork logo, with better code snippets (:pr:`161`, :pr:`159`)
        * Add DataTable and DataColumn to API Reference (:pr:`162`)
        * Add docstrings to LogicalType classes (:pr:`168`)
        * Add Woodwork image to index, clear outputs of Jupyter notebook in docs (:pr:`173`)
        * Update contributing.md, release.md with all instructions (:pr:`176`)
        * Add section for setting index and time index to start notebook (:pr:`179`)
        * Rename changelog to Release Notes (:pr:`193`)
        * Add section for standard tags to start notebook (:pr:`188`)
        * Add Understanding Types and Tags user guide (:pr:`201`)
        * Add missing docstring to ``list_logical_types`` (:pr:`202`)
        * Add Woodwork Global Configuration Options guide (:pr:`215`)
    * Testing Changes
        * Add tests that confirm dtypes are as expected after DataTable init (:pr:`152`)
        * Remove unused ``none_df`` test fixture (:pr:`224`)
        * Add test for ``LogicalType.__str__`` method (:pr:`225`)

    Thanks to the following people for contributing to this release:
<<<<<<< HEAD
    :user:`gsheni`, :user:`thehomebrewnerd`, :user:`tamargrey`, :user:`ctduffy`
=======
    :user:`gsheni`, :user:`tamargrey`, :user:`thehomebrewnerd`
>>>>>>> c50dc4a5

**v0.0.2** September 28, 2020
    * Fixes
        * Fix formatting issue when printing global config variables (:pr:`138`)
    * Changes
        * Change add_standard_tags to use_standard_Tags to better describe behavior (:pr:`149`)
        * Change access of underlying dataframe to be through ``to_pandas`` with ._dataframe field on class (:pr:`146`)
        * Remove ``replace_none`` parameter to DataTables (:pr:`146`)
    * Documentation Changes
        * Add working code example to README and create Using Woodwork page (:pr:`103`)

    Thanks to the following people for contributing to this release:
    :user:`gsheni`, :user:`tamargrey`, :user:`thehomebrewnerd`

**v0.1.0** September 24, 2020
    * Add ``natural_language_threshold`` global config option used for Categorical/NaturalLanguage type inference (:pr:`135`)
    * Add global config options and add ``datetime_format`` option for type inference (:pr:`134`)
    * Fix bug with Integer and WholeNumber inference in column with ``pd.NA`` values (:pr:`133`)
    * Add ``DataTable.ltypes`` property to return series of logical types (:pr:`131`)
    * Add ability to create new datatable from specified columns with ``dt[[columns]]`` (:pr:`127`)
    * Handle setting and tagging of index and time index columns (:pr:`125`)
    * Add combined tag and ltype selection (:pr:`124`)
    * Add changelog, and update changelog check to CI (:pr:`123`)
    * Implement ``reset_semantic_tags`` (:pr:`118`)
    * Implement DataTable getitem (:pr:`119`)
    * Add ``remove_semantic_tags`` method (:pr:`117`)
    * Add semantic tag selection (:pr:`106`)
    * Add github action, rename to woodwork (:pr:`113`)
    * Add license to setup.py (:pr:`112`)
    * Reset semantic tags on logical type change (:pr:`107`)
    * Add standard numeric and category tags (:pr:`100`)
    * Change ``semantic_types`` to ``semantic_tags``, a set of strings (:pr:`100`)
    * Update dataframe dtypes based on logical types (:pr:`94`)
    * Add ``select_logical_types`` to DataTable (:pr:`96`)
    * Add pygments to dev-requirements.txt (:pr:`97`)
    * Add replacing None with np.nan in DataTable init (:pr:`87`)
    * Refactor DataColumn to make ``semantic_types`` and ``logical_type`` private (:pr:`86`)
    * Add pandas_dtype to each Logical Type, and remove dtype attribute on DataColumn (:pr:`85`)
    * Add set_semantic_types methods on both DataTable and DataColumn (:pr:`75`)
    * Support passing camel case or snake case strings for setting logical types (:pr:`74`)
    * Improve flexibility when setting semantic types (:pr:`72`)
    * Add Whole Number Inference of Logical Types (:pr:`66`)
    * Add ``dtypes`` property to DataTables and ``repr`` for DataColumn (:pr:`61`)
    * Allow specification of semantic types during DataTable creation (:pr:`69`)
    * Implements ``set_logical_types`` on DataTable (:pr:`65`)
    * Add init files to tests to fix code coverage (:pr:`60`)
    * Add AutoAssign bot (:pr:`59`)
    * Add logical types validation in DataTables (:pr:`49`)
    * Fix working_directory in CI (:pr:`57`)
    * Add ``infer_logical_types`` for DataColumn (:pr:`45`)
    * Fix ReadME library name, and code coverage badge (:pr:`56`, :pr:`56`)
    * Add code coverage (:pr:`51`)
    * Improve and refactor the validation checks during initialization of a DataTable (:pr:`40`)
    * Add dataframe attribute to DataTable (:pr:`39`)
    * Update ReadME with minor usage details (:pr:`37`)
    * Add License (:pr:`34`)
    * Rename from datatables to data_tables (:pr:`4`)
    * Add Logical Types, DataTable, DataColumn (:pr:`3`)
    * Add Makefile, setup.py, requirements.txt (:pr:`2`)
    * Initial Release (:pr:`1`)

    Thanks to the following people for contributing to this release:
    :user:`gsheni`, :user:`tamargrey`, :user:`thehomebrewnerd`

.. command
.. git log --pretty=oneline --abbrev-commit<|MERGE_RESOLUTION|>--- conflicted
+++ resolved
@@ -4,12 +4,14 @@
 -------------
 .. **Future Release**
     * Enhancements
+        * Add optional ``include`` parameter for ``DataTable.describe()`` to filter results (:pr:`228`)
     * Fixes
     * Changes
     * Documentation Changes
     * Testing Changes
 
 .. Thanks to the following people for contributing to this release:
+    :user:`ctduffy`
 
 **v0.0.3** October 9, 2020
     * Enhancements
@@ -18,7 +20,6 @@
         * Add list_logical_types function and CLI to get dataframe of woodwork LogicalTypes (:pr:`172`)
         * Add ``describe`` method to DataTable to generate statistics for the underlying data (:pr:`181`)
         * Add optional ``return_dataframe`` parameter to ``load_retail`` to return either DataFrame or DataTable (:pr:`189`)
-        * Add optional ``include`` parameter for ``DataTable.describe()`` to filter results (:pr:`228`)
         * Add ``get_mutual_information`` method to DataTable to generate mutual information between columns (:pr:`203`)
         * Add ``read_csv`` function to create DataTable directly from CSV file (:pr:`222`)
     * Fixes
@@ -52,11 +53,7 @@
         * Add test for ``LogicalType.__str__`` method (:pr:`225`)
 
     Thanks to the following people for contributing to this release:
-<<<<<<< HEAD
-    :user:`gsheni`, :user:`thehomebrewnerd`, :user:`tamargrey`, :user:`ctduffy`
-=======
     :user:`gsheni`, :user:`tamargrey`, :user:`thehomebrewnerd`
->>>>>>> c50dc4a5
 
 **v0.0.2** September 28, 2020
     * Fixes
