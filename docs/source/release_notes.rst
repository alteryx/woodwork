--- conflicted
+++ resolved
@@ -9,11 +9,8 @@
         * Add ``value_counts()`` method to DataTable (:pr:`342`)
         * Support serialization and deserialization of DataTables via csv, pickle, or parquet (:pr:`293`)
         * Add ``shape`` property to DataTable and DataColumn (:pr:`358`)
-<<<<<<< HEAD
         * Add ``iloc`` method to DataTable and DataColumn (:pr:`365`)
-=======
         * Add ``numeric_categorical_threshold`` config value to allow inferring numeric columns as Categorical (:pr:`363`)
->>>>>>> 86cc2698
     * Fixes
         * Catch non numeric time index at validation (:pr:`332`)
     * Changes
