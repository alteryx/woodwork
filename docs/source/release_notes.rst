.. _release_notes:

Release Notes
-------------
**Future Release**
    * Enhancements
        * Implement Schema and Accessor API (:pr:`497`)
        * Add Schema class that holds typing info (:pr:`499`)
        * Add WoodworkTableAccessor class that performs type inference and stores Schema (:pr:`514`)
        * Allow initializing Accessor schema with a valid Schema object (:pr:`522`)
        * Add ability to read in a csv and create a DataFrame with an initialized Woodwork Schema (:pr:`534`)
        * Add ability to call pandas methods from Accessor (:pr:`538`, :pr:`589`)
        * Add helpers for checking if a column is one of Boolean, Datetime, numeric, or categorical (:pr:`553`)
        * Add ability to load demo retail dataset with a Woodwork Accessor (:pr:`556`)
        * Add ``select`` to WoodworkTableAccessor (:pr:`548`)
        * Add ``mutual_information`` to WoodworkTableAccessor (:pr:`571`)
        * Add WoodworkColumnAccessor class (:pr:`562`)
        * Add semantic tag update methods to column accessor (:pr:`573`)
        * Add ``describe`` and ``describe_dict`` to WoodworkTableAccessor (:pr:`579`)
        * Add ``init_series`` util function for initializing a series with dtype change (:pr:`581`)
        * Add ``set_logical_type`` method to WoodworkColumnAccessor (:pr:`590`)
        * Add semantic tag update methods to table schema (:pr:`591`)
        * Add warning if additional parameters are passed along with schema (:pr:`593`)
        * Better warning when accessing column properties before init (:pr:`596`)
        * Update column accessor to work with LatLong columns (:pr:`598`)
        * Add ``set_index`` to WoodworkTableAccessor (:pr:`603`)
        * Implement ``loc`` and ``iloc`` for WoodworkColumnAccessor (:pr:`613`)
        * Add ``set_time_index`` to WoodworkTableAccessor (:pr:`612`)
        * Implement ``loc`` and ``iloc`` for WoodworkTableAccessor (:pr:`618`)
        * Allow updating logical types with ``set_types`` and make relevant DataFrame changes (:pr:`619`)
        * Allow serialization of WoodworkColumnAccessor to csv, pickle, and parquet (:pr:`624`)
        * Add DaskColumnAccessor (:pr:`625`)
        * Allow deserialization from csv, pickle, and parquet to Woodwork table (:pr:`626`)
        * Add ``value_counts`` to WoodworkTableAccessor (:pr:`632`)
        * Add KoalasColumnAccessor (:pr:`634`)
        * Add ``pop`` to WoodworkTableAccessor (:pr:`636`)
        * Add ``drop`` to WoodworkTableAccessor (:pr:`640`)
        * Add ``rename`` to WoodworkTableAccessor (:pr:`646`)
        * Add DaskTableAccessor (:pr:`648`)
        * Add Schema properties to WoodworkTableAccessor (:pr:`651`)
        * Add KoalasTableAccessor (:pr:`652`)
        * Adds ``__getitem__`` to WoodworkTableAccessor (:pr:`633`)
        * Update Koalas min version and add support for more new pandas dtypes with Koalas (:pr:`678`)
        * Adds ``__setitem__`` to WoodworkTableAccessor (:pr:`669`)
    * Fixes
        * Create new Schema object when performing pandas operation on Accessors (:pr:`595`)
        * Fix bug in ``_reset_semantic_tags`` causing columns to share same semantic tags set (:pr:`666`)
        * Maintain column order in DataFrame and Woodwork repr (:pr:`677`)
    * Changes
        * Move mutual information logic to statistics utils file (:pr:`584`)
        * Bump min Koalas version to 1.4.0 (:pr:`638`)
        * Preserve pandas underlying index when not creating a Woodwork index (:pr:`664`)
        * Restrict Koalas version to ``<1.7.0`` due to breaking changes (:pr:`674`)
        * Clean up dtype usage across Woodwork (:pr:`682`)
        * Improve error when calling accessor properties or methods before init (:pr:`683`)
        * Remove dtype from Schema dictionary (:pr:`685`)
        * Add ``include_index`` param and allow unique columns in Accessor mutual information (:pr:`699`)
    * Documentation Changes
        * Update README.md and Get Started guide to use accessor (:pr:`655`)
        * Update Understanding Types and Tags guide to use accessor (:pr:`657`)
        * Update docstrings and API Reference page (:pr:`660`)
<<<<<<< HEAD
        * Update Dask and Koalas guide to use accessor (:pr:`701`)
=======
        * Update statistical insights guide to use accessor (:pr:`693`)
        * Update Customizing Type Inference guide to use accessor (:pr:`696`)
>>>>>>> 1435319d
    * Testing Changes
        * Update branch reference in tests to run on main (:pr:`641`)
        * Make release notes updated check separate from unit tests (:pr:`642`)
        * Update release branch naming instructions (:pr:`644`)

    Thanks to the following people for contributing to this release:
    :user:`johnbridstrup`, :user:`gsheni`, :user:`jeff-hernandez`, :user:`tamargrey`, :user:`thehomebrewnerd`

**v0.0.10 February 25, 2021**
    * Changes
        * Avoid calculating mutualinfo for non-unique columns (:pr:`563`)
        * Preserve underlying DataFrame index if index column is not specified (:pr:`588`)
        * Add blank issue template for creating issues (:pr:`630`)
    * Testing Changes
        * Update branch reference in tests workflow (:pr:`552`, :pr:`601`)
        * Fixed text on back arrow on install page (:pr:`564`)
        * Refactor test_datatable.py (:pr:`574`)

    Thanks to the following people for contributing to this release:
    :user:`gsheni`, :user:`jeff-hernandez`, :user:`johnbridstrup`, :user:`tamargrey`

**v0.0.9 February 5, 2021**
    * Enhancements
        * Add Python 3.9 support without Koalas testing (:pr:`511`)
        * Add ``get_valid_mi_types`` function to list LogicalTypes valid for mutual information calculation (:pr:`517`)
    * Fixes
        * Handle missing values in Datetime columns when calculating mutual information (:pr:`516`)
        * Support numpy 1.20.0 by restricting version for koalas and changing serialization error message (:pr:`532`)
        * Move Koalas option setting to DataTable init instead of import (:pr:`543`)
    * Documentation Changes
        * Add Alteryx OSS Twitter link (:pr:`519`)
        * Update logo and add new favicon (:pr:`521`)
        * Multiple improvements to Getting Started page and guides (:pr:`527`)
        * Clean up API Reference and docstrings (:pr:`536`)
        * Added Open Graph for Twitter and Facebook (:pr:`544`)

    Thanks to the following people for contributing to this release:
    :user:`gsheni`, :user:`tamargrey`, :user:`thehomebrewnerd`

**v0.0.8 January 25, 2021**
    * Enhancements
        * Add ``DataTable.df`` property for accessing the underling DataFrame (:pr:`470`)
        * Set index of underlying DataFrame to match DataTable index (:pr:`464`)
    * Fixes
        * Sort underlying series when sorting dataframe (:pr:`468`)
        * Allow setting indices to current index without side effects (:pr:`474`)
    * Changes
       * Fix release document with Github Actions link for CI (:pr:`462`)
       * Don't allow registered LogicalTypes with the same name (:pr:`477`)
       * Move ``str_to_logical_type`` to TypeSystem class (:pr:`482`)
       * Remove ``pyarrow`` from core dependencies (:pr:`508`)

    Thanks to the following people for contributing to this release:
    :user:`gsheni`, :user:`tamargrey`, :user:`thehomebrewnerd`

**v0.0.7 December 14, 2020**
    * Enhancements
        * Allow for user-defined logical types and inference functions in TypeSystem object (:pr:`424`)
        * Add ``__repr__`` to DataTable (:pr:`425`)
        * Allow initializing DataColumn with numpy array (:pr:`430`)
        * Add ``drop`` to DataTable (:pr:`434`)
        * Migrate CI tests to Github Actions (:pr:`417`, :pr:`441`, :pr:`451`)
        * Add ``metadata`` to DataColumn for user-defined metadata (:pr:`447`)
    * Fixes
        * Update DataColumn name when using setitem on column with no name (:pr:`426`)
        * Don't allow pickle serialization for Koalas DataFrames (:pr:`432`)
        * Check DataTable metadata in equality check (:pr:`449`)
        * Propagate all attributes of DataTable in ``_new_dt_including`` (:pr:`454`)
    * Changes
        * Update links to use alteryx org Github URL (:pr:`423`)
        * Support column names of any type allowed by the underlying DataFrame (:pr:`442`)
        * Use ``object`` dtype for LatLong columns for easy access to latitude and longitude values (:pr:`414`)
        * Restrict dask version to prevent 2020.12.0 release from being installed (:pr:`453`)
        * Lower minimum requirement for numpy to 1.15.4, and set pandas minimum requirement 1.1.1 (:pr:`459`)
    * Testing Changes
        * Fix missing test coverage (:pr:`436`)

    Thanks to the following people for contributing to this release:
    :user:`gsheni`, :user:`jeff-hernandez`, :user:`tamargrey`, :user:`thehomebrewnerd`

**v0.0.6 November 30, 2020**
    * Enhancements
        * Add support for creating DataTable from Koalas DataFrame (:pr:`327`)
        * Add ability to initialize DataTable with numpy array (:pr:`367`)
        * Add ``describe_dict`` method to DataTable (:pr:`405`)
        * Add ``mutual_information_dict`` method to DataTable (:pr:`404`)
        * Add ``metadata`` to DataTable for user-defined metadata (:pr:`392`)
        * Add ``update_dataframe`` method to DataTable to update underlying DataFrame (:pr:`407`)
        * Sort dataframe if ``time_index`` is specified, bypass sorting with ``already_sorted`` parameter. (:pr:`410`)
        * Add ``description`` attribute to DataColumn (:pr:`416`)
        * Implement ``DataColumn.__len__`` and ``DataTable.__len__`` (:pr:`415`)
    * Fixes
        * Rename ``data_column.py`` ``datacolumn.py`` (:pr:`386`)
        * Rename ``data_table.py`` ``datatable.py`` (:pr:`387`)
        * Rename ``get_mutual_information`` ``mutual_information`` (:pr:`390`)
    * Changes
        * Lower moto test requirement for serialization/deserialization (:pr:`376`)
        * Make Koalas an optional dependency installable with woodwork[koalas] (:pr:`378`)
        * Remove WholeNumber LogicalType from Woodwork (:pr:`380`)
        * Updates to LogicalTypes to support Koalas 1.4.0 (:pr:`393`)
        * Replace ``set_logical_types`` and ``set_semantic_tags`` with just ``set_types`` (:pr:`379`)
        * Remove ``copy_dataframe`` parameter from DataTable initialization (:pr:`398`)
        * Implement ``DataTable.__sizeof__`` to return size of the underlying dataframe (:pr:`401`)
        * Include Datetime columns in mutual info calculation (:pr:`399`)
        * Maintain column order on DataTable operations (:pr:`406`)
    * Testing Changes
        * Add pyarrow, dask, and koalas to automated dependency checks (:pr:`388`)
        * Use new version of pull request Github Action (:pr:`394`)
        * Improve parameterization for ``test_datatable_equality`` (:pr:`409`)

    Thanks to the following people for contributing to this release:
    :user:`ctduffy`, :user:`gsheni`, :user:`tamargrey`, :user:`thehomebrewnerd`

**Breaking Changes**
    * The ``DataTable.set_semantic_tags`` method was removed. ``DataTable.set_types`` can be used instead.
    * The ``DataTable.set_logical_types`` method was removed. ``DataTable.set_types`` can be used instead.
    * ``WholeNumber`` was removed from LogicalTypes. Columns that were previously inferred as WholeNumber will now be inferred as Integer.
    * The ``DataTable.get_mutual_information`` was renamed to ``DataTable.mutual_information``.
    * The ``copy_dataframe`` parameter was removed from DataTable initialization.

**v0.0.5 November 11, 2020**
    * Enhancements
        * Add ``__eq__`` to DataTable and DataColumn and update LogicalType equality (:pr:`318`)
        * Add ``value_counts()`` method to DataTable (:pr:`342`)
        * Support serialization and deserialization of DataTables via csv, pickle, or parquet (:pr:`293`)
        * Add ``shape`` property to DataTable and DataColumn (:pr:`358`)
        * Add ``iloc`` method to DataTable and DataColumn (:pr:`365`)
        * Add ``numeric_categorical_threshold`` config value to allow inferring numeric columns as Categorical (:pr:`363`)
        * Add ``rename`` method to DataTable (:pr:`367`)
    * Fixes
        * Catch non numeric time index at validation (:pr:`332`)
    * Changes
        * Support logical type inference from a Dask DataFrame (:pr:`248`)
        * Fix validation checks and ``make_index`` to work with Dask DataFrames (:pr:`260`)
        * Skip validation of Ordinal order values for Dask DataFrames (:pr:`270`)
        * Improve support for datetimes with Dask input (:pr:`286`)
        * Update ``DataTable.describe`` to work with Dask input (:pr:`296`)
        * Update ``DataTable.get_mutual_information`` to work with Dask input (:pr:`300`)
        * Modify ``to_pandas`` function to return DataFrame with correct index (:pr:`281`)
        * Rename ``DataColumn.to_pandas`` method to ``DataColumn.to_series`` (:pr:`311`)
        * Rename ``DataTable.to_pandas`` method to ``DataTable.to_dataframe`` (:pr:`319`)
        * Remove UserWarning when no matching columns found (:pr:`325`)
        * Remove ``copy`` parameter from ``DataTable.to_dataframe`` and ``DataColumn.to_series`` (:pr:`338`)
        * Allow pandas ExtensionArrays as inputs to DataColumn (:pr:`343`)
        * Move warnings to a separate exceptions file and call via UserWarning subclasses (:pr:`348`)
        * Make Dask an optional dependency installable with woodwork[dask] (:pr:`357`)
    * Documentation Changes
        * Create a guide for using Woodwork with Dask (:pr:`304`)
        * Add conda install instructions (:pr:`305`, :pr:`309`)
        * Fix README.md badge with correct link (:pr:`314`)
        * Simplify issue templates to make them easier to use (:pr:`339`)
        * Remove extra output cell in Start notebook (:pr:`341`)
    * Testing Changes
        * Parameterize numeric time index tests (:pr:`288`)
        * Add DockerHub credentials to CI testing environment (:pr:`326`)
        * Fix removing files for serialization test (:pr:`350`)

    Thanks to the following people for contributing to this release:
    :user:`ctduffy`, :user:`gsheni`, :user:`tamargrey`, :user:`thehomebrewnerd`

**Breaking Changes**
    * The ``DataColumn.to_pandas`` method was renamed to ``DataColumn.to_series``.
    * The ``DataTable.to_pandas`` method was renamed to ``DataTable.to_dataframe``.
    * ``copy`` is no longer a parameter of ``DataTable.to_dataframe`` or ``DataColumn.to_series``.

**v0.0.4 October 21, 2020**
    * Enhancements
        * Add optional ``include`` parameter for ``DataTable.describe()`` to filter results (:pr:`228`)
        * Add ``make_index`` parameter to ``DataTable.__init__`` to enable optional creation of a new index column (:pr:`238`)
        * Add support for setting ranking order on columns with Ordinal logical type (:pr:`240`)
        * Add ``list_semantic_tags`` function and CLI to get dataframe of woodwork semantic_tags (:pr:`244`)
        * Add support for numeric time index on DataTable (:pr:`267`)
        * Add pop method to DataTable (:pr:`289`)
        * Add entry point to setup.py to run CLI commands (:pr:`285`)
    * Fixes
        * Allow numeric datetime time indices (:pr:`282`)
    * Changes
        * Remove redundant methods ``DataTable.select_ltypes`` and ``DataTable.select_semantic_tags`` (:pr:`239`)
        * Make results of ``get_mutual_information`` more clear by sorting and removing self calculation (:pr:`247`)
        * Lower minimum scikit-learn version to 0.21.3 (:pr:`297`)
    * Documentation Changes
        * Add guide for ``dt.describe`` and ``dt.get_mutual_information`` (:pr:`245`)
        * Update README.md with documentation link (:pr:`261`)
        * Add footer to doc pages with Alteryx Open Source (:pr:`258`)
        * Add types and tags one-sentence definitions to Understanding Types and Tags guide (:pr:`271`)
        * Add issue and pull request templates (:pr:`280`, :pr:`284`)
    * Testing Changes
        * Add automated process to check latest dependencies. (:pr:`268`)
        * Add test for setting a time index with specified string logical type (:pr:`279`)

    Thanks to the following people for contributing to this release:
    :user:`ctduffy`, :user:`gsheni`, :user:`tamargrey`, :user:`thehomebrewnerd`

**v0.0.3 October 9, 2020**
    * Enhancements
        * Implement setitem on DataTable to create/overwrite an existing DataColumn (:pr:`165`)
        * Add ``to_pandas`` method to DataColumn to access the underlying series (:pr:`169`)
        * Add list_logical_types function and CLI to get dataframe of woodwork LogicalTypes (:pr:`172`)
        * Add ``describe`` method to DataTable to generate statistics for the underlying data (:pr:`181`)
        * Add optional ``return_dataframe`` parameter to ``load_retail`` to return either DataFrame or DataTable (:pr:`189`)
        * Add ``get_mutual_information`` method to DataTable to generate mutual information between columns (:pr:`203`)
        * Add ``read_csv`` function to create DataTable directly from CSV file (:pr:`222`)
    * Fixes
        * Fix bug causing incorrect values for quartiles in ``DataTable.describe`` method (:pr:`187`)
        * Fix bug in ``DataTable.describe`` that could cause an error if certain semantic tags were applied improperly (:pr:`190`)
        * Fix bug with instantiated LogicalTypes breaking when used with issubclass (:pr:`231`)
    * Changes
        * Remove unnecessary ``add_standard_tags`` attribute from DataTable (:pr:`171`)
        * Remove standard tags from index column and do not return stats for index column from ``DataTable.describe`` (:pr:`196`)
        * Update ``DataColumn.set_semantic_tags`` and ``DataColumn.add_semantic_tags`` to return new objects (:pr:`205`)
        * Update various DataTable methods to return new objects rather than modifying in place (:pr:`210`)
        * Move datetime_format to Datetime LogicalType (:pr:`216`)
        * Do not calculate mutual info with index column in ``DataTable.get_mutual_information`` (:pr:`221`)
        * Move setting of underlying physical types from DataTable to DataColumn (:pr:`233`)
    * Documentation Changes
        * Remove unused code from sphinx conf.py, update with Github URL(:pr:`160`, :pr:`163`)
        * Update README and docs with new Woodwork logo, with better code snippets (:pr:`161`, :pr:`159`)
        * Add DataTable and DataColumn to API Reference (:pr:`162`)
        * Add docstrings to LogicalType classes (:pr:`168`)
        * Add Woodwork image to index, clear outputs of Jupyter notebook in docs (:pr:`173`)
        * Update contributing.md, release.md with all instructions (:pr:`176`)
        * Add section for setting index and time index to start notebook (:pr:`179`)
        * Rename changelog to Release Notes (:pr:`193`)
        * Add section for standard tags to start notebook (:pr:`188`)
        * Add Understanding Types and Tags user guide (:pr:`201`)
        * Add missing docstring to ``list_logical_types`` (:pr:`202`)
        * Add Woodwork Global Configuration Options guide (:pr:`215`)
    * Testing Changes
        * Add tests that confirm dtypes are as expected after DataTable init (:pr:`152`)
        * Remove unused ``none_df`` test fixture (:pr:`224`)
        * Add test for ``LogicalType.__str__`` method (:pr:`225`)

    Thanks to the following people for contributing to this release:
    :user:`gsheni`, :user:`tamargrey`, :user:`thehomebrewnerd`

**v0.0.2 September 28, 2020**
    * Fixes
        * Fix formatting issue when printing global config variables (:pr:`138`)
    * Changes
        * Change add_standard_tags to use_standard_Tags to better describe behavior (:pr:`149`)
        * Change access of underlying dataframe to be through ``to_pandas`` with ._dataframe field on class (:pr:`146`)
        * Remove ``replace_none`` parameter to DataTables (:pr:`146`)
    * Documentation Changes
        * Add working code example to README and create Using Woodwork page (:pr:`103`)

    Thanks to the following people for contributing to this release:
    :user:`gsheni`, :user:`tamargrey`, :user:`thehomebrewnerd`

**v0.1.0 September 24, 2020**
    * Add ``natural_language_threshold`` global config option used for Categorical/NaturalLanguage type inference (:pr:`135`)
    * Add global config options and add ``datetime_format`` option for type inference (:pr:`134`)
    * Fix bug with Integer and WholeNumber inference in column with ``pd.NA`` values (:pr:`133`)
    * Add ``DataTable.ltypes`` property to return series of logical types (:pr:`131`)
    * Add ability to create new datatable from specified columns with ``dt[[columns]]`` (:pr:`127`)
    * Handle setting and tagging of index and time index columns (:pr:`125`)
    * Add combined tag and ltype selection (:pr:`124`)
    * Add changelog, and update changelog check to CI (:pr:`123`)
    * Implement ``reset_semantic_tags`` (:pr:`118`)
    * Implement DataTable getitem (:pr:`119`)
    * Add ``remove_semantic_tags`` method (:pr:`117`)
    * Add semantic tag selection (:pr:`106`)
    * Add github action, rename to woodwork (:pr:`113`)
    * Add license to setup.py (:pr:`112`)
    * Reset semantic tags on logical type change (:pr:`107`)
    * Add standard numeric and category tags (:pr:`100`)
    * Change ``semantic_types`` to ``semantic_tags``, a set of strings (:pr:`100`)
    * Update dataframe dtypes based on logical types (:pr:`94`)
    * Add ``select_logical_types`` to DataTable (:pr:`96`)
    * Add pygments to dev-requirements.txt (:pr:`97`)
    * Add replacing None with np.nan in DataTable init (:pr:`87`)
    * Refactor DataColumn to make ``semantic_types`` and ``logical_type`` private (:pr:`86`)
    * Add pandas_dtype to each Logical Type, and remove dtype attribute on DataColumn (:pr:`85`)
    * Add set_semantic_types methods on both DataTable and DataColumn (:pr:`75`)
    * Support passing camel case or snake case strings for setting logical types (:pr:`74`)
    * Improve flexibility when setting semantic types (:pr:`72`)
    * Add Whole Number Inference of Logical Types (:pr:`66`)
    * Add ``dtypes`` property to DataTables and ``repr`` for DataColumn (:pr:`61`)
    * Allow specification of semantic types during DataTable creation (:pr:`69`)
    * Implements ``set_logical_types`` on DataTable (:pr:`65`)
    * Add init files to tests to fix code coverage (:pr:`60`)
    * Add AutoAssign bot (:pr:`59`)
    * Add logical types validation in DataTables (:pr:`49`)
    * Fix working_directory in CI (:pr:`57`)
    * Add ``infer_logical_types`` for DataColumn (:pr:`45`)
    * Fix ReadME library name, and code coverage badge (:pr:`56`, :pr:`56`)
    * Add code coverage (:pr:`51`)
    * Improve and refactor the validation checks during initialization of a DataTable (:pr:`40`)
    * Add dataframe attribute to DataTable (:pr:`39`)
    * Update ReadME with minor usage details (:pr:`37`)
    * Add License (:pr:`34`)
    * Rename from datatables to datatables (:pr:`4`)
    * Add Logical Types, DataTable, DataColumn (:pr:`3`)
    * Add Makefile, setup.py, requirements.txt (:pr:`2`)
    * Initial Release (:pr:`1`)

    Thanks to the following people for contributing to this release:
    :user:`gsheni`, :user:`tamargrey`, :user:`thehomebrewnerd`

.. command
.. git log --pretty=oneline --abbrev-commit<|MERGE_RESOLUTION|>--- conflicted
+++ resolved
@@ -59,12 +59,9 @@
         * Update README.md and Get Started guide to use accessor (:pr:`655`)
         * Update Understanding Types and Tags guide to use accessor (:pr:`657`)
         * Update docstrings and API Reference page (:pr:`660`)
-<<<<<<< HEAD
-        * Update Dask and Koalas guide to use accessor (:pr:`701`)
-=======
         * Update statistical insights guide to use accessor (:pr:`693`)
         * Update Customizing Type Inference guide to use accessor (:pr:`696`)
->>>>>>> 1435319d
+        * Update Dask and Koalas guide to use accessor (:pr:`701`)
     * Testing Changes
         * Update branch reference in tests to run on main (:pr:`641`)
         * Make release notes updated check separate from unit tests (:pr:`642`)
