.. _release_notes:

Release Notes
-------------
**Future Release**
    * Enhancements
        * Implement Schema and Accessor API (:pr:`497`)
        * Add Schema class that holds typing info (:pr:`499`)
        * Add WoodworkTableAccessor class that performs type inference and stores Schema (:pr:`514`)
        * Allow initializing Accessor schema with a valid Schema object (:pr:`522`)
        * Add ability to read in a csv and create a DataFrame with an initialized Woodwork Schema (:pr:`534`)
        * Add ability to call pandas methods from Accessor (:pr:`538`, :pr:`589`)
        * Add helpers for checking if a column is one of Boolean, Datetime, numeric, or categorical (:pr:`553`)
        * Add ability to load demo retail dataset with a Woodwork Accessor (:pr:`556`)
        * Add ``select`` to WoodworkTableAccessor (:pr:`548`)
        * Add ``mutual_information`` to WoodworkTableAccessor (:pr:`571`)
        * Add WoodworkColumnAccessor class (:pr:`562`)
        * Add semantic tag update methods to column accessor (:pr:`573`)
        * Add ``describe`` and ``describe_dict`` to WoodworkTableAccessor (:pr:`579`)
        * Add ``init_series`` util function for initializing a series with dtype change (:pr:`581`)
        * Add ``set_logical_type`` method to WoodworkColumnAccessor (:pr:`590`)
        * Add semantic tag update methods to table schema (:pr:`591`)
        * Add warning if additional parameters are passed along with schema (:pr:`593`)
        * Better warning when accessing column properties before init (:pr:`596`)
        * Update column accessor to work with LatLong columns (:pr:`598`)
        * Add ``set_index`` to WoodworkTableAccessor (:pr:`603`)
        * Implement ``loc`` and ``iloc`` for WoodworkColumnAccessor (:pr:`613`)
        * Add ``set_time_index`` to WoodworkTableAccessor (:pr:`612`)
        * Implement ``loc`` and ``iloc`` for WoodworkTableAccessor (:pr:`618`)
        * Allow updating logical types with ``set_types`` and make relevant DataFrame changes (:pr:`619`)
        * Allow serialization of WoodworkColumnAccessor to csv, pickle, and parquet (:pr:`624`)
        * Add DaskColumnAccessor (:pr:`625`)
        * Allow deserialization from csv, pickle, and parquet to Woodwork table (:pr:`626`)
        * Add ``value_counts`` to WoodworkTableAccessor (:pr:`632`)
<<<<<<< HEAD
        * Adds ``__getitem__`` to WoodworkTableAccessor (:pr:`633`)
=======
        * Add KoalasColumnAccessor (:pr:`634`)
        * Add ``pop`` to WoodworkTableAccessor (:pr:`636`)
        * Add ``drop`` to WoodworkTableAccessor (:pr:`640`)
        * Add ``rename`` to WoodworkTableAccessor (:pr:`646`)
        * Add DaskTableAccessor (:pr:`648`)
>>>>>>> 2b4486f3
    * Fixes
        * Create new Schema object when performing pandas operation on Accessors (:pr:`595`)
    * Changes
        * Move mutual information logic to statistics utils file (:pr:`584`)
        * Bump min Koalas version to 1.4.0 (:pr:`638`)
    * Documentation Changes
    * Testing Changes
        * Update branch reference in tests to run on main (:pr:`641`)
        * Make release notes updated check separate from unit tests (:pr:`642`)
        * Update release branch naming instructions (:pr:`644`)

    Thanks to the following people for contributing to this release:
    :user:`johnbridstrup`, :user:`gsheni`, :user:`tamargrey`, :user:`thehomebrewnerd`

**v0.0.10 February 25, 2021**
    * Changes
        * Avoid calculating mutualinfo for non-unique columns (:pr:`563`)
        * Preserve underlying DataFrame index if index column is not specified (:pr:`588`)
        * Add blank issue template for creating issues (:pr:`630`)
    * Testing Changes
        * Update branch reference in tests workflow (:pr:`552`, :pr:`601`)
        * Fixed text on back arrow on install page (:pr:`564`)
        * Refactor test_datatable.py (:pr:`574`)

    Thanks to the following people for contributing to this release:
    :user:`gsheni`, :user:`jeff-hernandez`, :user:`johnbridstrup`, :user:`tamargrey`

**v0.0.9 February 5, 2021**
    * Enhancements
        * Add Python 3.9 support without Koalas testing (:pr:`511`)
        * Add ``get_valid_mi_types`` function to list LogicalTypes valid for mutual information calculation (:pr:`517`)
    * Fixes
        * Handle missing values in Datetime columns when calculating mutual information (:pr:`516`)
        * Support numpy 1.20.0 by restricting version for koalas and changing serialization error message (:pr:`532`)
        * Move Koalas option setting to DataTable init instead of import (:pr:`543`)
    * Documentation Changes
        * Add Alteryx OSS Twitter link (:pr:`519`)
        * Update logo and add new favicon (:pr:`521`)
        * Multiple improvements to Getting Started page and guides (:pr:`527`)
        * Clean up API Reference and docstrings (:pr:`536`)
        * Added Open Graph for Twitter and Facebook (:pr:`544`)

    Thanks to the following people for contributing to this release:
    :user:`gsheni`, :user:`tamargrey`, :user:`thehomebrewnerd`

**v0.0.8 January 25, 2021**
    * Enhancements
        * Add ``DataTable.df`` property for accessing the underling DataFrame (:pr:`470`)
        * Set index of underlying DataFrame to match DataTable index (:pr:`464`)
    * Fixes
        * Sort underlying series when sorting dataframe (:pr:`468`)
        * Allow setting indices to current index without side effects (:pr:`474`)
    * Changes
       * Fix release document with Github Actions link for CI (:pr:`462`)
       * Don't allow registered LogicalTypes with the same name (:pr:`477`)
       * Move ``str_to_logical_type`` to TypeSystem class (:pr:`482`)
       * Remove ``pyarrow`` from core dependencies (:pr:`508`)

    Thanks to the following people for contributing to this release:
    :user:`gsheni`, :user:`tamargrey`, :user:`thehomebrewnerd`

**v0.0.7 December 14, 2020**
    * Enhancements
        * Allow for user-defined logical types and inference functions in TypeSystem object (:pr:`424`)
        * Add ``__repr__`` to DataTable (:pr:`425`)
        * Allow initializing DataColumn with numpy array (:pr:`430`)
        * Add ``drop`` to DataTable (:pr:`434`)
        * Migrate CI tests to Github Actions (:pr:`417`, :pr:`441`, :pr:`451`)
        * Add ``metadata`` to DataColumn for user-defined metadata (:pr:`447`)
    * Fixes
        * Update DataColumn name when using setitem on column with no name (:pr:`426`)
        * Don't allow pickle serialization for Koalas DataFrames (:pr:`432`)
        * Check DataTable metadata in equality check (:pr:`449`)
        * Propagate all attributes of DataTable in ``_new_dt_including`` (:pr:`454`)
    * Changes
        * Update links to use alteryx org Github URL (:pr:`423`)
        * Support column names of any type allowed by the underlying DataFrame (:pr:`442`)
        * Use ``object`` dtype for LatLong columns for easy access to latitude and longitude values (:pr:`414`)
        * Restrict dask version to prevent 2020.12.0 release from being installed (:pr:`453`)
        * Lower minimum requirement for numpy to 1.15.4, and set pandas minimum requirement 1.1.1 (:pr:`459`)
    * Testing Changes
        * Fix missing test coverage (:pr:`436`)

    Thanks to the following people for contributing to this release:
    :user:`gsheni`, :user:`jeff-hernandez`, :user:`tamargrey`, :user:`thehomebrewnerd`

**v0.0.6 November 30, 2020**
    * Enhancements
        * Add support for creating DataTable from Koalas DataFrame (:pr:`327`)
        * Add ability to initialize DataTable with numpy array (:pr:`367`)
        * Add ``describe_dict`` method to DataTable (:pr:`405`)
        * Add ``mutual_information_dict`` method to DataTable (:pr:`404`)
        * Add ``metadata`` to DataTable for user-defined metadata (:pr:`392`)
        * Add ``update_dataframe`` method to DataTable to update underlying DataFrame (:pr:`407`)
        * Sort dataframe if ``time_index`` is specified, bypass sorting with ``already_sorted`` parameter. (:pr:`410`)
        * Add ``description`` attribute to DataColumn (:pr:`416`)
        * Implement ``DataColumn.__len__`` and ``DataTable.__len__`` (:pr:`415`)
    * Fixes
        * Rename ``data_column.py`` ``datacolumn.py`` (:pr:`386`)
        * Rename ``data_table.py`` ``datatable.py`` (:pr:`387`)
        * Rename ``get_mutual_information`` ``mutual_information`` (:pr:`390`)
    * Changes
        * Lower moto test requirement for serialization/deserialization (:pr:`376`)
        * Make Koalas an optional dependency installable with woodwork[koalas] (:pr:`378`)
        * Remove WholeNumber LogicalType from Woodwork (:pr:`380`)
        * Updates to LogicalTypes to support Koalas 1.4.0 (:pr:`393`)
        * Replace ``set_logical_types`` and ``set_semantic_tags`` with just ``set_types`` (:pr:`379`)
        * Remove ``copy_dataframe`` parameter from DataTable initialization (:pr:`398`)
        * Implement ``DataTable.__sizeof__`` to return size of the underlying dataframe (:pr:`401`)
        * Include Datetime columns in mutual info calculation (:pr:`399`)
        * Maintain column order on DataTable operations (:pr:`406`)
    * Testing Changes
        * Add pyarrow, dask, and koalas to automated dependency checks (:pr:`388`)
        * Use new version of pull request Github Action (:pr:`394`)
        * Improve parameterization for ``test_datatable_equality`` (:pr:`409`)

    Thanks to the following people for contributing to this release:
    :user:`ctduffy`, :user:`gsheni`, :user:`tamargrey`, :user:`thehomebrewnerd`

**Breaking Changes**
    * The ``DataTable.set_semantic_tags`` method was removed. ``DataTable.set_types`` can be used instead.
    * The ``DataTable.set_logical_types`` method was removed. ``DataTable.set_types`` can be used instead.
    * ``WholeNumber`` was removed from LogicalTypes. Columns that were previously inferred as WholeNumber will now be inferred as Integer.
    * The ``DataTable.get_mutual_information`` was renamed to ``DataTable.mutual_information``.
    * The ``copy_dataframe`` parameter was removed from DataTable initialization.

**v0.0.5 November 11, 2020**
    * Enhancements
        * Add ``__eq__`` to DataTable and DataColumn and update LogicalType equality (:pr:`318`)
        * Add ``value_counts()`` method to DataTable (:pr:`342`)
        * Support serialization and deserialization of DataTables via csv, pickle, or parquet (:pr:`293`)
        * Add ``shape`` property to DataTable and DataColumn (:pr:`358`)
        * Add ``iloc`` method to DataTable and DataColumn (:pr:`365`)
        * Add ``numeric_categorical_threshold`` config value to allow inferring numeric columns as Categorical (:pr:`363`)
        * Add ``rename`` method to DataTable (:pr:`367`)
    * Fixes
        * Catch non numeric time index at validation (:pr:`332`)
    * Changes
        * Support logical type inference from a Dask DataFrame (:pr:`248`)
        * Fix validation checks and ``make_index`` to work with Dask DataFrames (:pr:`260`)
        * Skip validation of Ordinal order values for Dask DataFrames (:pr:`270`)
        * Improve support for datetimes with Dask input (:pr:`286`)
        * Update ``DataTable.describe`` to work with Dask input (:pr:`296`)
        * Update ``DataTable.get_mutual_information`` to work with Dask input (:pr:`300`)
        * Modify ``to_pandas`` function to return DataFrame with correct index (:pr:`281`)
        * Rename ``DataColumn.to_pandas`` method to ``DataColumn.to_series`` (:pr:`311`)
        * Rename ``DataTable.to_pandas`` method to ``DataTable.to_dataframe`` (:pr:`319`)
        * Remove UserWarning when no matching columns found (:pr:`325`)
        * Remove ``copy`` parameter from ``DataTable.to_dataframe`` and ``DataColumn.to_series`` (:pr:`338`)
        * Allow pandas ExtensionArrays as inputs to DataColumn (:pr:`343`)
        * Move warnings to a separate exceptions file and call via UserWarning subclasses (:pr:`348`)
        * Make Dask an optional dependency installable with woodwork[dask] (:pr:`357`)
    * Documentation Changes
        * Create a guide for using Woodwork with Dask (:pr:`304`)
        * Add conda install instructions (:pr:`305`, :pr:`309`)
        * Fix README.md badge with correct link (:pr:`314`)
        * Simplify issue templates to make them easier to use (:pr:`339`)
        * Remove extra output cell in Start notebook (:pr:`341`)
    * Testing Changes
        * Parameterize numeric time index tests (:pr:`288`)
        * Add DockerHub credentials to CI testing environment (:pr:`326`)
        * Fix removing files for serialization test (:pr:`350`)

    Thanks to the following people for contributing to this release:
    :user:`ctduffy`, :user:`gsheni`, :user:`tamargrey`, :user:`thehomebrewnerd`

**Breaking Changes**
    * The ``DataColumn.to_pandas`` method was renamed to ``DataColumn.to_series``.
    * The ``DataTable.to_pandas`` method was renamed to ``DataTable.to_dataframe``.
    * ``copy`` is no longer a parameter of ``DataTable.to_dataframe`` or ``DataColumn.to_series``.

**v0.0.4 October 21, 2020**
    * Enhancements
        * Add optional ``include`` parameter for ``DataTable.describe()`` to filter results (:pr:`228`)
        * Add ``make_index`` parameter to ``DataTable.__init__`` to enable optional creation of a new index column (:pr:`238`)
        * Add support for setting ranking order on columns with Ordinal logical type (:pr:`240`)
        * Add ``list_semantic_tags`` function and CLI to get dataframe of woodwork semantic_tags (:pr:`244`)
        * Add support for numeric time index on DataTable (:pr:`267`)
        * Add pop method to DataTable (:pr:`289`)
        * Add entry point to setup.py to run CLI commands (:pr:`285`)
    * Fixes
        * Allow numeric datetime time indices (:pr:`282`)
    * Changes
        * Remove redundant methods ``DataTable.select_ltypes`` and ``DataTable.select_semantic_tags`` (:pr:`239`)
        * Make results of ``get_mutual_information`` more clear by sorting and removing self calculation (:pr:`247`)
        * Lower minimum scikit-learn version to 0.21.3 (:pr:`297`)
    * Documentation Changes
        * Add guide for ``dt.describe`` and ``dt.get_mutual_information`` (:pr:`245`)
        * Update README.md with documentation link (:pr:`261`)
        * Add footer to doc pages with Alteryx Open Source (:pr:`258`)
        * Add types and tags one-sentence definitions to Understanding Types and Tags guide (:pr:`271`)
        * Add issue and pull request templates (:pr:`280`, :pr:`284`)
    * Testing Changes
        * Add automated process to check latest dependencies. (:pr:`268`)
        * Add test for setting a time index with specified string logical type (:pr:`279`)

    Thanks to the following people for contributing to this release:
    :user:`ctduffy`, :user:`gsheni`, :user:`tamargrey`, :user:`thehomebrewnerd`

**v0.0.3 October 9, 2020**
    * Enhancements
        * Implement setitem on DataTable to create/overwrite an existing DataColumn (:pr:`165`)
        * Add ``to_pandas`` method to DataColumn to access the underlying series (:pr:`169`)
        * Add list_logical_types function and CLI to get dataframe of woodwork LogicalTypes (:pr:`172`)
        * Add ``describe`` method to DataTable to generate statistics for the underlying data (:pr:`181`)
        * Add optional ``return_dataframe`` parameter to ``load_retail`` to return either DataFrame or DataTable (:pr:`189`)
        * Add ``get_mutual_information`` method to DataTable to generate mutual information between columns (:pr:`203`)
        * Add ``read_csv`` function to create DataTable directly from CSV file (:pr:`222`)
    * Fixes
        * Fix bug causing incorrect values for quartiles in ``DataTable.describe`` method (:pr:`187`)
        * Fix bug in ``DataTable.describe`` that could cause an error if certain semantic tags were applied improperly (:pr:`190`)
        * Fix bug with instantiated LogicalTypes breaking when used with issubclass (:pr:`231`)
    * Changes
        * Remove unnecessary ``add_standard_tags`` attribute from DataTable (:pr:`171`)
        * Remove standard tags from index column and do not return stats for index column from ``DataTable.describe`` (:pr:`196`)
        * Update ``DataColumn.set_semantic_tags`` and ``DataColumn.add_semantic_tags`` to return new objects (:pr:`205`)
        * Update various DataTable methods to return new objects rather than modifying in place (:pr:`210`)
        * Move datetime_format to Datetime LogicalType (:pr:`216`)
        * Do not calculate mutual info with index column in ``DataTable.get_mutual_information`` (:pr:`221`)
        * Move setting of underlying physical types from DataTable to DataColumn (:pr:`233`)
    * Documentation Changes
        * Remove unused code from sphinx conf.py, update with Github URL(:pr:`160`, :pr:`163`)
        * Update README and docs with new Woodwork logo, with better code snippets (:pr:`161`, :pr:`159`)
        * Add DataTable and DataColumn to API Reference (:pr:`162`)
        * Add docstrings to LogicalType classes (:pr:`168`)
        * Add Woodwork image to index, clear outputs of Jupyter notebook in docs (:pr:`173`)
        * Update contributing.md, release.md with all instructions (:pr:`176`)
        * Add section for setting index and time index to start notebook (:pr:`179`)
        * Rename changelog to Release Notes (:pr:`193`)
        * Add section for standard tags to start notebook (:pr:`188`)
        * Add Understanding Types and Tags user guide (:pr:`201`)
        * Add missing docstring to ``list_logical_types`` (:pr:`202`)
        * Add Woodwork Global Configuration Options guide (:pr:`215`)
    * Testing Changes
        * Add tests that confirm dtypes are as expected after DataTable init (:pr:`152`)
        * Remove unused ``none_df`` test fixture (:pr:`224`)
        * Add test for ``LogicalType.__str__`` method (:pr:`225`)

    Thanks to the following people for contributing to this release:
    :user:`gsheni`, :user:`tamargrey`, :user:`thehomebrewnerd`

**v0.0.2 September 28, 2020**
    * Fixes
        * Fix formatting issue when printing global config variables (:pr:`138`)
    * Changes
        * Change add_standard_tags to use_standard_Tags to better describe behavior (:pr:`149`)
        * Change access of underlying dataframe to be through ``to_pandas`` with ._dataframe field on class (:pr:`146`)
        * Remove ``replace_none`` parameter to DataTables (:pr:`146`)
    * Documentation Changes
        * Add working code example to README and create Using Woodwork page (:pr:`103`)

    Thanks to the following people for contributing to this release:
    :user:`gsheni`, :user:`tamargrey`, :user:`thehomebrewnerd`

**v0.1.0 September 24, 2020**
    * Add ``natural_language_threshold`` global config option used for Categorical/NaturalLanguage type inference (:pr:`135`)
    * Add global config options and add ``datetime_format`` option for type inference (:pr:`134`)
    * Fix bug with Integer and WholeNumber inference in column with ``pd.NA`` values (:pr:`133`)
    * Add ``DataTable.ltypes`` property to return series of logical types (:pr:`131`)
    * Add ability to create new datatable from specified columns with ``dt[[columns]]`` (:pr:`127`)
    * Handle setting and tagging of index and time index columns (:pr:`125`)
    * Add combined tag and ltype selection (:pr:`124`)
    * Add changelog, and update changelog check to CI (:pr:`123`)
    * Implement ``reset_semantic_tags`` (:pr:`118`)
    * Implement DataTable getitem (:pr:`119`)
    * Add ``remove_semantic_tags`` method (:pr:`117`)
    * Add semantic tag selection (:pr:`106`)
    * Add github action, rename to woodwork (:pr:`113`)
    * Add license to setup.py (:pr:`112`)
    * Reset semantic tags on logical type change (:pr:`107`)
    * Add standard numeric and category tags (:pr:`100`)
    * Change ``semantic_types`` to ``semantic_tags``, a set of strings (:pr:`100`)
    * Update dataframe dtypes based on logical types (:pr:`94`)
    * Add ``select_logical_types`` to DataTable (:pr:`96`)
    * Add pygments to dev-requirements.txt (:pr:`97`)
    * Add replacing None with np.nan in DataTable init (:pr:`87`)
    * Refactor DataColumn to make ``semantic_types`` and ``logical_type`` private (:pr:`86`)
    * Add pandas_dtype to each Logical Type, and remove dtype attribute on DataColumn (:pr:`85`)
    * Add set_semantic_types methods on both DataTable and DataColumn (:pr:`75`)
    * Support passing camel case or snake case strings for setting logical types (:pr:`74`)
    * Improve flexibility when setting semantic types (:pr:`72`)
    * Add Whole Number Inference of Logical Types (:pr:`66`)
    * Add ``dtypes`` property to DataTables and ``repr`` for DataColumn (:pr:`61`)
    * Allow specification of semantic types during DataTable creation (:pr:`69`)
    * Implements ``set_logical_types`` on DataTable (:pr:`65`)
    * Add init files to tests to fix code coverage (:pr:`60`)
    * Add AutoAssign bot (:pr:`59`)
    * Add logical types validation in DataTables (:pr:`49`)
    * Fix working_directory in CI (:pr:`57`)
    * Add ``infer_logical_types`` for DataColumn (:pr:`45`)
    * Fix ReadME library name, and code coverage badge (:pr:`56`, :pr:`56`)
    * Add code coverage (:pr:`51`)
    * Improve and refactor the validation checks during initialization of a DataTable (:pr:`40`)
    * Add dataframe attribute to DataTable (:pr:`39`)
    * Update ReadME with minor usage details (:pr:`37`)
    * Add License (:pr:`34`)
    * Rename from datatables to datatables (:pr:`4`)
    * Add Logical Types, DataTable, DataColumn (:pr:`3`)
    * Add Makefile, setup.py, requirements.txt (:pr:`2`)
    * Initial Release (:pr:`1`)

    Thanks to the following people for contributing to this release:
    :user:`gsheni`, :user:`tamargrey`, :user:`thehomebrewnerd`

.. command
.. git log --pretty=oneline --abbrev-commit<|MERGE_RESOLUTION|>--- conflicted
+++ resolved
@@ -32,15 +32,12 @@
         * Add DaskColumnAccessor (:pr:`625`)
         * Allow deserialization from csv, pickle, and parquet to Woodwork table (:pr:`626`)
         * Add ``value_counts`` to WoodworkTableAccessor (:pr:`632`)
-<<<<<<< HEAD
-        * Adds ``__getitem__`` to WoodworkTableAccessor (:pr:`633`)
-=======
         * Add KoalasColumnAccessor (:pr:`634`)
         * Add ``pop`` to WoodworkTableAccessor (:pr:`636`)
         * Add ``drop`` to WoodworkTableAccessor (:pr:`640`)
         * Add ``rename`` to WoodworkTableAccessor (:pr:`646`)
         * Add DaskTableAccessor (:pr:`648`)
->>>>>>> 2b4486f3
+        * Adds ``__getitem__`` to WoodworkTableAccessor (:pr:`633`)
     * Fixes
         * Create new Schema object when performing pandas operation on Accessors (:pr:`595`)
     * Changes
