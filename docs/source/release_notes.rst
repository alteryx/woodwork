--- conflicted
+++ resolved
@@ -4,11 +4,8 @@
 -------------
 **Future Release**
     * Enhancements
-<<<<<<< HEAD
+        * Add ``make_index`` parameter to ``DataTable.__init__`` to enable optional creation of a new index column (:pr:`238`)
         * Add support for setting ranking order on columns with Ordinal logical type (:pr:`240`)
-=======
-        * Add ``make_index`` parameter to ``DataTable.__init__`` to enable optional creation of a new index column (:pr:`238`)
->>>>>>> 7d8e5bcc
     * Fixes
     * Changes
         * Remove redundant methods ``DataTable.select_ltypes`` and ``DataTable.select_semantic_tags`` (:pr:`239`)
