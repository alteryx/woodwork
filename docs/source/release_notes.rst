--- conflicted
+++ resolved
@@ -49,11 +49,7 @@
         * Update release branch naming instructions (:pr:`644`)
 
     Thanks to the following people for contributing to this release:
-<<<<<<< HEAD
-    :user:`johnbridstrup`, :user:`tamargrey`, :user:`thehomebrewnerd`
-=======
-    :user:`gsheni`
->>>>>>> 36ff37d1
+    :user:`johnbridstrup`, :user:`gsheni`, :user:`tamargrey`, :user:`thehomebrewnerd`
 
 **v0.0.10 February 25, 2021**
     * Changes
