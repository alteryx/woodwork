--- conflicted
+++ resolved
@@ -6,12 +6,9 @@
 
     * Enhancements
         * Add ``__eq__`` to DataTable and DataColumn and update LogicalType equality (:pr:`318`)
-<<<<<<< HEAD
         * Add support for creating DataTable from Koalas DataFrame (:pr:`327`)
-=======
         * Add ``value_counts()`` method to DataTable (:pr:`342`)
         * Support serialization and deserialization of DataTables via csv, pickle, or parquet (:pr:`293`)
->>>>>>> 8fa8c936
     * Fixes
         * Catch non numeric time index at validation (:pr:`332`)
     * Changes
