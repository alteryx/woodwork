.. _release_notes:

Release Notes
-------------
**Future Release**
    * Enhancements
        * Add ``__repr__`` to DataTable (:pr:`425`)
        * Allow initializing DataColumn with numpy array (:pr:`430`)
        * Add ``drop`` to DataTable (:pr:`434`)
    * Fixes
        * Update DataColumn name when using setitem on column with no name (:pr:`426`)
        * Don't allow pickle serialization for Koalas DataFrames (:pr:`432`)
    * Changes
        * Update links to use alteryx org Github URL (:pr:`423`)
    * Documentation Changes
        * Use ``object`` dtype for LatLong columns for easy access to latitude and longitude values (:pr:`414`)
    * Testing Changes
        * Fix missing test coverage (:pr:`436`)

    Thanks to the following people for contributing to this release:
    :user:`gsheni`, :user:`tamargrey`

**v0.0.6 November 30, 2020**
    * Enhancements
        * Add support for creating DataTable from Koalas DataFrame (:pr:`327`)
        * Add ability to initialize DataTable with numpy array (:pr:`367`)
        * Add ``describe_dict`` method to DataTable (:pr:`405`)
        * Add ``mutual_information_dict`` method to DataTable (:pr:`404`)
        * Add ``metadata`` to DataTable for user-defined metadata (:pr:`392`)
        * Add ``update_dataframe`` method to DataTable to update underlying DataFrame (:pr:`407`)
        * Sort dataframe if ``time_index`` is specified, bypass sorting with ``already_sorted`` parameter. (:pr:`410`)
        * Add ``description`` attribute to DataColumn (:pr:`416`)
        * Implement ``DataColumn.__len__`` and ``DataTable.__len__`` (:pr:`415`)
        * Migrate CI tests to github actions (:pr:`417`)
    * Fixes
        * Rename ``data_column.py`` ``datacolumn.py`` (:pr:`386`)
        * Rename ``data_table.py`` ``datatable.py`` (:pr:`387`)
        * Rename ``get_mutual_information`` ``mutual_information`` (:pr:`390`)
    * Changes
        * Lower moto test requirement for serialization/deserialization (:pr:`376`)
        * Make Koalas an optional dependency installable with woodwork[koalas] (:pr:`378`)
        * Remove WholeNumber LogicalType from Woodwork (:pr:`380`)
        * Updates to LogicalTypes to support Koalas 1.4.0 (:pr:`393`)
        * Replace ``set_logical_types`` and ``set_semantic_tags`` with just ``set_types`` (:pr:`379`)
        * Remove ``copy_dataframe`` parameter from DataTable initialization (:pr:`398`)
        * Implement ``DataTable.__sizeof__`` to return size of the underlying dataframe (:pr:`401`)
        * Include Datetime columns in mutual info calculation (:pr:`399`)
        * Maintain column order on DataTable operations (:pr:`406`)
    * Testing Changes
        * Add pyarrow, dask, and koalas to automated dependency checks (:pr:`388`)
        * Use new version of pull request Github Action (:pr:`394`)
        * Improve parameterization for ``test_datatable_equality`` (:pr:`409`)

    Thanks to the following people for contributing to this release:
<<<<<<< HEAD
    :user:`gsheni`, :user:`jeff-hernandez`, :user:`tamargrey`, :user:`thehomebrewnerd`, :user:`ctduffy`
=======
    :user:`ctduffy`, :user:`gsheni`, :user:`tamargrey`, :user:`thehomebrewnerd`
>>>>>>> 9eac7dae

**Breaking Changes**
    * The ``DataTable.set_semantic_tags`` method was removed. ``DataTable.set_types`` can be used instead.
    * The ``DataTable.set_logical_types`` method was removed. ``DataTable.set_types`` can be used instead.
    * ``WholeNumber`` was removed from LogicalTypes. Columns that were previously inferred as WholeNumber will now be inferred as Integer.
    * The ``DataTable.get_mutual_information`` was renamed to ``DataTable.mutual_information``.
    * The ``copy_dataframe`` parameter was removed from DataTable initialization.

**v0.0.5 November 11, 2020**
    * Enhancements
        * Add ``__eq__`` to DataTable and DataColumn and update LogicalType equality (:pr:`318`)
        * Add ``value_counts()`` method to DataTable (:pr:`342`)
        * Support serialization and deserialization of DataTables via csv, pickle, or parquet (:pr:`293`)
        * Add ``shape`` property to DataTable and DataColumn (:pr:`358`)
        * Add ``iloc`` method to DataTable and DataColumn (:pr:`365`)
        * Add ``numeric_categorical_threshold`` config value to allow inferring numeric columns as Categorical (:pr:`363`)
        * Add ``rename`` method to DataTable (:pr:`367`)
    * Fixes
        * Catch non numeric time index at validation (:pr:`332`)
    * Changes
        * Support logical type inference from a Dask DataFrame (:pr:`248`)
        * Fix validation checks and ``make_index`` to work with Dask DataFrames (:pr:`260`)
        * Skip validation of Ordinal order values for Dask DataFrames (:pr:`270`)
        * Improve support for datetimes with Dask input (:pr:`286`)
        * Update ``DataTable.describe`` to work with Dask input (:pr:`296`)
        * Update ``DataTable.get_mutual_information`` to work with Dask input (:pr:`300`)
        * Modify ``to_pandas`` function to return DataFrame with correct index (:pr:`281`)
        * Rename ``DataColumn.to_pandas`` method to ``DataColumn.to_series`` (:pr:`311`)
        * Rename ``DataTable.to_pandas`` method to ``DataTable.to_dataframe`` (:pr:`319`)
        * Remove UserWarning when no matching columns found (:pr:`325`)
        * Remove ``copy`` parameter from ``DataTable.to_dataframe`` and ``DataColumn.to_series`` (:pr:`338`)
        * Allow pandas ExtensionArrays as inputs to DataColumn (:pr:`343`)
        * Move warnings to a separate exceptions file and call via UserWarning subclasses (:pr:`348`)
        * Make Dask an optional dependency installable with woodwork[dask] (:pr:`357`)
    * Documentation Changes
        * Create a guide for using Woodwork with Dask (:pr:`304`)
        * Add conda install instructions (:pr:`305`, :pr:`309`)
        * Fix README.md badge with correct link (:pr:`314`)
        * Simplify issue templates to make them easier to use (:pr:`339`)
        * Remove extra output cell in Start notebook (:pr:`341`)
    * Testing Changes
        * Parameterize numeric time index tests (:pr:`288`)
        * Add DockerHub credentials to CI testing environment (:pr:`326`)
        * Fix removing files for serialization test (:pr:`350`)

    Thanks to the following people for contributing to this release:
    :user:`ctduffy`, :user:`gsheni`, :user:`tamargrey`, :user:`thehomebrewnerd`

**Breaking Changes**
    * The ``DataColumn.to_pandas`` method was renamed to ``DataColumn.to_series``.
    * The ``DataTable.to_pandas`` method was renamed to ``DataTable.to_dataframe``.
    * ``copy`` is no longer a parameter of ``DataTable.to_dataframe`` or ``DataColumn.to_series``.

**v0.0.4 October 21, 2020**
    * Enhancements
        * Add optional ``include`` parameter for ``DataTable.describe()`` to filter results (:pr:`228`)
        * Add ``make_index`` parameter to ``DataTable.__init__`` to enable optional creation of a new index column (:pr:`238`)
        * Add support for setting ranking order on columns with Ordinal logical type (:pr:`240`)
        * Add ``list_semantic_tags`` function and CLI to get dataframe of woodwork semantic_tags (:pr:`244`)
        * Add support for numeric time index on DataTable (:pr:`267`)
        * Add pop method to DataTable (:pr:`289`)
        * Add entry point to setup.py to run CLI commands (:pr:`285`)
    * Fixes
        * Allow numeric datetime time indices (:pr:`282`)
    * Changes
        * Remove redundant methods ``DataTable.select_ltypes`` and ``DataTable.select_semantic_tags`` (:pr:`239`)
        * Make results of ``get_mutual_information`` more clear by sorting and removing self calculation (:pr:`247`)
        * Lower minimum scikit-learn version to 0.21.3 (:pr:`297`)
    * Documentation Changes
        * Add guide for ``dt.describe`` and ``dt.get_mutual_information`` (:pr:`245`)
        * Update README.md with documentation link (:pr:`261`)
        * Add footer to doc pages with Alteryx Open Source (:pr:`258`)
        * Add types and tags one-sentence definitions to Understanding Types and Tags guide (:pr:`271`)
        * Add issue and pull request templates (:pr:`280`, :pr:`284`)
    * Testing Changes
        * Add automated process to check latest dependencies. (:pr:`268`)
        * Add test for setting a time index with specified string logical type (:pr:`279`)

    Thanks to the following people for contributing to this release:
    :user:`ctduffy`, :user:`gsheni`, :user:`tamargrey`, :user:`thehomebrewnerd`

**v0.0.3 October 9, 2020**
    * Enhancements
        * Implement setitem on DataTable to create/overwrite an existing DataColumn (:pr:`165`)
        * Add ``to_pandas`` method to DataColumn to access the underlying series (:pr:`169`)
        * Add list_logical_types function and CLI to get dataframe of woodwork LogicalTypes (:pr:`172`)
        * Add ``describe`` method to DataTable to generate statistics for the underlying data (:pr:`181`)
        * Add optional ``return_dataframe`` parameter to ``load_retail`` to return either DataFrame or DataTable (:pr:`189`)
        * Add ``get_mutual_information`` method to DataTable to generate mutual information between columns (:pr:`203`)
        * Add ``read_csv`` function to create DataTable directly from CSV file (:pr:`222`)
    * Fixes
        * Fix bug causing incorrect values for quartiles in ``DataTable.describe`` method (:pr:`187`)
        * Fix bug in ``DataTable.describe`` that could cause an error if certain semantic tags were applied improperly (:pr:`190`)
        * Fix bug with instantiated LogicalTypes breaking when used with issubclass (:pr:`231`)
    * Changes
        * Remove unnecessary ``add_standard_tags`` attribute from DataTable (:pr:`171`)
        * Remove standard tags from index column and do not return stats for index column from ``DataTable.describe`` (:pr:`196`)
        * Update ``DataColumn.set_semantic_tags`` and ``DataColumn.add_semantic_tags`` to return new objects (:pr:`205`)
        * Update various DataTable methods to return new objects rather than modifying in place (:pr:`210`)
        * Move datetime_format to Datetime LogicalType (:pr:`216`)
        * Do not calculate mutual info with index column in ``DataTable.get_mutual_information`` (:pr:`221`)
        * Move setting of underlying physical types from DataTable to DataColumn (:pr:`233`)
    * Documentation Changes
        * Remove unused code from sphinx conf.py, update with Github URL(:pr:`160`, :pr:`163`)
        * Update README and docs with new Woodwork logo, with better code snippets (:pr:`161`, :pr:`159`)
        * Add DataTable and DataColumn to API Reference (:pr:`162`)
        * Add docstrings to LogicalType classes (:pr:`168`)
        * Add Woodwork image to index, clear outputs of Jupyter notebook in docs (:pr:`173`)
        * Update contributing.md, release.md with all instructions (:pr:`176`)
        * Add section for setting index and time index to start notebook (:pr:`179`)
        * Rename changelog to Release Notes (:pr:`193`)
        * Add section for standard tags to start notebook (:pr:`188`)
        * Add Understanding Types and Tags user guide (:pr:`201`)
        * Add missing docstring to ``list_logical_types`` (:pr:`202`)
        * Add Woodwork Global Configuration Options guide (:pr:`215`)
    * Testing Changes
        * Add tests that confirm dtypes are as expected after DataTable init (:pr:`152`)
        * Remove unused ``none_df`` test fixture (:pr:`224`)
        * Add test for ``LogicalType.__str__`` method (:pr:`225`)

    Thanks to the following people for contributing to this release:
    :user:`gsheni`, :user:`tamargrey`, :user:`thehomebrewnerd`

**v0.0.2 September 28, 2020**
    * Fixes
        * Fix formatting issue when printing global config variables (:pr:`138`)
    * Changes
        * Change add_standard_tags to use_standard_Tags to better describe behavior (:pr:`149`)
        * Change access of underlying dataframe to be through ``to_pandas`` with ._dataframe field on class (:pr:`146`)
        * Remove ``replace_none`` parameter to DataTables (:pr:`146`)
    * Documentation Changes
        * Add working code example to README and create Using Woodwork page (:pr:`103`)

    Thanks to the following people for contributing to this release:
    :user:`gsheni`, :user:`tamargrey`, :user:`thehomebrewnerd`

**v0.1.0 September 24, 2020**
    * Add ``natural_language_threshold`` global config option used for Categorical/NaturalLanguage type inference (:pr:`135`)
    * Add global config options and add ``datetime_format`` option for type inference (:pr:`134`)
    * Fix bug with Integer and WholeNumber inference in column with ``pd.NA`` values (:pr:`133`)
    * Add ``DataTable.ltypes`` property to return series of logical types (:pr:`131`)
    * Add ability to create new datatable from specified columns with ``dt[[columns]]`` (:pr:`127`)
    * Handle setting and tagging of index and time index columns (:pr:`125`)
    * Add combined tag and ltype selection (:pr:`124`)
    * Add changelog, and update changelog check to CI (:pr:`123`)
    * Implement ``reset_semantic_tags`` (:pr:`118`)
    * Implement DataTable getitem (:pr:`119`)
    * Add ``remove_semantic_tags`` method (:pr:`117`)
    * Add semantic tag selection (:pr:`106`)
    * Add github action, rename to woodwork (:pr:`113`)
    * Add license to setup.py (:pr:`112`)
    * Reset semantic tags on logical type change (:pr:`107`)
    * Add standard numeric and category tags (:pr:`100`)
    * Change ``semantic_types`` to ``semantic_tags``, a set of strings (:pr:`100`)
    * Update dataframe dtypes based on logical types (:pr:`94`)
    * Add ``select_logical_types`` to DataTable (:pr:`96`)
    * Add pygments to dev-requirements.txt (:pr:`97`)
    * Add replacing None with np.nan in DataTable init (:pr:`87`)
    * Refactor DataColumn to make ``semantic_types`` and ``logical_type`` private (:pr:`86`)
    * Add pandas_dtype to each Logical Type, and remove dtype attribute on DataColumn (:pr:`85`)
    * Add set_semantic_types methods on both DataTable and DataColumn (:pr:`75`)
    * Support passing camel case or snake case strings for setting logical types (:pr:`74`)
    * Improve flexibility when setting semantic types (:pr:`72`)
    * Add Whole Number Inference of Logical Types (:pr:`66`)
    * Add ``dtypes`` property to DataTables and ``repr`` for DataColumn (:pr:`61`)
    * Allow specification of semantic types during DataTable creation (:pr:`69`)
    * Implements ``set_logical_types`` on DataTable (:pr:`65`)
    * Add init files to tests to fix code coverage (:pr:`60`)
    * Add AutoAssign bot (:pr:`59`)
    * Add logical types validation in DataTables (:pr:`49`)
    * Fix working_directory in CI (:pr:`57`)
    * Add ``infer_logical_types`` for DataColumn (:pr:`45`)
    * Fix ReadME library name, and code coverage badge (:pr:`56`, :pr:`56`)
    * Add code coverage (:pr:`51`)
    * Improve and refactor the validation checks during initialization of a DataTable (:pr:`40`)
    * Add dataframe attribute to DataTable (:pr:`39`)
    * Update ReadME with minor usage details (:pr:`37`)
    * Add License (:pr:`34`)
    * Rename from datatables to datatables (:pr:`4`)
    * Add Logical Types, DataTable, DataColumn (:pr:`3`)
    * Add Makefile, setup.py, requirements.txt (:pr:`2`)
    * Initial Release (:pr:`1`)

    Thanks to the following people for contributing to this release:
    :user:`gsheni`, :user:`tamargrey`, :user:`thehomebrewnerd`

.. command
.. git log --pretty=oneline --abbrev-commit<|MERGE_RESOLUTION|>--- conflicted
+++ resolved
@@ -52,11 +52,7 @@
         * Improve parameterization for ``test_datatable_equality`` (:pr:`409`)
 
     Thanks to the following people for contributing to this release:
-<<<<<<< HEAD
-    :user:`gsheni`, :user:`jeff-hernandez`, :user:`tamargrey`, :user:`thehomebrewnerd`, :user:`ctduffy`
-=======
-    :user:`ctduffy`, :user:`gsheni`, :user:`tamargrey`, :user:`thehomebrewnerd`
->>>>>>> 9eac7dae
+    :user:`ctduffy`, :user:`gsheni`, :user:`jeff-hernandez`, :user:`tamargrey`, :user:`thehomebrewnerd`
 
 **Breaking Changes**
     * The ``DataTable.set_semantic_tags`` method was removed. ``DataTable.set_types`` can be used instead.
