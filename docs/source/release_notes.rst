--- conflicted
+++ resolved
@@ -20,11 +20,9 @@
         * Add ``init_series`` util function for initializing a series with dtype change (:pr:`581`)
         * Add ``set_logical_type`` method to WoodworkColumnAccessor (:pr:`590`)
         * Add semantic tag update methods to table schema (:pr:`591`)
-<<<<<<< HEAD
         * Add warning if additional parameters are passed along with schema (:pr:`593`)
-=======
         * Better warning when accessing column properties before init (:pr:`596`)
->>>>>>> e64b914b
+
     * Fixes
         * Create new Schema object when performing pandas operation on Accessors (:pr:`595`)
     * Changes
