.. _release_notes:

Release Notes
-------------
**Future Release**
    * Enhancements
        * Implement Schema and Accessor API (:pr:`497`)
        * Add Schema class that holds typing info (:pr:`499`)
        * Add WoodworkTableAccessor class that performs type inference and stores Schema (:pr:`514`)
        * Allow initializing Accessor schema with a valid Schema object (:pr:`522`)
        * Add ability to read in a csv and create a DataFrame with an initialized Woodwork Schema (:pr:`534`)
        * Add ability to call pandas methods from Accessor (:pr:`538`, :pr:`589`)
        * Add helpers for checking if a column is one of Boolean, Datetime, numeric, or categorical (:pr:`553`)
        * Add ability to load demo retail dataset with a Woodwork Accessor (:pr:`556`)
        * Add ``select`` to WoodworkTableAccessor (:pr:`548`)
        * Add ``mutual_information`` to WoodworkTableAccessor (:pr:`571`)
        * Add WoodworkColumnAccessor class (:pr:`562`)
        * Add semantic tag update methods to column accessor (:pr:`573`)
        * Add ``describe`` and ``describe_dict`` to WoodworkTableAccessor (:pr:`579`)
        * Add ``init_series`` util function for initializing a series with dtype change (:pr:`581`)
        * Add ``set_logical_type`` method to WoodworkColumnAccessor (:pr:`590`)
        * Add semantic tag update methods to table schema (:pr:`591`)
        * Add warning if additional parameters are passed along with schema (:pr:`593`)
        * Better warning when accessing column properties before init (:pr:`596`)
        * Update column accessor to work with LatLong columns (:pr:`598`)
        * Add ``set_index`` to WoodworkTableAccessor (:pr:`603`)
        * Implement ``loc`` and ``iloc`` for WoodworkColumnAccessor (:pr:`613`)
        * Add ``set_time_index`` to WoodworkTableAccessor (:pr:`612`)
        * Implement ``loc`` and ``iloc`` for WoodworkTableAccessor (:pr:`618`)
        * Allow updating logical types with ``set_types`` and make relevant DataFrame changes (:pr:`619`)
        * Allow serialization of WoodworkColumnAccessor to csv, pickle, and parquet (:pr:`624`)
        * Add DaskColumnAccessor (:pr:`625`)
        * Allow deserialization from csv, pickle, and parquet to Woodwork table (:pr:`626`)
        * Add ``value_counts`` to WoodworkTableAccessor (:pr:`632`)
        * Add KoalasColumnAccessor (:pr:`634`)
        * Add ``pop`` to WoodworkTableAccessor (:pr:`636`)
        * Add ``drop`` to WoodworkTableAccessor (:pr:`640`)
        * Add ``rename`` to WoodworkTableAccessor (:pr:`646`)
        * Add DaskTableAccessor (:pr:`648`)
        * Add Schema properties to WoodworkTableAccessor (:pr:`651`)
<<<<<<< HEAD
        * Adds ``__getitem__`` to WoodworkTableAccessor (:pr:`633`)
=======
        * Add KoalasTableAccessor (:pr:`652`)
>>>>>>> f1839590
    * Fixes
        * Create new Schema object when performing pandas operation on Accessors (:pr:`595`)
    * Changes
        * Move mutual information logic to statistics utils file (:pr:`584`)
        * Bump min Koalas version to 1.4.0 (:pr:`638`)
    * Documentation Changes
    * Testing Changes
        * Update branch reference in tests to run on main (:pr:`641`)
        * Make release notes updated check separate from unit tests (:pr:`642`)
        * Update release branch naming instructions (:pr:`644`)

    Thanks to the following people for contributing to this release:
    :user:`johnbridstrup`, :user:`gsheni`, :user:`tamargrey`, :user:`thehomebrewnerd`

**v0.0.10 February 25, 2021**
    * Changes
        * Avoid calculating mutualinfo for non-unique columns (:pr:`563`)
        * Preserve underlying DataFrame index if index column is not specified (:pr:`588`)
        * Add blank issue template for creating issues (:pr:`630`)
    * Testing Changes
        * Update branch reference in tests workflow (:pr:`552`, :pr:`601`)
        * Fixed text on back arrow on install page (:pr:`564`)
        * Refactor test_datatable.py (:pr:`574`)

    Thanks to the following people for contributing to this release:
    :user:`gsheni`, :user:`jeff-hernandez`, :user:`johnbridstrup`, :user:`tamargrey`

**v0.0.9 February 5, 2021**
    * Enhancements
        * Add Python 3.9 support without Koalas testing (:pr:`511`)
        * Add ``get_valid_mi_types`` function to list LogicalTypes valid for mutual information calculation (:pr:`517`)
    * Fixes
        * Handle missing values in Datetime columns when calculating mutual information (:pr:`516`)
        * Support numpy 1.20.0 by restricting version for koalas and changing serialization error message (:pr:`532`)
        * Move Koalas option setting to DataTable init instead of import (:pr:`543`)
    * Documentation Changes
        * Add Alteryx OSS Twitter link (:pr:`519`)
        * Update logo and add new favicon (:pr:`521`)
        * Multiple improvements to Getting Started page and guides (:pr:`527`)
        * Clean up API Reference and docstrings (:pr:`536`)
        * Added Open Graph for Twitter and Facebook (:pr:`544`)

    Thanks to the following people for contributing to this release:
    :user:`gsheni`, :user:`tamargrey`, :user:`thehomebrewnerd`

**v0.0.8 January 25, 2021**
    * Enhancements
        * Add ``DataTable.df`` property for accessing the underling DataFrame (:pr:`470`)
        * Set index of underlying DataFrame to match DataTable index (:pr:`464`)
    * Fixes
        * Sort underlying series when sorting dataframe (:pr:`468`)
        * Allow setting indices to current index without side effects (:pr:`474`)
    * Changes
       * Fix release document with Github Actions link for CI (:pr:`462`)
       * Don't allow registered LogicalTypes with the same name (:pr:`477`)
       * Move ``str_to_logical_type`` to TypeSystem class (:pr:`482`)
       * Remove ``pyarrow`` from core dependencies (:pr:`508`)

    Thanks to the following people for contributing to this release:
    :user:`gsheni`, :user:`tamargrey`, :user:`thehomebrewnerd`

**v0.0.7 December 14, 2020**
    * Enhancements
        * Allow for user-defined logical types and inference functions in TypeSystem object (:pr:`424`)
        * Add ``__repr__`` to DataTable (:pr:`425`)
        * Allow initializing DataColumn with numpy array (:pr:`430`)
        * Add ``drop`` to DataTable (:pr:`434`)
        * Migrate CI tests to Github Actions (:pr:`417`, :pr:`441`, :pr:`451`)
        * Add ``metadata`` to DataColumn for user-defined metadata (:pr:`447`)
    * Fixes
        * Update DataColumn name when using setitem on column with no name (:pr:`426`)
        * Don't allow pickle serialization for Koalas DataFrames (:pr:`432`)
        * Check DataTable metadata in equality check (:pr:`449`)
        * Propagate all attributes of DataTable in ``_new_dt_including`` (:pr:`454`)
    * Changes
        * Update links to use alteryx org Github URL (:pr:`423`)
        * Support column names of any type allowed by the underlying DataFrame (:pr:`442`)
        * Use ``object`` dtype for LatLong columns for easy access to latitude and longitude values (:pr:`414`)
        * Restrict dask version to prevent 2020.12.0 release from being installed (:pr:`453`)
        * Lower minimum requirement for numpy to 1.15.4, and set pandas minimum requirement 1.1.1 (:pr:`459`)
    * Testing Changes
        * Fix missing test coverage (:pr:`436`)

    Thanks to the following people for contributing to this release:
    :user:`gsheni`, :user:`jeff-hernandez`, :user:`tamargrey`, :user:`thehomebrewnerd`

**v0.0.6 November 30, 2020**
    * Enhancements
        * Add support for creating DataTable from Koalas DataFrame (:pr:`327`)
        * Add ability to initialize DataTable with numpy array (:pr:`367`)
        * Add ``describe_dict`` method to DataTable (:pr:`405`)
        * Add ``mutual_information_dict`` method to DataTable (:pr:`404`)
        * Add ``metadata`` to DataTable for user-defined metadata (:pr:`392`)
        * Add ``update_dataframe`` method to DataTable to update underlying DataFrame (:pr:`407`)
        * Sort dataframe if ``time_index`` is specified, bypass sorting with ``already_sorted`` parameter. (:pr:`410`)
        * Add ``description`` attribute to DataColumn (:pr:`416`)
        * Implement ``DataColumn.__len__`` and ``DataTable.__len__`` (:pr:`415`)
    * Fixes
        * Rename ``data_column.py`` ``datacolumn.py`` (:pr:`386`)
        * Rename ``data_table.py`` ``datatable.py`` (:pr:`387`)
        * Rename ``get_mutual_information`` ``mutual_information`` (:pr:`390`)
    * Changes
        * Lower moto test requirement for serialization/deserialization (:pr:`376`)
        * Make Koalas an optional dependency installable with woodwork[koalas] (:pr:`378`)
        * Remove WholeNumber LogicalType from Woodwork (:pr:`380`)
        * Updates to LogicalTypes to support Koalas 1.4.0 (:pr:`393`)
        * Replace ``set_logical_types`` and ``set_semantic_tags`` with just ``set_types`` (:pr:`379`)
        * Remove ``copy_dataframe`` parameter from DataTable initialization (:pr:`398`)
        * Implement ``DataTable.__sizeof__`` to return size of the underlying dataframe (:pr:`401`)
        * Include Datetime columns in mutual info calculation (:pr:`399`)
        * Maintain column order on DataTable operations (:pr:`406`)
    * Testing Changes
        * Add pyarrow, dask, and koalas to automated dependency checks (:pr:`388`)
        * Use new version of pull request Github Action (:pr:`394`)
        * Improve parameterization for ``test_datatable_equality`` (:pr:`409`)

    Thanks to the following people for contributing to this release:
    :user:`ctduffy`, :user:`gsheni`, :user:`tamargrey`, :user:`thehomebrewnerd`

**Breaking Changes**
    * The ``DataTable.set_semantic_tags`` method was removed. ``DataTable.set_types`` can be used instead.
    * The ``DataTable.set_logical_types`` method was removed. ``DataTable.set_types`` can be used instead.
    * ``WholeNumber`` was removed from LogicalTypes. Columns that were previously inferred as WholeNumber will now be inferred as Integer.
    * The ``DataTable.get_mutual_information`` was renamed to ``DataTable.mutual_information``.
    * The ``copy_dataframe`` parameter was removed from DataTable initialization.

**v0.0.5 November 11, 2020**
    * Enhancements
        * Add ``__eq__`` to DataTable and DataColumn and update LogicalType equality (:pr:`318`)
        * Add ``value_counts()`` method to DataTable (:pr:`342`)
        * Support serialization and deserialization of DataTables via csv, pickle, or parquet (:pr:`293`)
        * Add ``shape`` property to DataTable and DataColumn (:pr:`358`)
        * Add ``iloc`` method to DataTable and DataColumn (:pr:`365`)
        * Add ``numeric_categorical_threshold`` config value to allow inferring numeric columns as Categorical (:pr:`363`)
        * Add ``rename`` method to DataTable (:pr:`367`)
    * Fixes
        * Catch non numeric time index at validation (:pr:`332`)
    * Changes
        * Support logical type inference from a Dask DataFrame (:pr:`248`)
        * Fix validation checks and ``make_index`` to work with Dask DataFrames (:pr:`260`)
        * Skip validation of Ordinal order values for Dask DataFrames (:pr:`270`)
        * Improve support for datetimes with Dask input (:pr:`286`)
        * Update ``DataTable.describe`` to work with Dask input (:pr:`296`)
        * Update ``DataTable.get_mutual_information`` to work with Dask input (:pr:`300`)
        * Modify ``to_pandas`` function to return DataFrame with correct index (:pr:`281`)
        * Rename ``DataColumn.to_pandas`` method to ``DataColumn.to_series`` (:pr:`311`)
        * Rename ``DataTable.to_pandas`` method to ``DataTable.to_dataframe`` (:pr:`319`)
        * Remove UserWarning when no matching columns found (:pr:`325`)
        * Remove ``copy`` parameter from ``DataTable.to_dataframe`` and ``DataColumn.to_series`` (:pr:`338`)
        * Allow pandas ExtensionArrays as inputs to DataColumn (:pr:`343`)
        * Move warnings to a separate exceptions file and call via UserWarning subclasses (:pr:`348`)
        * Make Dask an optional dependency installable with woodwork[dask] (:pr:`357`)
    * Documentation Changes
        * Create a guide for using Woodwork with Dask (:pr:`304`)
        * Add conda install instructions (:pr:`305`, :pr:`309`)
        * Fix README.md badge with correct link (:pr:`314`)
        * Simplify issue templates to make them easier to use (:pr:`339`)
        * Remove extra output cell in Start notebook (:pr:`341`)
    * Testing Changes
        * Parameterize numeric time index tests (:pr:`288`)
        * Add DockerHub credentials to CI testing environment (:pr:`326`)
        * Fix removing files for serialization test (:pr:`350`)

    Thanks to the following people for contributing to this release:
    :user:`ctduffy`, :user:`gsheni`, :user:`tamargrey`, :user:`thehomebrewnerd`

**Breaking Changes**
    * The ``DataColumn.to_pandas`` method was renamed to ``DataColumn.to_series``.
    * The ``DataTable.to_pandas`` method was renamed to ``DataTable.to_dataframe``.
    * ``copy`` is no longer a parameter of ``DataTable.to_dataframe`` or ``DataColumn.to_series``.

**v0.0.4 October 21, 2020**
    * Enhancements
        * Add optional ``include`` parameter for ``DataTable.describe()`` to filter results (:pr:`228`)
        * Add ``make_index`` parameter to ``DataTable.__init__`` to enable optional creation of a new index column (:pr:`238`)
        * Add support for setting ranking order on columns with Ordinal logical type (:pr:`240`)
        * Add ``list_semantic_tags`` function and CLI to get dataframe of woodwork semantic_tags (:pr:`244`)
        * Add support for numeric time index on DataTable (:pr:`267`)
        * Add pop method to DataTable (:pr:`289`)
        * Add entry point to setup.py to run CLI commands (:pr:`285`)
    * Fixes
        * Allow numeric datetime time indices (:pr:`282`)
    * Changes
        * Remove redundant methods ``DataTable.select_ltypes`` and ``DataTable.select_semantic_tags`` (:pr:`239`)
        * Make results of ``get_mutual_information`` more clear by sorting and removing self calculation (:pr:`247`)
        * Lower minimum scikit-learn version to 0.21.3 (:pr:`297`)
    * Documentation Changes
        * Add guide for ``dt.describe`` and ``dt.get_mutual_information`` (:pr:`245`)
        * Update README.md with documentation link (:pr:`261`)
        * Add footer to doc pages with Alteryx Open Source (:pr:`258`)
        * Add types and tags one-sentence definitions to Understanding Types and Tags guide (:pr:`271`)
        * Add issue and pull request templates (:pr:`280`, :pr:`284`)
    * Testing Changes
        * Add automated process to check latest dependencies. (:pr:`268`)
        * Add test for setting a time index with specified string logical type (:pr:`279`)

    Thanks to the following people for contributing to this release:
    :user:`ctduffy`, :user:`gsheni`, :user:`tamargrey`, :user:`thehomebrewnerd`

**v0.0.3 October 9, 2020**
    * Enhancements
        * Implement setitem on DataTable to create/overwrite an existing DataColumn (:pr:`165`)
        * Add ``to_pandas`` method to DataColumn to access the underlying series (:pr:`169`)
        * Add list_logical_types function and CLI to get dataframe of woodwork LogicalTypes (:pr:`172`)
        * Add ``describe`` method to DataTable to generate statistics for the underlying data (:pr:`181`)
        * Add optional ``return_dataframe`` parameter to ``load_retail`` to return either DataFrame or DataTable (:pr:`189`)
        * Add ``get_mutual_information`` method to DataTable to generate mutual information between columns (:pr:`203`)
        * Add ``read_csv`` function to create DataTable directly from CSV file (:pr:`222`)
    * Fixes
        * Fix bug causing incorrect values for quartiles in ``DataTable.describe`` method (:pr:`187`)
        * Fix bug in ``DataTable.describe`` that could cause an error if certain semantic tags were applied improperly (:pr:`190`)
        * Fix bug with instantiated LogicalTypes breaking when used with issubclass (:pr:`231`)
    * Changes
        * Remove unnecessary ``add_standard_tags`` attribute from DataTable (:pr:`171`)
        * Remove standard tags from index column and do not return stats for index column from ``DataTable.describe`` (:pr:`196`)
        * Update ``DataColumn.set_semantic_tags`` and ``DataColumn.add_semantic_tags`` to return new objects (:pr:`205`)
        * Update various DataTable methods to return new objects rather than modifying in place (:pr:`210`)
        * Move datetime_format to Datetime LogicalType (:pr:`216`)
        * Do not calculate mutual info with index column in ``DataTable.get_mutual_information`` (:pr:`221`)
        * Move setting of underlying physical types from DataTable to DataColumn (:pr:`233`)
    * Documentation Changes
        * Remove unused code from sphinx conf.py, update with Github URL(:pr:`160`, :pr:`163`)
        * Update README and docs with new Woodwork logo, with better code snippets (:pr:`161`, :pr:`159`)
        * Add DataTable and DataColumn to API Reference (:pr:`162`)
        * Add docstrings to LogicalType classes (:pr:`168`)
        * Add Woodwork image to index, clear outputs of Jupyter notebook in docs (:pr:`173`)
        * Update contributing.md, release.md with all instructions (:pr:`176`)
        * Add section for setting index and time index to start notebook (:pr:`179`)
        * Rename changelog to Release Notes (:pr:`193`)
        * Add section for standard tags to start notebook (:pr:`188`)
        * Add Understanding Types and Tags user guide (:pr:`201`)
        * Add missing docstring to ``list_logical_types`` (:pr:`202`)
        * Add Woodwork Global Configuration Options guide (:pr:`215`)
    * Testing Changes
        * Add tests that confirm dtypes are as expected after DataTable init (:pr:`152`)
        * Remove unused ``none_df`` test fixture (:pr:`224`)
        * Add test for ``LogicalType.__str__`` method (:pr:`225`)

    Thanks to the following people for contributing to this release:
    :user:`gsheni`, :user:`tamargrey`, :user:`thehomebrewnerd`

**v0.0.2 September 28, 2020**
    * Fixes
        * Fix formatting issue when printing global config variables (:pr:`138`)
    * Changes
        * Change add_standard_tags to use_standard_Tags to better describe behavior (:pr:`149`)
        * Change access of underlying dataframe to be through ``to_pandas`` with ._dataframe field on class (:pr:`146`)
        * Remove ``replace_none`` parameter to DataTables (:pr:`146`)
    * Documentation Changes
        * Add working code example to README and create Using Woodwork page (:pr:`103`)

    Thanks to the following people for contributing to this release:
    :user:`gsheni`, :user:`tamargrey`, :user:`thehomebrewnerd`

**v0.1.0 September 24, 2020**
    * Add ``natural_language_threshold`` global config option used for Categorical/NaturalLanguage type inference (:pr:`135`)
    * Add global config options and add ``datetime_format`` option for type inference (:pr:`134`)
    * Fix bug with Integer and WholeNumber inference in column with ``pd.NA`` values (:pr:`133`)
    * Add ``DataTable.ltypes`` property to return series of logical types (:pr:`131`)
    * Add ability to create new datatable from specified columns with ``dt[[columns]]`` (:pr:`127`)
    * Handle setting and tagging of index and time index columns (:pr:`125`)
    * Add combined tag and ltype selection (:pr:`124`)
    * Add changelog, and update changelog check to CI (:pr:`123`)
    * Implement ``reset_semantic_tags`` (:pr:`118`)
    * Implement DataTable getitem (:pr:`119`)
    * Add ``remove_semantic_tags`` method (:pr:`117`)
    * Add semantic tag selection (:pr:`106`)
    * Add github action, rename to woodwork (:pr:`113`)
    * Add license to setup.py (:pr:`112`)
    * Reset semantic tags on logical type change (:pr:`107`)
    * Add standard numeric and category tags (:pr:`100`)
    * Change ``semantic_types`` to ``semantic_tags``, a set of strings (:pr:`100`)
    * Update dataframe dtypes based on logical types (:pr:`94`)
    * Add ``select_logical_types`` to DataTable (:pr:`96`)
    * Add pygments to dev-requirements.txt (:pr:`97`)
    * Add replacing None with np.nan in DataTable init (:pr:`87`)
    * Refactor DataColumn to make ``semantic_types`` and ``logical_type`` private (:pr:`86`)
    * Add pandas_dtype to each Logical Type, and remove dtype attribute on DataColumn (:pr:`85`)
    * Add set_semantic_types methods on both DataTable and DataColumn (:pr:`75`)
    * Support passing camel case or snake case strings for setting logical types (:pr:`74`)
    * Improve flexibility when setting semantic types (:pr:`72`)
    * Add Whole Number Inference of Logical Types (:pr:`66`)
    * Add ``dtypes`` property to DataTables and ``repr`` for DataColumn (:pr:`61`)
    * Allow specification of semantic types during DataTable creation (:pr:`69`)
    * Implements ``set_logical_types`` on DataTable (:pr:`65`)
    * Add init files to tests to fix code coverage (:pr:`60`)
    * Add AutoAssign bot (:pr:`59`)
    * Add logical types validation in DataTables (:pr:`49`)
    * Fix working_directory in CI (:pr:`57`)
    * Add ``infer_logical_types`` for DataColumn (:pr:`45`)
    * Fix ReadME library name, and code coverage badge (:pr:`56`, :pr:`56`)
    * Add code coverage (:pr:`51`)
    * Improve and refactor the validation checks during initialization of a DataTable (:pr:`40`)
    * Add dataframe attribute to DataTable (:pr:`39`)
    * Update ReadME with minor usage details (:pr:`37`)
    * Add License (:pr:`34`)
    * Rename from datatables to datatables (:pr:`4`)
    * Add Logical Types, DataTable, DataColumn (:pr:`3`)
    * Add Makefile, setup.py, requirements.txt (:pr:`2`)
    * Initial Release (:pr:`1`)

    Thanks to the following people for contributing to this release:
    :user:`gsheni`, :user:`tamargrey`, :user:`thehomebrewnerd`

.. command
.. git log --pretty=oneline --abbrev-commit<|MERGE_RESOLUTION|>--- conflicted
+++ resolved
@@ -38,11 +38,8 @@
         * Add ``rename`` to WoodworkTableAccessor (:pr:`646`)
         * Add DaskTableAccessor (:pr:`648`)
         * Add Schema properties to WoodworkTableAccessor (:pr:`651`)
-<<<<<<< HEAD
+        * Add KoalasTableAccessor (:pr:`652`)
         * Adds ``__getitem__`` to WoodworkTableAccessor (:pr:`633`)
-=======
-        * Add KoalasTableAccessor (:pr:`652`)
->>>>>>> f1839590
     * Fixes
         * Create new Schema object when performing pandas operation on Accessors (:pr:`595`)
     * Changes
