--- conflicted
+++ resolved
@@ -35,11 +35,8 @@
         * Add KoalasColumnAccessor (:pr:`634`)
         * Add ``pop`` to WoodworkTableAccessor (:pr:`636`)
         * Add ``drop`` to WoodworkTableAccessor (:pr:`640`)
-<<<<<<< HEAD
+        * Add ``rename`` to WoodworkTableAccessor (:pr:`646`)
         * Add DaskTableAccessor (:pr:`648`)
-=======
-        * Add ``rename`` to WoodworkTableAccessor (:pr:`646`)
->>>>>>> 71f10119
     * Fixes
         * Create new Schema object when performing pandas operation on Accessors (:pr:`595`)
     * Changes
