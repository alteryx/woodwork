--- conflicted
+++ resolved
@@ -2,14 +2,16 @@
 
 Release Notes
 -------------
-.. **Future Release**
-    * Enhancements
-    * Fixes
-    * Changes
-    * Documentation Changes
-    * Testing Changes
-
-.. Thanks to the following people for contributing to this release:
+**Future Release**
+    * Enhancements
+        * Add ``is_schema_valid`` and ``get_invalid_schema_message`` functions for checking schema validity (:pr:`834`)
+    * Fixes
+    * Changes
+    * Documentation Changes
+    * Testing Changes
+
+    Thanks to the following people for contributing to this release:
+    :user:`thehomebrewnerd`
 
 **v0.2.0 April 20, 2021**
     .. warning::
@@ -24,13 +26,7 @@
         * Allow initializing a ``WoodworkColumnAccessor`` with a ``ColumnSchema`` (:pr:`814`)
         * Add ``__repr__`` to ``ColumnSchema`` (:pr:`817`)
         * Add ``BooleanNullable`` and ``IntegerNullable`` logical types (:pr:`830`)
-<<<<<<< HEAD
-        * Add validation control to WoodworkColumnAccessor (:pr:`833`)
-        * Add ``is_schema_valid`` and ``get_invalid_schema_message`` functions for checking schema validity (:pr:`834`)
-    * Fixes
-=======
         * Add validation control to ``WoodworkColumnAccessor`` (:pr:`833`)
->>>>>>> 9c2e3a9d
     * Changes
         * Rename ``FullName`` logical type to ``PersonFullName`` (:pr:`740`)
         * Rename ``ZIPCode`` logical type to ``PostalCode`` (:pr:`741`)
