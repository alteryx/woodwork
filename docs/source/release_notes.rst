--- conflicted
+++ resolved
@@ -11,13 +11,8 @@
     * Documentation Changes
     * Testing Changes
 
-<<<<<<< HEAD
 .. Thanks to the following people for contributing to this release:
-    :user:`ctduffy`
-=======
-    Thanks to the following people for contributing to this release:
-    :user:`thehomebrewnerd`
->>>>>>> c6699d2f
+    :user:`ctduffy`, :user:`thehomebrewnerd`
 
 **v0.0.3** October 9, 2020
     * Enhancements
