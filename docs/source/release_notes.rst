.. _release_notes:

Release Notes
-------------
**Future Release**
    * Enhancements
        * Add Python 3.9 support without Koalas testing (:pr:`511`)
        * Add ``get_valid_mi_types`` function to list LogicalTypes valid for mutual information calculation (:pr:`517`)
        * Implement Schema and Accessor API (:pr:`497`)
        * Add Schema class that holds typing info (:pr:`499`)
        * Add WoodworkTableAccessor class that performs type inference and stores Schema (:pr:`514`)
        * Allow initializing Accessor schema with a valid Schema object (:pr:`522`)
        * Add ability to read in a csv and create a DataFrame with an initialized Woodwork Schema (:pr:`534`)
<<<<<<< HEAD
        * Add WoodworkSeriesAccessor class (:pr:`562`)
=======
        * Add ability to call pandas methods from Accessor (:pr:`538`)
        * Add helpers for checking if a column is one of Boolean, Datetime, numeric, or categorical (:pr:`553`)
        * Add ability to load demo retail dataset with a Woodwork Accessor (:pr:`556`)
>>>>>>> d50942f6
    * Fixes
        * Handle missing values in Datetime columns when calculating mutual information (:pr:`516`)
        * Support numpy 1.20.0 by restricting version for koalas and changing serialization error message (:pr:`532`)
    * Changes
    * Documentation Changes
        * Add Alteryx OSS Twitter link (:pr:`519`)
        * Update logo and add new favicon (:pr:`521`)
    * Testing Changes

Thanks to the following people for contributing to this release:
    :user:`gsheni`, :user:`tamargrey`, :user:`thehomebrewnerd`

**v0.0.8 January 25, 2021**
    * Enhancements
        * Add ``DataTable.df`` property for accessing the underling DataFrame (:pr:`470`)
        * Set index of underlying DataFrame to match DataTable index (:pr:`464`)
    * Fixes
        * Sort underlying series when sorting dataframe (:pr:`468`)
        * Allow setting indices to current index without side effects (:pr:`474`)
    * Changes
       * Fix release document with Github Actions link for CI (:pr:`462`)
       * Don't allow registered LogicalTypes with the same name (:pr:`477`)
       * Move ``str_to_logical_type`` to TypeSystem class (:pr:`482`)
       * Remove ``pyarrow`` from core dependencies (:pr:`508`)

    Thanks to the following people for contributing to this release:
    :user:`gsheni`, :user:`tamargrey`, :user:`thehomebrewnerd`

**v0.0.7 December 14, 2020**
    * Enhancements
        * Allow for user-defined logical types and inference functions in TypeSystem object (:pr:`424`)
        * Add ``__repr__`` to DataTable (:pr:`425`)
        * Allow initializing DataColumn with numpy array (:pr:`430`)
        * Add ``drop`` to DataTable (:pr:`434`)
        * Migrate CI tests to Github Actions (:pr:`417`, :pr:`441`, :pr:`451`)
        * Add ``metadata`` to DataColumn for user-defined metadata (:pr:`447`)
    * Fixes
        * Update DataColumn name when using setitem on column with no name (:pr:`426`)
        * Don't allow pickle serialization for Koalas DataFrames (:pr:`432`)
        * Check DataTable metadata in equality check (:pr:`449`)
        * Propagate all attributes of DataTable in ``_new_dt_including`` (:pr:`454`)
    * Changes
        * Update links to use alteryx org Github URL (:pr:`423`)
        * Support column names of any type allowed by the underlying DataFrame (:pr:`442`)
        * Use ``object`` dtype for LatLong columns for easy access to latitude and longitude values (:pr:`414`)
        * Restrict dask version to prevent 2020.12.0 release from being installed (:pr:`453`)
        * Lower minimum requirement for numpy to 1.15.4, and set pandas minimum requirement 1.1.1 (:pr:`459`)
    * Testing Changes
        * Fix missing test coverage (:pr:`436`)

    Thanks to the following people for contributing to this release:
    :user:`gsheni`, :user:`jeff-hernandez`, :user:`tamargrey`, :user:`thehomebrewnerd`

**v0.0.6 November 30, 2020**
    * Enhancements
        * Add support for creating DataTable from Koalas DataFrame (:pr:`327`)
        * Add ability to initialize DataTable with numpy array (:pr:`367`)
        * Add ``describe_dict`` method to DataTable (:pr:`405`)
        * Add ``mutual_information_dict`` method to DataTable (:pr:`404`)
        * Add ``metadata`` to DataTable for user-defined metadata (:pr:`392`)
        * Add ``update_dataframe`` method to DataTable to update underlying DataFrame (:pr:`407`)
        * Sort dataframe if ``time_index`` is specified, bypass sorting with ``already_sorted`` parameter. (:pr:`410`)
        * Add ``description`` attribute to DataColumn (:pr:`416`)
        * Implement ``DataColumn.__len__`` and ``DataTable.__len__`` (:pr:`415`)
    * Fixes
        * Rename ``data_column.py`` ``datacolumn.py`` (:pr:`386`)
        * Rename ``data_table.py`` ``datatable.py`` (:pr:`387`)
        * Rename ``get_mutual_information`` ``mutual_information`` (:pr:`390`)
    * Changes
        * Lower moto test requirement for serialization/deserialization (:pr:`376`)
        * Make Koalas an optional dependency installable with woodwork[koalas] (:pr:`378`)
        * Remove WholeNumber LogicalType from Woodwork (:pr:`380`)
        * Updates to LogicalTypes to support Koalas 1.4.0 (:pr:`393`)
        * Replace ``set_logical_types`` and ``set_semantic_tags`` with just ``set_types`` (:pr:`379`)
        * Remove ``copy_dataframe`` parameter from DataTable initialization (:pr:`398`)
        * Implement ``DataTable.__sizeof__`` to return size of the underlying dataframe (:pr:`401`)
        * Include Datetime columns in mutual info calculation (:pr:`399`)
        * Maintain column order on DataTable operations (:pr:`406`)
    * Testing Changes
        * Add pyarrow, dask, and koalas to automated dependency checks (:pr:`388`)
        * Use new version of pull request Github Action (:pr:`394`)
        * Improve parameterization for ``test_datatable_equality`` (:pr:`409`)

    Thanks to the following people for contributing to this release:
    :user:`ctduffy`, :user:`gsheni`, :user:`tamargrey`, :user:`thehomebrewnerd`

**Breaking Changes**
    * The ``DataTable.set_semantic_tags`` method was removed. ``DataTable.set_types`` can be used instead.
    * The ``DataTable.set_logical_types`` method was removed. ``DataTable.set_types`` can be used instead.
    * ``WholeNumber`` was removed from LogicalTypes. Columns that were previously inferred as WholeNumber will now be inferred as Integer.
    * The ``DataTable.get_mutual_information`` was renamed to ``DataTable.mutual_information``.
    * The ``copy_dataframe`` parameter was removed from DataTable initialization.

**v0.0.5 November 11, 2020**
    * Enhancements
        * Add ``__eq__`` to DataTable and DataColumn and update LogicalType equality (:pr:`318`)
        * Add ``value_counts()`` method to DataTable (:pr:`342`)
        * Support serialization and deserialization of DataTables via csv, pickle, or parquet (:pr:`293`)
        * Add ``shape`` property to DataTable and DataColumn (:pr:`358`)
        * Add ``iloc`` method to DataTable and DataColumn (:pr:`365`)
        * Add ``numeric_categorical_threshold`` config value to allow inferring numeric columns as Categorical (:pr:`363`)
        * Add ``rename`` method to DataTable (:pr:`367`)
    * Fixes
        * Catch non numeric time index at validation (:pr:`332`)
    * Changes
        * Support logical type inference from a Dask DataFrame (:pr:`248`)
        * Fix validation checks and ``make_index`` to work with Dask DataFrames (:pr:`260`)
        * Skip validation of Ordinal order values for Dask DataFrames (:pr:`270`)
        * Improve support for datetimes with Dask input (:pr:`286`)
        * Update ``DataTable.describe`` to work with Dask input (:pr:`296`)
        * Update ``DataTable.get_mutual_information`` to work with Dask input (:pr:`300`)
        * Modify ``to_pandas`` function to return DataFrame with correct index (:pr:`281`)
        * Rename ``DataColumn.to_pandas`` method to ``DataColumn.to_series`` (:pr:`311`)
        * Rename ``DataTable.to_pandas`` method to ``DataTable.to_dataframe`` (:pr:`319`)
        * Remove UserWarning when no matching columns found (:pr:`325`)
        * Remove ``copy`` parameter from ``DataTable.to_dataframe`` and ``DataColumn.to_series`` (:pr:`338`)
        * Allow pandas ExtensionArrays as inputs to DataColumn (:pr:`343`)
        * Move warnings to a separate exceptions file and call via UserWarning subclasses (:pr:`348`)
        * Make Dask an optional dependency installable with woodwork[dask] (:pr:`357`)
    * Documentation Changes
        * Create a guide for using Woodwork with Dask (:pr:`304`)
        * Add conda install instructions (:pr:`305`, :pr:`309`)
        * Fix README.md badge with correct link (:pr:`314`)
        * Simplify issue templates to make them easier to use (:pr:`339`)
        * Remove extra output cell in Start notebook (:pr:`341`)
    * Testing Changes
        * Parameterize numeric time index tests (:pr:`288`)
        * Add DockerHub credentials to CI testing environment (:pr:`326`)
        * Fix removing files for serialization test (:pr:`350`)

    Thanks to the following people for contributing to this release:
    :user:`ctduffy`, :user:`gsheni`, :user:`tamargrey`, :user:`thehomebrewnerd`

**Breaking Changes**
    * The ``DataColumn.to_pandas`` method was renamed to ``DataColumn.to_series``.
    * The ``DataTable.to_pandas`` method was renamed to ``DataTable.to_dataframe``.
    * ``copy`` is no longer a parameter of ``DataTable.to_dataframe`` or ``DataColumn.to_series``.

**v0.0.4 October 21, 2020**
    * Enhancements
        * Add optional ``include`` parameter for ``DataTable.describe()`` to filter results (:pr:`228`)
        * Add ``make_index`` parameter to ``DataTable.__init__`` to enable optional creation of a new index column (:pr:`238`)
        * Add support for setting ranking order on columns with Ordinal logical type (:pr:`240`)
        * Add ``list_semantic_tags`` function and CLI to get dataframe of woodwork semantic_tags (:pr:`244`)
        * Add support for numeric time index on DataTable (:pr:`267`)
        * Add pop method to DataTable (:pr:`289`)
        * Add entry point to setup.py to run CLI commands (:pr:`285`)
    * Fixes
        * Allow numeric datetime time indices (:pr:`282`)
    * Changes
        * Remove redundant methods ``DataTable.select_ltypes`` and ``DataTable.select_semantic_tags`` (:pr:`239`)
        * Make results of ``get_mutual_information`` more clear by sorting and removing self calculation (:pr:`247`)
        * Lower minimum scikit-learn version to 0.21.3 (:pr:`297`)
    * Documentation Changes
        * Add guide for ``dt.describe`` and ``dt.get_mutual_information`` (:pr:`245`)
        * Update README.md with documentation link (:pr:`261`)
        * Add footer to doc pages with Alteryx Open Source (:pr:`258`)
        * Add types and tags one-sentence definitions to Understanding Types and Tags guide (:pr:`271`)
        * Add issue and pull request templates (:pr:`280`, :pr:`284`)
    * Testing Changes
        * Add automated process to check latest dependencies. (:pr:`268`)
        * Add test for setting a time index with specified string logical type (:pr:`279`)

    Thanks to the following people for contributing to this release:
    :user:`ctduffy`, :user:`gsheni`, :user:`tamargrey`, :user:`thehomebrewnerd`

**v0.0.3 October 9, 2020**
    * Enhancements
        * Implement setitem on DataTable to create/overwrite an existing DataColumn (:pr:`165`)
        * Add ``to_pandas`` method to DataColumn to access the underlying series (:pr:`169`)
        * Add list_logical_types function and CLI to get dataframe of woodwork LogicalTypes (:pr:`172`)
        * Add ``describe`` method to DataTable to generate statistics for the underlying data (:pr:`181`)
        * Add optional ``return_dataframe`` parameter to ``load_retail`` to return either DataFrame or DataTable (:pr:`189`)
        * Add ``get_mutual_information`` method to DataTable to generate mutual information between columns (:pr:`203`)
        * Add ``read_csv`` function to create DataTable directly from CSV file (:pr:`222`)
    * Fixes
        * Fix bug causing incorrect values for quartiles in ``DataTable.describe`` method (:pr:`187`)
        * Fix bug in ``DataTable.describe`` that could cause an error if certain semantic tags were applied improperly (:pr:`190`)
        * Fix bug with instantiated LogicalTypes breaking when used with issubclass (:pr:`231`)
    * Changes
        * Remove unnecessary ``add_standard_tags`` attribute from DataTable (:pr:`171`)
        * Remove standard tags from index column and do not return stats for index column from ``DataTable.describe`` (:pr:`196`)
        * Update ``DataColumn.set_semantic_tags`` and ``DataColumn.add_semantic_tags`` to return new objects (:pr:`205`)
        * Update various DataTable methods to return new objects rather than modifying in place (:pr:`210`)
        * Move datetime_format to Datetime LogicalType (:pr:`216`)
        * Do not calculate mutual info with index column in ``DataTable.get_mutual_information`` (:pr:`221`)
        * Move setting of underlying physical types from DataTable to DataColumn (:pr:`233`)
    * Documentation Changes
        * Remove unused code from sphinx conf.py, update with Github URL(:pr:`160`, :pr:`163`)
        * Update README and docs with new Woodwork logo, with better code snippets (:pr:`161`, :pr:`159`)
        * Add DataTable and DataColumn to API Reference (:pr:`162`)
        * Add docstrings to LogicalType classes (:pr:`168`)
        * Add Woodwork image to index, clear outputs of Jupyter notebook in docs (:pr:`173`)
        * Update contributing.md, release.md with all instructions (:pr:`176`)
        * Add section for setting index and time index to start notebook (:pr:`179`)
        * Rename changelog to Release Notes (:pr:`193`)
        * Add section for standard tags to start notebook (:pr:`188`)
        * Add Understanding Types and Tags user guide (:pr:`201`)
        * Add missing docstring to ``list_logical_types`` (:pr:`202`)
        * Add Woodwork Global Configuration Options guide (:pr:`215`)
    * Testing Changes
        * Add tests that confirm dtypes are as expected after DataTable init (:pr:`152`)
        * Remove unused ``none_df`` test fixture (:pr:`224`)
        * Add test for ``LogicalType.__str__`` method (:pr:`225`)

    Thanks to the following people for contributing to this release:
    :user:`gsheni`, :user:`tamargrey`, :user:`thehomebrewnerd`

**v0.0.2 September 28, 2020**
    * Fixes
        * Fix formatting issue when printing global config variables (:pr:`138`)
    * Changes
        * Change add_standard_tags to use_standard_Tags to better describe behavior (:pr:`149`)
        * Change access of underlying dataframe to be through ``to_pandas`` with ._dataframe field on class (:pr:`146`)
        * Remove ``replace_none`` parameter to DataTables (:pr:`146`)
    * Documentation Changes
        * Add working code example to README and create Using Woodwork page (:pr:`103`)

    Thanks to the following people for contributing to this release:
    :user:`gsheni`, :user:`tamargrey`, :user:`thehomebrewnerd`

**v0.1.0 September 24, 2020**
    * Add ``natural_language_threshold`` global config option used for Categorical/NaturalLanguage type inference (:pr:`135`)
    * Add global config options and add ``datetime_format`` option for type inference (:pr:`134`)
    * Fix bug with Integer and WholeNumber inference in column with ``pd.NA`` values (:pr:`133`)
    * Add ``DataTable.ltypes`` property to return series of logical types (:pr:`131`)
    * Add ability to create new datatable from specified columns with ``dt[[columns]]`` (:pr:`127`)
    * Handle setting and tagging of index and time index columns (:pr:`125`)
    * Add combined tag and ltype selection (:pr:`124`)
    * Add changelog, and update changelog check to CI (:pr:`123`)
    * Implement ``reset_semantic_tags`` (:pr:`118`)
    * Implement DataTable getitem (:pr:`119`)
    * Add ``remove_semantic_tags`` method (:pr:`117`)
    * Add semantic tag selection (:pr:`106`)
    * Add github action, rename to woodwork (:pr:`113`)
    * Add license to setup.py (:pr:`112`)
    * Reset semantic tags on logical type change (:pr:`107`)
    * Add standard numeric and category tags (:pr:`100`)
    * Change ``semantic_types`` to ``semantic_tags``, a set of strings (:pr:`100`)
    * Update dataframe dtypes based on logical types (:pr:`94`)
    * Add ``select_logical_types`` to DataTable (:pr:`96`)
    * Add pygments to dev-requirements.txt (:pr:`97`)
    * Add replacing None with np.nan in DataTable init (:pr:`87`)
    * Refactor DataColumn to make ``semantic_types`` and ``logical_type`` private (:pr:`86`)
    * Add pandas_dtype to each Logical Type, and remove dtype attribute on DataColumn (:pr:`85`)
    * Add set_semantic_types methods on both DataTable and DataColumn (:pr:`75`)
    * Support passing camel case or snake case strings for setting logical types (:pr:`74`)
    * Improve flexibility when setting semantic types (:pr:`72`)
    * Add Whole Number Inference of Logical Types (:pr:`66`)
    * Add ``dtypes`` property to DataTables and ``repr`` for DataColumn (:pr:`61`)
    * Allow specification of semantic types during DataTable creation (:pr:`69`)
    * Implements ``set_logical_types`` on DataTable (:pr:`65`)
    * Add init files to tests to fix code coverage (:pr:`60`)
    * Add AutoAssign bot (:pr:`59`)
    * Add logical types validation in DataTables (:pr:`49`)
    * Fix working_directory in CI (:pr:`57`)
    * Add ``infer_logical_types`` for DataColumn (:pr:`45`)
    * Fix ReadME library name, and code coverage badge (:pr:`56`, :pr:`56`)
    * Add code coverage (:pr:`51`)
    * Improve and refactor the validation checks during initialization of a DataTable (:pr:`40`)
    * Add dataframe attribute to DataTable (:pr:`39`)
    * Update ReadME with minor usage details (:pr:`37`)
    * Add License (:pr:`34`)
    * Rename from datatables to datatables (:pr:`4`)
    * Add Logical Types, DataTable, DataColumn (:pr:`3`)
    * Add Makefile, setup.py, requirements.txt (:pr:`2`)
    * Initial Release (:pr:`1`)

    Thanks to the following people for contributing to this release:
    :user:`gsheni`, :user:`tamargrey`, :user:`thehomebrewnerd`

.. command
.. git log --pretty=oneline --abbrev-commit<|MERGE_RESOLUTION|>--- conflicted
+++ resolved
@@ -11,13 +11,10 @@
         * Add WoodworkTableAccessor class that performs type inference and stores Schema (:pr:`514`)
         * Allow initializing Accessor schema with a valid Schema object (:pr:`522`)
         * Add ability to read in a csv and create a DataFrame with an initialized Woodwork Schema (:pr:`534`)
-<<<<<<< HEAD
-        * Add WoodworkSeriesAccessor class (:pr:`562`)
-=======
         * Add ability to call pandas methods from Accessor (:pr:`538`)
         * Add helpers for checking if a column is one of Boolean, Datetime, numeric, or categorical (:pr:`553`)
         * Add ability to load demo retail dataset with a Woodwork Accessor (:pr:`556`)
->>>>>>> d50942f6
+        * Add WoodworkSeriesAccessor class (:pr:`562`)
     * Fixes
         * Handle missing values in Datetime columns when calculating mutual information (:pr:`516`)
         * Support numpy 1.20.0 by restricting version for koalas and changing serialization error message (:pr:`532`)
