.. _release_notes:

Release Notes
-------------
.. **Future Release**
    * Enhancements
    * Fixes
    * Changes
    * Documentation Changes
    * Testing Changes

.. Thanks to the following people for contributing to this release:

**v0.0.6 November 30, 2020**
    * Enhancements
        * Add support for creating DataTable from Koalas DataFrame (:pr:`327`)
        * Add ability to initialize DataTable with numpy array (:pr:`367`)
        * Add ``describe_dict`` method to DataTable (:pr:`405`)
        * Add ``mutual_information_dict`` method to DataTable (:pr:`404`)
        * Add ``metadata`` to DataTable for user-defined metadata (:pr:`392`)
        * Add ``update_dataframe`` method to DataTable to update underlying DataFrame (:pr:`407`)
        * Sort dataframe if ``time_index`` is specified, bypass sorting with ``already_sorted`` parameter. (:pr:`410`)
        * Add ``description`` attribute to DataColumn (:pr:`416`)
        * Implement ``DataColumn.__len__`` and ``DataTable.__len__`` (:pr:`415`)
    * Fixes
        * Rename ``data_column.py`` ``datacolumn.py`` (:pr:`386`)
        * Rename ``data_table.py`` ``datatable.py`` (:pr:`387`)
        * Rename ``get_mutual_information`` ``mutual_information`` (:pr:`390`)
    * Changes
        * Lower moto test requirement for serialization/deserialization (:pr:`376`)
        * Make Koalas an optional dependency installable with woodwork[koalas] (:pr:`378`)
        * Remove WholeNumber LogicalType from Woodwork (:pr:`380`)
        * Updates to LogicalTypes to support Koalas 1.4.0 (:pr:`393`)
        * Replace ``set_logical_types`` and ``set_semantic_tags`` with just ``set_types`` (:pr:`379`)
        * Remove ``copy_dataframe`` parameter from DataTable initialization (:pr:`398`)
        * Implement ``DataTable.__sizeof__`` to return size of the underlying dataframe (:pr:`401`)
        * Include Datetime columns in mutual info calculation (:pr:`399`)
        * Maintain column order on DataTable operations (:pr:`406`)
    * Testing Changes
        * Add pyarrow, dask, and koalas to automated dependency checks (:pr:`388`)
        * Use new version of pull request Github Action (:pr:`394`)
<<<<<<< HEAD
        * Add conda CI test to check build latest package (:pr:`388`)
=======
        * Improve parameterization for ``test_datatable_equality`` (:pr:`409`)
>>>>>>> e44cec6b

    Thanks to the following people for contributing to this release:
    :user:`ctduffy`, :user:`gsheni`, :user:`tamargrey`, :user:`thehomebrewnerd`

**Breaking Changes**
    * The ``DataTable.set_semantic_tags`` method was removed. ``DataTable.set_types`` can be used instead.
    * The ``DataTable.set_logical_types`` method was removed. ``DataTable.set_types`` can be used instead.
    * ``WholeNumber`` was removed from LogicalTypes. Columns that were previously inferred as WholeNumber will now be inferred as Integer.
    * The ``DataTable.get_mutual_information`` was renamed to ``DataTable.mutual_information``.
    * The ``copy_dataframe`` parameter was removed from DataTable initialization.

**v0.0.5 November 11, 2020**
    * Enhancements
        * Add ``__eq__`` to DataTable and DataColumn and update LogicalType equality (:pr:`318`)
        * Add ``value_counts()`` method to DataTable (:pr:`342`)
        * Support serialization and deserialization of DataTables via csv, pickle, or parquet (:pr:`293`)
        * Add ``shape`` property to DataTable and DataColumn (:pr:`358`)
        * Add ``iloc`` method to DataTable and DataColumn (:pr:`365`)
        * Add ``numeric_categorical_threshold`` config value to allow inferring numeric columns as Categorical (:pr:`363`)
        * Add ``rename`` method to DataTable (:pr:`367`)
    * Fixes
        * Catch non numeric time index at validation (:pr:`332`)
    * Changes
        * Support logical type inference from a Dask DataFrame (:pr:`248`)
        * Fix validation checks and ``make_index`` to work with Dask DataFrames (:pr:`260`)
        * Skip validation of Ordinal order values for Dask DataFrames (:pr:`270`)
        * Improve support for datetimes with Dask input (:pr:`286`)
        * Update ``DataTable.describe`` to work with Dask input (:pr:`296`)
        * Update ``DataTable.get_mutual_information`` to work with Dask input (:pr:`300`)
        * Modify ``to_pandas`` function to return DataFrame with correct index (:pr:`281`)
        * Rename ``DataColumn.to_pandas`` method to ``DataColumn.to_series`` (:pr:`311`)
        * Rename ``DataTable.to_pandas`` method to ``DataTable.to_dataframe`` (:pr:`319`)
        * Remove UserWarning when no matching columns found (:pr:`325`)
        * Remove ``copy`` parameter from ``DataTable.to_dataframe`` and ``DataColumn.to_series`` (:pr:`338`)
        * Allow pandas ExtensionArrays as inputs to DataColumn (:pr:`343`)
        * Move warnings to a separate exceptions file and call via UserWarning subclasses (:pr:`348`)
        * Make Dask an optional dependency installable with woodwork[dask] (:pr:`357`)
    * Documentation Changes
        * Create a guide for using Woodwork with Dask (:pr:`304`)
        * Add conda install instructions (:pr:`305`, :pr:`309`)
        * Fix README.md badge with correct link (:pr:`314`)
        * Simplify issue templates to make them easier to use (:pr:`339`)
        * Remove extra output cell in Start notebook (:pr:`341`)
    * Testing Changes
        * Parameterize numeric time index tests (:pr:`288`)
        * Add DockerHub credentials to CI testing environment (:pr:`326`)
        * Fix removing files for serialization test (:pr:`350`)

    Thanks to the following people for contributing to this release:
    :user:`ctduffy`, :user:`gsheni`, :user:`tamargrey`, :user:`thehomebrewnerd`

**Breaking Changes**
    * The ``DataColumn.to_pandas`` method was renamed to ``DataColumn.to_series``.
    * The ``DataTable.to_pandas`` method was renamed to ``DataTable.to_dataframe``.
    * ``copy`` is no longer a parameter of ``DataTable.to_dataframe`` or ``DataColumn.to_series``.

**v0.0.4 October 21, 2020**
    * Enhancements
        * Add optional ``include`` parameter for ``DataTable.describe()`` to filter results (:pr:`228`)
        * Add ``make_index`` parameter to ``DataTable.__init__`` to enable optional creation of a new index column (:pr:`238`)
        * Add support for setting ranking order on columns with Ordinal logical type (:pr:`240`)
        * Add ``list_semantic_tags`` function and CLI to get dataframe of woodwork semantic_tags (:pr:`244`)
        * Add support for numeric time index on DataTable (:pr:`267`)
        * Add pop method to DataTable (:pr:`289`)
        * Add entry point to setup.py to run CLI commands (:pr:`285`)
    * Fixes
        * Allow numeric datetime time indices (:pr:`282`)
    * Changes
        * Remove redundant methods ``DataTable.select_ltypes`` and ``DataTable.select_semantic_tags`` (:pr:`239`)
        * Make results of ``get_mutual_information`` more clear by sorting and removing self calculation (:pr:`247`)
        * Lower minimum scikit-learn version to 0.21.3 (:pr:`297`)
    * Documentation Changes
        * Add guide for ``dt.describe`` and ``dt.get_mutual_information`` (:pr:`245`)
        * Update README.md with documentation link (:pr:`261`)
        * Add footer to doc pages with Alteryx Open Source (:pr:`258`)
        * Add types and tags one-sentence definitions to Understanding Types and Tags guide (:pr:`271`)
        * Add issue and pull request templates (:pr:`280`, :pr:`284`)
    * Testing Changes
        * Add automated process to check latest dependencies. (:pr:`268`)
        * Add test for setting a time index with specified string logical type (:pr:`279`)

    Thanks to the following people for contributing to this release:
    :user:`ctduffy`, :user:`gsheni`, :user:`tamargrey`, :user:`thehomebrewnerd`

**v0.0.3 October 9, 2020**
    * Enhancements
        * Implement setitem on DataTable to create/overwrite an existing DataColumn (:pr:`165`)
        * Add ``to_pandas`` method to DataColumn to access the underlying series (:pr:`169`)
        * Add list_logical_types function and CLI to get dataframe of woodwork LogicalTypes (:pr:`172`)
        * Add ``describe`` method to DataTable to generate statistics for the underlying data (:pr:`181`)
        * Add optional ``return_dataframe`` parameter to ``load_retail`` to return either DataFrame or DataTable (:pr:`189`)
        * Add ``get_mutual_information`` method to DataTable to generate mutual information between columns (:pr:`203`)
        * Add ``read_csv`` function to create DataTable directly from CSV file (:pr:`222`)
    * Fixes
        * Fix bug causing incorrect values for quartiles in ``DataTable.describe`` method (:pr:`187`)
        * Fix bug in ``DataTable.describe`` that could cause an error if certain semantic tags were applied improperly (:pr:`190`)
        * Fix bug with instantiated LogicalTypes breaking when used with issubclass (:pr:`231`)
    * Changes
        * Remove unnecessary ``add_standard_tags`` attribute from DataTable (:pr:`171`)
        * Remove standard tags from index column and do not return stats for index column from ``DataTable.describe`` (:pr:`196`)
        * Update ``DataColumn.set_semantic_tags`` and ``DataColumn.add_semantic_tags`` to return new objects (:pr:`205`)
        * Update various DataTable methods to return new objects rather than modifying in place (:pr:`210`)
        * Move datetime_format to Datetime LogicalType (:pr:`216`)
        * Do not calculate mutual info with index column in ``DataTable.get_mutual_information`` (:pr:`221`)
        * Move setting of underlying physical types from DataTable to DataColumn (:pr:`233`)
    * Documentation Changes
        * Remove unused code from sphinx conf.py, update with Github URL(:pr:`160`, :pr:`163`)
        * Update README and docs with new Woodwork logo, with better code snippets (:pr:`161`, :pr:`159`)
        * Add DataTable and DataColumn to API Reference (:pr:`162`)
        * Add docstrings to LogicalType classes (:pr:`168`)
        * Add Woodwork image to index, clear outputs of Jupyter notebook in docs (:pr:`173`)
        * Update contributing.md, release.md with all instructions (:pr:`176`)
        * Add section for setting index and time index to start notebook (:pr:`179`)
        * Rename changelog to Release Notes (:pr:`193`)
        * Add section for standard tags to start notebook (:pr:`188`)
        * Add Understanding Types and Tags user guide (:pr:`201`)
        * Add missing docstring to ``list_logical_types`` (:pr:`202`)
        * Add Woodwork Global Configuration Options guide (:pr:`215`)
    * Testing Changes
        * Add tests that confirm dtypes are as expected after DataTable init (:pr:`152`)
        * Remove unused ``none_df`` test fixture (:pr:`224`)
        * Add test for ``LogicalType.__str__`` method (:pr:`225`)

    Thanks to the following people for contributing to this release:
    :user:`gsheni`, :user:`tamargrey`, :user:`thehomebrewnerd`

**v0.0.2 September 28, 2020**
    * Fixes
        * Fix formatting issue when printing global config variables (:pr:`138`)
    * Changes
        * Change add_standard_tags to use_standard_Tags to better describe behavior (:pr:`149`)
        * Change access of underlying dataframe to be through ``to_pandas`` with ._dataframe field on class (:pr:`146`)
        * Remove ``replace_none`` parameter to DataTables (:pr:`146`)
    * Documentation Changes
        * Add working code example to README and create Using Woodwork page (:pr:`103`)

    Thanks to the following people for contributing to this release:
    :user:`gsheni`, :user:`tamargrey`, :user:`thehomebrewnerd`

**v0.1.0 September 24, 2020**
    * Add ``natural_language_threshold`` global config option used for Categorical/NaturalLanguage type inference (:pr:`135`)
    * Add global config options and add ``datetime_format`` option for type inference (:pr:`134`)
    * Fix bug with Integer and WholeNumber inference in column with ``pd.NA`` values (:pr:`133`)
    * Add ``DataTable.ltypes`` property to return series of logical types (:pr:`131`)
    * Add ability to create new datatable from specified columns with ``dt[[columns]]`` (:pr:`127`)
    * Handle setting and tagging of index and time index columns (:pr:`125`)
    * Add combined tag and ltype selection (:pr:`124`)
    * Add changelog, and update changelog check to CI (:pr:`123`)
    * Implement ``reset_semantic_tags`` (:pr:`118`)
    * Implement DataTable getitem (:pr:`119`)
    * Add ``remove_semantic_tags`` method (:pr:`117`)
    * Add semantic tag selection (:pr:`106`)
    * Add github action, rename to woodwork (:pr:`113`)
    * Add license to setup.py (:pr:`112`)
    * Reset semantic tags on logical type change (:pr:`107`)
    * Add standard numeric and category tags (:pr:`100`)
    * Change ``semantic_types`` to ``semantic_tags``, a set of strings (:pr:`100`)
    * Update dataframe dtypes based on logical types (:pr:`94`)
    * Add ``select_logical_types`` to DataTable (:pr:`96`)
    * Add pygments to dev-requirements.txt (:pr:`97`)
    * Add replacing None with np.nan in DataTable init (:pr:`87`)
    * Refactor DataColumn to make ``semantic_types`` and ``logical_type`` private (:pr:`86`)
    * Add pandas_dtype to each Logical Type, and remove dtype attribute on DataColumn (:pr:`85`)
    * Add set_semantic_types methods on both DataTable and DataColumn (:pr:`75`)
    * Support passing camel case or snake case strings for setting logical types (:pr:`74`)
    * Improve flexibility when setting semantic types (:pr:`72`)
    * Add Whole Number Inference of Logical Types (:pr:`66`)
    * Add ``dtypes`` property to DataTables and ``repr`` for DataColumn (:pr:`61`)
    * Allow specification of semantic types during DataTable creation (:pr:`69`)
    * Implements ``set_logical_types`` on DataTable (:pr:`65`)
    * Add init files to tests to fix code coverage (:pr:`60`)
    * Add AutoAssign bot (:pr:`59`)
    * Add logical types validation in DataTables (:pr:`49`)
    * Fix working_directory in CI (:pr:`57`)
    * Add ``infer_logical_types`` for DataColumn (:pr:`45`)
    * Fix ReadME library name, and code coverage badge (:pr:`56`, :pr:`56`)
    * Add code coverage (:pr:`51`)
    * Improve and refactor the validation checks during initialization of a DataTable (:pr:`40`)
    * Add dataframe attribute to DataTable (:pr:`39`)
    * Update ReadME with minor usage details (:pr:`37`)
    * Add License (:pr:`34`)
    * Rename from datatables to datatables (:pr:`4`)
    * Add Logical Types, DataTable, DataColumn (:pr:`3`)
    * Add Makefile, setup.py, requirements.txt (:pr:`2`)
    * Initial Release (:pr:`1`)

    Thanks to the following people for contributing to this release:
    :user:`gsheni`, :user:`tamargrey`, :user:`thehomebrewnerd`

.. command
.. git log --pretty=oneline --abbrev-commit<|MERGE_RESOLUTION|>--- conflicted
+++ resolved
@@ -2,15 +2,17 @@
 
 Release Notes
 -------------
-.. **Future Release**
-    * Enhancements
-    * Fixes
-    * Changes
-    * Documentation Changes
-    * Testing Changes
-
-.. Thanks to the following people for contributing to this release:
-
+**Future Release**
+    * Enhancements
+    * Fixes
+    * Changes
+    * Documentation Changes
+    * Testing Changes
+        * Add conda CI test to check build latest package (:pr:`388`)
+
+Thanks to the following people for contributing to this release:
+   :user:`gsheni`
+   
 **v0.0.6 November 30, 2020**
     * Enhancements
         * Add support for creating DataTable from Koalas DataFrame (:pr:`327`)
@@ -39,11 +41,7 @@
     * Testing Changes
         * Add pyarrow, dask, and koalas to automated dependency checks (:pr:`388`)
         * Use new version of pull request Github Action (:pr:`394`)
-<<<<<<< HEAD
-        * Add conda CI test to check build latest package (:pr:`388`)
-=======
         * Improve parameterization for ``test_datatable_equality`` (:pr:`409`)
->>>>>>> e44cec6b
 
     Thanks to the following people for contributing to this release:
     :user:`ctduffy`, :user:`gsheni`, :user:`tamargrey`, :user:`thehomebrewnerd`
