--- conflicted
+++ resolved
@@ -14,21 +14,13 @@
         * Update ``DataTable.get_mutual_information`` to work with Dask input (:pr:`300`)
         * Modify ``to_pandas`` function to return DataFrame with correct index (:pr:`281`)
     * Documentation Changes
-<<<<<<< HEAD
         * Create a guide for using Woodwork with Dask (:pr:`304`)
-=======
         * Add conda install instructions (:pr:`305`, :pr:`309`)
->>>>>>> b77e6eda
     * Testing Changes
         * Parameterize numeric time index tests (:pr:`288`)
 
-<<<<<<< HEAD
     Thanks to the following people for contributing to this release:
-    :user:`ctduffy`, :user:`thehomebrewnerd`
-=======
-Thanks to the following people for contributing to this release:
-    :user:`ctduffy`, :user:`gsheni`, :
->>>>>>> b77e6eda
+    :user:`ctduffy`, :user:`gsheni`, :user:`thehomebrewnerd`
 
 **v0.0.4** October 21, 2020
     * Enhancements
