--- conflicted
+++ resolved
@@ -46,11 +46,8 @@
         * Move mutual information logic to statistics utils file (:pr:`584`)
         * Bump min Koalas version to 1.4.0 (:pr:`638`)
     * Documentation Changes
-<<<<<<< HEAD
         * Update README.md and Get Started guide to use accessor (:pr:`655`)
-=======
         * Update docstrings and API Reference page (:pr:`660`)
->>>>>>> e218cf18
     * Testing Changes
         * Update branch reference in tests to run on main (:pr:`641`)
         * Make release notes updated check separate from unit tests (:pr:`642`)
