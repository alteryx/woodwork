--- conflicted
+++ resolved
@@ -45,11 +45,7 @@
 .. toctree::
    :maxdepth: 1
 
-<<<<<<< HEAD
    install
    start
    api_reference
-=======
-   api_reference
-   changelog
->>>>>>> 5fef6520
+   changelog